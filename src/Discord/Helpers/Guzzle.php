--- conflicted
+++ resolved
@@ -122,11 +122,7 @@
                 $response = "Erorr code 403: You do not have permission to do this. {$message}";
                 break;
             default:
-<<<<<<< HEAD
                 $response = "Erorr code {$error_code}: There was an error processing the request. {$message}";
-=======
-                throw new DiscordRequestFailedException("Error code {$error_code}: There was an error processing the request. {$message}");
->>>>>>> 45a7676d
                 break;
         }
 
