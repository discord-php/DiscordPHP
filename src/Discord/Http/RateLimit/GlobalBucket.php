<?php

/*
 * This file is apart of the DiscordPHP project.
 *
 * Copyright (c) 2016 David Cole <david@team-reflex.com>
 *
 * This source file is subject to the MIT license that is bundled
 * with this source code in the LICENSE.md file.
 */

namespace Discord\Http\RateLimit;

class GlobalBucket extends AbstractBucket
{
<<<<<<< HEAD
	/**
	 * {@inheritdoc}
	 */
	protected $name = 'Global';
	
	/**
	 * {@inheritdoc}
	 */
	protected $uses = 50;
=======
    /**
     * {@inheritdoc}
     */
    protected $uses = 50;
>>>>>>> d34c51d3

    /**
     * {@inheritdoc}
     */
    protected $time = 10;
}<|MERGE_RESOLUTION|>--- conflicted
+++ resolved
@@ -13,7 +13,6 @@
 
 class GlobalBucket extends AbstractBucket
 {
-<<<<<<< HEAD
 	/**
 	 * {@inheritdoc}
 	 */
@@ -23,12 +22,6 @@
 	 * {@inheritdoc}
 	 */
 	protected $uses = 50;
-=======
-    /**
-     * {@inheritdoc}
-     */
-    protected $uses = 50;
->>>>>>> d34c51d3
 
     /**
      * {@inheritdoc}
