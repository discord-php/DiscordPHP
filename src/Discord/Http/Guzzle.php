<?php

/*
 * This file is apart of the DiscordPHP project.
 *
 * Copyright (c) 2016 David Cole <david@team-reflex.com>
 *
 * This source file is subject to the MIT license that is bundled
 * with this source code in the LICENSE.md file.
 */

namespace Discord\Http;

use Discord\Discord;
use Discord\Parts\Channel\Channel;
use GuzzleHttp\Client as GuzzleClient;
use GuzzleHttp\HandlerStack;
use GuzzleHttp\Psr7\Request;
use React\EventLoop\LoopInterface;
use React\Promise\Deferred;
use WyriHaximus\React\GuzzlePsr7\HttpClientAdapter;

/**
 * GuzzleHTTP driver.
 *
 * @author David Cole <david@team-reflex.com>
 */
class Guzzle extends GuzzleClient implements HttpDriver
{
    /**
     * Whether we are operating as async.
     *
     * @var bool Async.
     */
    protected $async = false;

    /**
     * The ReactPHP event loop.
     *
     * @var LoopInterface Event loop.
     */
    protected $loop;

    /**
     * The GuzzleHTTP -> ReactPHP connector.
     *
     * @var HttpClientAdapter The connector.
     */
    protected $adapter;

    /**
     * Constructs a Guzzle driver.
     *
     * @param LoopInterface|null $loop The ReactPHP event loop.
     *
     * @return void
     */
    public function __construct(LoopInterface $loop = null)
    {
        $options = ['http_errors' => false, 'allow_redirects' => true];

<<<<<<< HEAD
        if (!is_null($loop)) {
=======
        if (! is_null($loop)) {
>>>>>>> fe14fe37
            $this->async        = true;
            $this->loop         = $loop;
            $this->adapter      = new HttpClientAdapter($this->loop);
            $options['handler'] = HandlerStack::create($this->adapter);
        }

        return parent::__construct($options);
    }

    /**
     * {@inheritdoc}
     */
    public function runRequest($method, $url, $headers, $body)
    {
        $deferred = new Deferred();

        $request = ($method instanceof Request) ? $method : new Request(
            $method,
            Http::BASE_URL.'/'.$url,
            $headers,
            $body
        );
        $count = 0;

        $sendRequest = function () use (&$sendRequest, &$count, $request, $deferred) {
            $promise = $this->sendAsync($request);

            $promise->then(function ($response) use (&$count, $deferred) {
                // Discord Rate-Limiting
                if ($response->getStatusCode() == 429) {
                    $tts = (int) $response->getHeader('Retry-After')[0] / 1000;

                    switch ($this->async) {
                        case true:
                            $this->loop->addTimer($tts, $sendRequest);
                            break;
                        default:
                            usleep($tts * 1000 * 1000);
                            $sendRequest();
                            break;
                    }
                }
                // Bad Gateway
                // Cloudflare SSL Handshake Error
                //
                // We just retry since this is a weird error and only happens every now and then.
                elseif ($response->getStatusCode() == 502 || $response->getStatusCode() == 525) {
                    if ($count > 3) {
                        $deferred->reject($response);

                        return;
                    }

                    $sendRequest();
                }
                // Handle any other codes that are not successful.
                elseif ($response->getStatusCode() < 200 || $response->getStatusCode() > 226) {
                    $deferred->reject($response);
                }
                // All is good!
                else {
                    $deferred->resolve($response);
                }
            }, function ($e) use ($deferred) {
                $deferred->reject($e);
            });

<<<<<<< HEAD
            if (!$this->async) {
=======
            if (! $this->async) {
>>>>>>> fe14fe37
                $promise->wait();
            }
        };

        $sendRequest();

        return $deferred->promise();
    }

    /**
     * {@inheritdoc}
     */
    public function sendFile(Channel $channel, $filepath, $filename)
    {
        $deferred = new Deferred();

<<<<<<< HEAD
        if (!file_exists($filepath)) {
=======
        if (! file_exists($filepath)) {
>>>>>>> fe14fe37
            return \React\Promise\reject(new \Exception('The specified file path does not exist.'));
        }

        $data     = file_get_contents($filepath);
        $boundary = '-----------------------------735323031399963166993862150';

        $headers = [
            'User-Agent'     => 'DiscordPHP/'.Discord::VERSION.' DiscordBot (https://github.com/teamreflex/DiscordPHP, '.Discord::VERSION.')',
            'Content-Type'   => 'multipart/form-data; boundary='.$boundary,
            'Content-Length' => strlen($data),
        ];

        $request = new Request(
            'POST',
            Http::BASE_URL."/channels/{$channel->id}/messages",
            $headers,
            $data.PHP_EOL.$boundary
        );

        return $this->runRequest($request, null, null, null);
    }

    /**
     * {@inheritdoc}
     */
    public function blocking($method, $url, $headers, $body)
    {
        $request = new Request(
            $method,
            Http::BASE_URL.'/'.$url,
            $headers,
            $body
        );

        return $this->send($request);
    }
}<|MERGE_RESOLUTION|>--- conflicted
+++ resolved
@@ -59,11 +59,7 @@
     {
         $options = ['http_errors' => false, 'allow_redirects' => true];
 
-<<<<<<< HEAD
         if (!is_null($loop)) {
-=======
-        if (! is_null($loop)) {
->>>>>>> fe14fe37
             $this->async        = true;
             $this->loop         = $loop;
             $this->adapter      = new HttpClientAdapter($this->loop);
@@ -131,11 +127,7 @@
                 $deferred->reject($e);
             });
 
-<<<<<<< HEAD
             if (!$this->async) {
-=======
-            if (! $this->async) {
->>>>>>> fe14fe37
                 $promise->wait();
             }
         };
@@ -152,11 +144,7 @@
     {
         $deferred = new Deferred();
 
-<<<<<<< HEAD
         if (!file_exists($filepath)) {
-=======
-        if (! file_exists($filepath)) {
->>>>>>> fe14fe37
             return \React\Promise\reject(new \Exception('The specified file path does not exist.'));
         }
 
