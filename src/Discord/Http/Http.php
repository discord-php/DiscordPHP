--- conflicted
+++ resolved
@@ -131,11 +131,7 @@
         $deferred = new Deferred();
 
         $key = 'guzzle.'.sha1($url);
-<<<<<<< HEAD
-        if ($this->cache->has($key) && strtolower($method) === 'get') {
-=======
         if ($method === 'get' && $this->cache->has($key)) {
->>>>>>> 0b46a581
             return $this->cache->get($key);
         }
 
