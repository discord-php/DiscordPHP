--- conflicted
+++ resolved
@@ -98,12 +98,7 @@
                     if (is_string($result)) {
                         $message
                             ->reply($result)
-<<<<<<< HEAD
-                            ->then(null, $this->commandClientOptions['internalRejectedPromiseHandler'])
-                            ->then();
-=======
                             ->then(null, $this->commandClientOptions['internalRejectedPromiseHandler']);
->>>>>>> 92b4b56d
                     }
                 }
             });
@@ -165,12 +160,7 @@
 
                     $message->channel
                         ->sendEmbed($embed)
-<<<<<<< HEAD
-                        ->then(null, $this->commandClientOptions['internalRejectedPromiseHandler'])
-                        ->then();
-=======
                         ->then(null, $this->commandClientOptions['internalRejectedPromiseHandler']);
->>>>>>> 92b4b56d
 
                     return;
                 }
@@ -216,12 +206,7 @@
 
                 $message->channel
                     ->sendEmbed($embed)
-<<<<<<< HEAD
-                    ->then(null, $this->commandClientOptions['internalRejectedPromiseHandler'])
-                    ->then();
-=======
                     ->then(null, $this->commandClientOptions['internalRejectedPromiseHandler']);
->>>>>>> 92b4b56d
             }, [
                 'description' => 'Provides a list of commands available.',
                 'usage' => '[command]',
