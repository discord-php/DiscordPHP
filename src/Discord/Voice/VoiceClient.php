<?php

declare(strict_types=1);

/*
 * This file is a part of the DiscordPHP project.
 *
 * Copyright (c) 2015-present David Cole <david.cole1340@gmail.com>
 *
 * This file is subject to the MIT license that is bundled
 * with this source code in the LICENSE.md file.
 */

namespace Discord\Voice;

use Discord\Exceptions\Voice\ClientNotReadyException;
use Discord\Exceptions\Voice\AudioAlreadyPlayingException;
use Discord\Exceptions\FFmpegNotFoundException;
use Discord\Exceptions\FileNotFoundException;
use Discord\Exceptions\LibSodiumNotFoundException;
use Discord\Exceptions\OutdatedDCAException;
use Discord\Helpers\Buffer as RealBuffer;
use Discord\Helpers\Collection;
use Discord\Helpers\CollectionInterface;
use Discord\Parts\Channel\Channel;
use Discord\Voice\VoicePacket;
use Discord\Voice\ReceiveStream;
use Discord\WebSockets\Payload;
use Discord\WebSockets\Op;
use Evenement\EventEmitter;
use Psr\Log\LoggerInterface;
use Ratchet\Client\Connector as WsFactory;
use Ratchet\Client\WebSocket;
use Ratchet\RFC6455\Messaging\Message;
use React\ChildProcess\Process;
use React\Datagram\Factory as DatagramFactory;
use React\Datagram\Socket;
use React\Dns\Config\Config;
use React\Dns\Resolver\Factory as DNSFactory;
use React\EventLoop\LoopInterface;
use React\EventLoop\TimerInterface;
use React\Promise\Deferred;
use React\Promise\PromiseInterface;
use React\Stream\ReadableResourceStream as Stream;
use React\Stream\ReadableStreamInterface;
use Throwable;

/**
 * The Discord voice client.
 *
 * @since 3.2.0
 */
class VoiceClient extends EventEmitter
{
    /**
     * The DCA version the client is using.
     *
     * @var string The DCA version.
     */
    public const DCA_VERSION = 'DCA1';

    /**
     * The Opus Silence Frame.
     *
     * @var string The silence frame.
     */
    public const SILENCE_FRAME = "\0xF8\0xFF\0xFE";

    /**
     * Is the voice client ready?
     *
     * @var bool Whether the voice client is ready.
     */
    protected bool $ready = false;

    /**
     * The DCA binary name that we will use.
     *
     * @var string The DCA binary name that will be run.
     */
    protected ?string $dca;

    /**
     * The FFmpeg binary location.
     *
     * @var string
     */
    protected ?string $ffmpeg;

    /**
     * The voice WebSocket instance.
     *
     * @var WebSocket The voice WebSocket client.
     */
    protected ?WebSocket $voiceWebsocket;

    /**
     * The UDP client.
     *
     * @var Socket The voiceUDP client.
     */
    public ?Socket $client;

    /**
     * The Voice WebSocket endpoint.
     *
     * @var string The endpoint the Voice WebSocket and UDP client will connect to.
     */
    protected ?string $endpoint;

    /**
     * The port the UDP client will use.
     *
     * @var int The port that the UDP client will connect to.
     */
    protected ?int $udpPort;

    /**
     * The UDP heartbeat interval.
     *
     * @var int How often we send a heartbeat packet.
     */
    protected ?int $heartbeatInterval;

    /**
     * The Voice WebSocket heartbeat timer.
     *
     * @var TimerInterface|null The heartbeat periodic timer.
     */
    protected $heartbeat;

    /**
     * The UDP heartbeat timer.
     *
     * @var TimerInterface|null The heartbeat periodic timer.
     */
    protected $udpHeartbeat;

    /**
     * The UDP heartbeat sequence.
     *
     * @var int The heartbeat sequence.
     */
    protected int $heartbeatSeq = 0;

    /**
     * The SSRC value.
     *
     * @var int The SSRC value used for RTP.
     */
    public ?int $ssrc;

    /**
     * The sequence of audio packets being sent.
     *
     * @var int The sequence of audio packets.
     */
    protected int $seq = 0;

    /**
     * The timestamp of the last packet.
     *
     * @var int The timestamp the last packet was constructed.
     */
    protected int $timestamp = 0;

    /**
     * The Voice WebSocket mode.
     *
     * @link https://discord.com/developers/docs/topics/voice-connections#transport-encryption-modes
     * @var string The voice mode.
     */
    protected string $mode = 'aead_aes256_gcm_rtpsize';

    /**
     * The secret key used for encrypting voice.
     *
     * @var string The secret key.
     */
    protected ?string $secretKey;

    /**
     * The raw secret key
     *
     * @var array
     */
    protected ?array $rawKey;

    /**
     * Are we currently set as speaking?
     *
     * @var bool Whether we are speaking or not.
     */
    protected bool $speaking = false;

    /**
     * Whether the voice client is currently paused.
     *
     * @var bool Whether the voice client is currently paused.
     */
    protected bool $paused = false;

    /**
     * Have we sent the login frame yet?
     *
     * @var bool Whether we have sent the login frame.
     */
    protected bool $sentLoginFrame = false;

    /**
     * The time we started sending packets.
     *
     * @var null|int|float The time we started sending packets.
     */
    protected ?int $startTime;

    /**
     * The stream time of the last packet.
     *
     * @var int The time we sent the last packet.
     */
    protected int $streamTime = 0;

    /**
     * The size of audio frames, in milliseconds.
     *
     * @var int The size of audio frames.
     */
    protected int $frameSize = 20;

    /**
     * Collection of the status of people speaking.
     *
     * @var ExCollectionInterface Status of people speaking.
     */
    protected $speakingStatus;

    /**
     * Collection of voice decoders.
     *
     * @var ExCollectionInterface Voice decoders.
     */
    protected $voiceDecoders;

    /**
     * Voice audio recieve streams.
     *
     * @deprecated 10.5.0 Use receiveStreams instead.
     *
     * @var array<ReceiveStream> Voice audio recieve streams.
     */
    protected ?array $recieveStreams;

    /**
     * Voice audio recieve streams.
     *
     * @var array<ReceiveStream> Voice audio recieve streams.
     */
    protected ?array $receiveStreams;

    /**
     * The volume the audio will be encoded with.
     *
     * @var int The volume that the audio will be encoded in.
     */
    protected int $volume = 100;

    /**
     * The audio application to encode with.
     *
     * Available: voip, audio (default), lowdelay
     *
     * @var string The audio application.
     */
    protected string $audioApplication = 'audio';

    /**
     * The bitrate to encode with.
     *
     * @var int Encoding bitrate.
     */
    protected int $bitrate = 128000;

    /**
     * Is the voice client reconnecting?
     *
     * @var bool Whether the voice client is reconnecting.
     */
    protected bool $reconnecting = false;

    /**
     * Is the voice client being closed by user?
     *
     * @var bool Whether the voice client is being closed by user.
     */
    protected bool $userClose = false;

    /**
     * The Discord voice gateway version.
     *
     * @see https://discord.com/developers/docs/topics/voice-connections#voice-gateway-versioning-gateway-versions
     *
     * @var int Voice version.
     */
    protected int $version = 8;

    /**
     * The Config for DNS Resolver.
     *
     * @var string|\React\Dns\Config\Config
     */
    protected null|string|Config $dnsConfig;

    /**
     * Silence Frame Remain Count.
     *
     * @var int Amount of silence frames remaining.
     */
    protected int $silenceRemaining = 5;

    /**
     * readopus Timer.
     *
     * @var TimerInterface Timer
     */
    protected $readOpusTimer;

    /**
     * Audio Buffer.
     *
     * @var RealBuffer The Audio Buffer
     */
    protected ?RealBuffer $buffer;

    /**
     * Current clients connected to the voice chat
     *
     * @var array
     */
    public array $clientsConnected = [];

    public array $tempFiles;

    /**
     * Constructs the Voice client instance
     *
     * @param \Ratchet\Client\WebSocket $mainWebsocket
     * @param \React\EventLoop\LoopInterface $loop
     * @param \Discord\Parts\Channel\Channel $channel
     * @param \Psr\Log\LoggerInterface $logger
     * @param array $data
     * @param bool $deaf Default: false
     * @param bool $mute Default: false
     */
    public function __construct(
        protected WebSocket $mainWebsocket,
        protected LoopInterface $loop,
        protected Channel $channel,
        protected LoggerInterface $logger,
        protected array $data,
        protected bool $deaf = false,
        protected bool $mute = false,
    ) {
        $this->deaf = $this->data['deaf'] ?? false;
        $this->mute = $this->data['mute'] ?? false;
        $this->endpoint = str_replace([':80', ':443'], '', $data['endpoint']);
        $this->speakingStatus = new Collection([], 'ssrc');
        $this->dnsConfig = $data['dnsConfig'];
    }

    /**
     * Starts the voice client.
     *
     * @return bool
     */
    public function start(): bool
    {
        if (
            ! $this->checkForFFmpeg() ||
            ! $this->checkForLibsodium()
        ) {
            return false;
        }

        $this->initSockets();
        return true;
    }

    /**
     * Initilizes the WebSocket and UDP socket.
     */
    public function initSockets(): void
    {
        $wsfac = new WsFactory($this->loop);
        /** @var PromiseInterface */
        $promise = $wsfac("wss://{$this->endpoint}?v={$this->version}");

        $promise->then([$this, 'handleWebSocketConnection'], [$this, 'handleWebSocketError']);
    }

    /**
     * Handles a WebSocket connection.
     *
     * @param WebSocket $ws The WebSocket instance.
     */
    public function handleWebSocketConnection(WebSocket $ws): void
    {
        $this->logger->debug('connected to voice websocket');

        $resolver = (new DNSFactory())->createCached($this->dnsConfig, $this->loop);
        $udpfac = new DatagramFactory($this->loop, $resolver);

        $this->voiceWebsocket = $ws;

        $ip = $port = '';

        $ws->on('message', function (Message $message) use ($udpfac, &$ip, &$port): void {
            $data = json_decode($message->getPayload());
            $this->emit('ws-message', [$message, $this]);

            switch ($data->op) {
                case Op::VOICE_HEARTBEAT_ACK: // keepalive response
                    $end = microtime(true);
                    $start = $data->d->t;
                    $diff = ($end - $start) * 1000;

                    $this->logger->debug('received heartbeat ack', ['response_time' => $diff]);
                    $this->emit('ws-ping', [$diff]);
                    $this->emit('ws-heartbeat-ack', [$data->d->t]);
                    break;
                case Op::VOICE_DESCRIPTION: // ready
                    $this->ready = true;
                    $this->mode = $data->d->mode;
                    $this->secretKey = '';
                    $this->rawKey = $data->d->secret_key;
                    $this->secretKey = implode('', array_map(fn ($value) => pack('C', $value), $this->rawKey));

                    $this->logger->debug('received description packet, vc ready', ['data' => json_decode(json_encode($data->d), true)]);

                    if (! $this->reconnecting) {
                        $this->emit('ready', [$this]);
                    } else {
                        $this->reconnecting = false;
                        $this->emit('resumed', [$this]);
                    }

                    if (! $this->deaf && $this->secretKey) {
                        $this->client->on('message', fn (string $message) => $this->handleAudioData(new VoicePacket($message, key: $this->secretKey, log: $this->logger)));
                    }

                    break;
                case Op::VOICE_SPEAKING: // currently connected users
                    $this->emit('speaking', [$data->d->speaking, $data->d->user_id, $this]);
                    $this->emit("speaking.{$data->d->user_id}", [$data->d->speaking, $this]);
                    $this->speakingStatus[$data->d->user_id] = $data->d;
                    break;
                case Op::VOICE_HELLO:
                    $this->heartbeatInterval = $data->d->heartbeat_interval;

                    $sendHeartbeat = function () {
                        $this->send(Payload::new(
                            Op::VOICE_HEARTBEAT,
                            [
                                't' => (int) microtime(true),
<<<<<<< HEAD
                                'seq_ack' => 10
=======
                                'seq_ack' => 10,
>>>>>>> 0a062348
                            ]
                        ));
                        $this->logger->debug('sending heartbeat');
                        $this->emit('ws-heartbeat', []);
                    };

                    $sendHeartbeat();
                    $this->heartbeat = $this->loop->addPeriodicTimer($this->heartbeatInterval / 1000, $sendHeartbeat);
                    break;
                case Op::VOICE_CLIENTS_CONNECT:
                    # "d" contains an array with ['user_ids' => array<string>]
                    $this->clientsConnected = $data->d->user_ids;
                    break;
                case Op::VOICE_CLIENT_DISCONNECT:
                    unset($this->clientsConnected[$data->d->user_id]);
                    break;
                case Op::VOICE_CLIENT_UNKNOWN_15:
                case Op::VOICE_CLIENT_UNKNOWN_18:
                    $this->logger->debug('received unknown opcode', ['data' => json_decode(json_encode($data), true)]);
                    break;
                case Op::VOICE_CLIENT_PLATFORM:
                    # handlePlatformPerUser
                    # platform = 0 assumed to be Desktop
                    break;
                case Op::VOICE_DAVE_PREPARE_TRANSITION:
                    $this->handleDavePrepareTransition($data);
                    break;
                case Op::VOICE_DAVE_EXECUTE_TRANSITION:
                    $this->handleDaveExecuteTransition($data);
                    break;
                case Op::VOICE_DAVE_TRANSITION_READY:
                    $this->handleDaveTransitionReady($data);
                    break;
                case Op::VOICE_DAVE_PREPARE_EPOCH:
                    $this->handleDavePrepareEpoch($data);
                    break;
                case Op::VOICE_DAVE_MLS_EXTERNAL_SENDER:
                    $this->handleDaveMlsExternalSender($data);
                    break;
                case Op::VOICE_DAVE_MLS_KEY_PACKAGE:
                    $this->handleDaveMlsKeyPackage($data);
                    break;
                case Op::VOICE_DAVE_MLS_PROPOSALS:
                    $this->handleDaveMlsProposals($data);
                    break;
                case Op::VOICE_DAVE_MLS_COMMIT_WELCOME:
                    $this->handleDaveMlsCommitWelcome($data);
                    break;
                case Op::VOICE_DAVE_MLS_ANNOUNCE_COMMIT_TRANSITION:
                    $this->handleDaveMlsAnnounceCommitTransition($data);
                    break;
                case Op::VOICE_DAVE_MLS_WELCOME:
                    $this->handleDaveMlsWelcome($data);
                    break;
                case Op::VOICE_DAVE_MLS_INVALID_COMMIT_WELCOME:
                    $this->handleDaveMlsInvalidCommitWelcome($data);
                    break;

                case Op::VOICE_READY: {
                    $this->udpPort = $data->d->port;
                    $this->ssrc = $data->d->ssrc;

                    $this->logger->debug('received voice ready packet', ['data' => json_decode(json_encode($data->d), true)]);

                    $buffer = new Buffer(74);
                    $buffer[1] = "\x01";
                    $buffer[3] = "\x46";
                    $buffer->writeUInt32BE($this->ssrc, 4);
                    /** @var PromiseInterface */
                    $udpfac->createClient("{$data->d->ip}:{$this->udpPort}")->then(function (Socket $client) use (&$ip, &$port, $buffer): void {
                        $this->logger->debug('connected to voice UDP');
                        $this->client = $client;

                        $this->loop->addTimer(0.1, fn () => $this->client->send($buffer->__toString()));

                        $this->udpHeartbeat = $this->loop->addPeriodicTimer($this->heartbeatInterval / 1000, function (): void {
                            $buffer = new Buffer(9);
                            $buffer[0] = 0xC9;
                            $buffer->writeUInt64LE($this->heartbeatSeq, 1);
                            ++$this->heartbeatSeq;

                            $this->client->send($buffer->__toString());
                            $this->emit('udp-heartbeat', []);

                            $this->logger->debug('sent UDP heartbeat');
                        });

                        $client->on('error', fn ($e) => $this->emit('udp-error', [$e]));

                        $decodeUDP = function ($message) use (&$ip, &$port): void {
                            /**
                             * Unpacks the message into an array.
                             *
                             * C2 (unsigned char)   | Type      | 2 bytes   | Values 0x1 and 0x2 indicate request and response, respectively
                             * n (unsigned short)   | Length    | 2 bytes   | Length of the following data
                             * I (unsigned int)     | SSRC      | 4 bytes   | The SSRC of the sender
                             * A64 (string)         | Address   | 64 bytes  | The IP address of the sender
                             * n (unsigned short)   | Port      | 2 bytes   | The port of the sender
                             *
                             * @see https://discord.com/developers/docs/topics/voice-connections#ip-discovery
                             * @see https://www.php.net/manual/en/function.unpack.php
                             * @see https://www.php.net/manual/en/function.pack.php For the formats
                             */
                            $unpackedMessageArray = \unpack("C2Type/nLength/ISSRC/A64Address/nPort", $message);

                            $this->ssrc = $unpackedMessageArray['SSRC'];
                            $ip = $unpackedMessageArray['Address'];
                            $port = $unpackedMessageArray['Port'];

                            $this->logger->debug('received our IP and port', ['ip' => $ip, 'port' => $port]);

                            $this->send([
                                'op' => Op::VOICE_SELECT_PROTO,
                                'd' => [
                                    'protocol' => 'udp',
                                    'data' => [
                                        'address' => $ip,
                                        'port' => $port,
                                        'mode' => $this->mode,
                                    ],
                                ],
                            ]);
                        };

                        $client->once('message', $decodeUDP);
                    }, function (Throwable $e): void {
                        $this->logger->error('error while connecting to udp', ['e' => $e->getMessage()]);
                        $this->emit('error', [$e]);
                    });
                    break;
                }
                default:
                    $this->logger->warning('Unknown opcode.', $data);
                    break;
            }
        });

        $ws->on('error', function ($e): void {
            $this->logger->error('error with voice websocket', ['e' => $e->getMessage()]);
            $this->emit('ws-error', [$e]);
        });

        $ws->on('close', [$this, 'handleWebSocketClose']);

        if (! $this->sentLoginFrame) {
            $payload = Payload::new(
                Op::VOICE_IDENTIFY,
                [
                    'server_id' => $this->channel->guild_id,
                    'user_id' => $this->data['user_id'],
                    'session_id' => $this->data['session'],
                    'token' => $this->data['token'],
                ],
            );

            $this->logger->debug('sending identify', ['packet' => $payload->__debugInfo()]);

            $this->send($payload);
            $this->sentLoginFrame = true;
        }
    }

    /**
     * Handles a WebSocket error.
     *
     * @param \Exception $e The error.
     */
    public function handleWebSocketError(\Exception $e): void
    {
        $this->logger->error('error with voice websocket', ['e' => $e->getMessage()]);
        $this->emit('error', [$e]);
    }

    /**
     * Handles a WebSocket close.
     *
     * @param int    $op
     * @param string $reason
     */
    public function handleWebSocketClose(int $op, string $reason): void
    {
        $this->logger->warning('voice websocket closed', ['op' => $op, 'reason' => $reason]);
        $this->emit('ws-close', [$op, $reason, $this]);

        $this->clientsConnected = [];

        // Cancel heartbeat timers
        if (null !== $this->heartbeat) {
            $this->loop->cancelTimer($this->heartbeat);
            $this->heartbeat = null;
        }

        if (null !== $this->udpHeartbeat) {
            $this->loop->cancelTimer($this->udpHeartbeat);
            $this->udpHeartbeat = null;
        }

        // Close UDP socket.
        if (isset($this->client)) {
            $this->logger->warning('closing UDP client');
            $this->client->close();
        }

        // Don't reconnect on a critical opcode or if closed by user.
        if (in_array($op, Op::getCriticalVoiceCloseCodes()) || $this->userClose) {
            $this->logger->warning('received critical opcode - not reconnecting', ['op' => $op, 'reason' => $reason]);
            $this->emit('close');
        } else {
            $this->logger->warning('reconnecting in 2 seconds');

            // Retry connect after 2 seconds
            $this->loop->addTimer(2, function (): void {
                $this->reconnecting = true;
                $this->sentLoginFrame = false;

                $this->initSockets();
            });
        }
    }

    /**
     * Handles a voice server change.
     *
     * @param array $data New voice server information.
     */
    public function handleVoiceServerChange(array $data = []): void
    {
        $this->logger->debug('voice server has changed, dynamically changing servers in the background', ['data' => $data]);
        $this->reconnecting = true;
        $this->sentLoginFrame = false;
        $this->pause();

        $this->client->close();
        $this->voiceWebsocket->close();

        $this->loop->cancelTimer($this->heartbeat);
        $this->loop->cancelTimer($this->udpHeartbeat);

        $this->data['token'] = $data['token']; // set the token if it changed
        $this->endpoint = str_replace([':80', ':443'], '', $data['endpoint']);

        $this->initSockets();

        $this->on('resumed', function () {
            $this->logger->debug('voice client resumed');
            $this->unpause();
            $this->speaking = false;
            $this->setSpeaking(true);
        });
    }

    /**
     * Plays a file/url on the voice stream.
     *
     * @param string $file     The file/url to play.
     * @param int    $channels Deprecated, Discord only supports 2 channels.
     *
     * @throws FileNotFoundException
     * @throws \RuntimeException
     *
     * @return PromiseInterface
     */
    public function playFile(string $file, int $channels = 2): PromiseInterface
    {
        $deferred = new Deferred();
        $notAValidFile = filter_var($file, FILTER_VALIDATE_URL) === false && ! file_exists($file);

        if (
            $notAValidFile || (! $this->ready) || $this->speaking
        ) {
            if ($notAValidFile) {
                $deferred->reject(new FileNotFoundException("Could not find the file \"{$file}\"."));
            }

            if (! $this->ready) {
                $deferred->reject(new ClientNotReadyException());
            }

            if ($this->speaking) {
                $deferred->reject(new AudioAlreadyPlayingException());
            }

            return $deferred->promise();
        }

        $process = $this->ffmpegEncode($file);
        $process->start($this->loop);

        return $this->playOggStream($process);
    }

    /**
     * Plays a raw PCM16 stream.
     *
     * @param resource|Stream $stream    The stream to be encoded and sent.
     * @param int             $channels  How many audio channels the PCM16 was encoded with.
     * @param int             $audioRate Audio sampling rate the PCM16 was encoded with.
     *
     * @throws \RuntimeException
     * @throws \InvalidArgumentException Thrown when the stream passed to playRawStream is not a valid resource.
     *
     * @return PromiseInterface
     */
    public function playRawStream($stream, int $channels = 2, int $audioRate = 48000): PromiseInterface
    {
        $deferred = new Deferred();

        if (! $this->ready) {
            $deferred->reject(new \RuntimeException('Voice Client is not ready.'));

            return $deferred->promise();
        }

        if ($this->speaking) {
            $deferred->reject(new \RuntimeException('Audio already playing.'));

            return $deferred->promise();
        }

        if (! is_resource($stream) && ! $stream instanceof Stream) {
            $deferred->reject(new \InvalidArgumentException('The stream passed to playRawStream was not an instance of resource or ReactPHP Stream.'));

            return $deferred->promise();
        }

        if (is_resource($stream)) {
            $stream = new Stream($stream, $this->loop);
        }

        $process = $this->ffmpegEncode(preArgs: [
            '-f', 's16le',
            '-ac', $channels,
            '-ar', $audioRate,
        ]);
        $process->start($this->loop);
        $stream->pipe($process->stdin);

        return $this->playOggStream($process);
    }

    /**
     * Plays an Ogg Opus stream.
     *
     * @param resource|Process|Stream $stream The Ogg Opus stream to be sent.
     *
     * @throws \RuntimeException
     * @throws \InvalidArgumentException
     *
     * @return PromiseInterface
     */
    public function playOggStream($stream): PromiseInterface
    {
        $deferred = new Deferred();

        if (! $this->isReady()) {
            $deferred->reject(new \RuntimeException('Voice client is not ready yet.'));

            return $deferred->promise();
        }

        if ($this->speaking) {
            $deferred->reject(new \RuntimeException('Audio already playing.'));

            return $deferred->promise();
        }

        if ($stream instanceof Process) {
            $stream->stderr->on('data', function ($d) {
                if (empty($d)) {
                    return;
                }

                $this->emit('stderr', [$d, $this]);
            });

            $stream = $stream->stdout;
        }

        if (is_resource($stream)) {
            $stream = new Stream($stream, $this->loop);
        }

        if (! ($stream instanceof ReadableStreamInterface)) {
            $deferred->reject(new \InvalidArgumentException('The stream passed to playOggStream was not an instance of resource, ReactPHP Process, ReactPHP Readable Stream'));

            return $deferred->promise();
        }

        $this->buffer = new RealBuffer($this->loop);
        $stream->on('data', function ($d) {
            $this->buffer->write($d);
        });

        /** @var OggStream */
        $ogg = null;

        $loops = 0;

        $readOpus = function () use ($deferred, &$ogg, &$readOpus, &$loops) {
            $this->readOpusTimer = null;

            $loops += 1;

            // If the client is paused, delay by frame size and check again.
            if ($this->paused) {
                $this->insertSilence();
                $this->readOpusTimer = $this->loop->addTimer($this->frameSize / 1000, $readOpus);

                return;
            }

            $ogg->getPacket()->then(function ($packet) use (&$readOpus, &$loops, $deferred) {
                // EOF for Ogg stream.
                if (null === $packet) {
                    $this->reset();
                    $deferred->resolve(null);

                    return;
                }

                // increment sequence
                // uint16 overflow protection
                if (++$this->seq >= 2 ** 16) {
                    $this->seq = 0;
                }

                $this->sendBuffer($packet);

                // increment timestamp
                // uint32 overflow protection
                if (($this->timestamp += ($this->frameSize * 48)) >= 2 ** 32) {
                    $this->timestamp = 0;
                }

                $nextTime = $this->startTime + (20.0 / 1000.0) * $loops;
                $delay = $nextTime - microtime(true);

                $this->readOpusTimer = $this->loop->addTimer($delay, $readOpus);
            }, function ($e) use ($deferred) {
                $this->reset();
                $deferred->resolve(null);
            });
        };

        $this->setSpeaking(true);

        OggStream::fromBuffer($this->buffer)->then(function (OggStream $os) use ($readOpus, &$ogg) {
            $ogg = $os;
            $this->startTime = microtime(true) + 0.5;
            $this->readOpusTimer = $this->loop->addTimer(0.5, $readOpus);
        });

        return $deferred->promise();
    }

    /**
     * Plays a DCA stream.
     *
     * @param resource|Process|Stream $stream The DCA stream to be sent.
     *
     * @return PromiseInterface
     * @throws \Exception
     *
     * @deprecated 10.0.0 DCA is now deprecated in DiscordPHP, switch to using
     *                    `playOggStream` with raw Ogg Opus.
     */
    public function playDCAStream($stream): PromiseInterface
    {
        $deferred = new Deferred();

        if (! $this->isReady()) {
            $deferred->reject(new \Exception('Voice client is not ready yet.'));

            return $deferred->promise();
        }

        if ($this->speaking) {
            $deferred->reject(new \Exception('Audio already playing.'));

            return $deferred->promise();
        }

        if ($stream instanceof Process) {
            $stream->stderr->on('data', function ($d) {
                if (empty($d)) {
                    return;
                }

                $this->emit('stderr', [$d, $this]);
            });

            $stream = $stream->stdout;
        }

        if (is_resource($stream)) {
            $stream = new Stream($stream, $this->loop);
        }

        if (! ($stream instanceof ReadableStreamInterface)) {
            $deferred->reject(new \Exception('The stream passed to playDCAStream was not an instance of resource, ReactPHP Process, ReactPHP Readable Stream'));

            return $deferred->promise();
        }

        $this->buffer = new RealBuffer($this->loop);
        $stream->on('data', function ($d) {
            $this->buffer->write($d);
        });

        $readOpus = function () use ($deferred, &$readOpus) {
            $this->readOpusTimer = null;

            // If the client is paused, delay by frame size and check again.
            if ($this->paused) {
                $this->insertSilence();
                $this->readOpusTimer = $this->loop->addTimer($this->frameSize / 1000, $readOpus);

                return;
            }

            // Read opus length
            $this->buffer->readInt16(1000)->then(function ($opusLength) {
                // Read opus data
                return $this->buffer->read($opusLength, null, 1000);
            })->then(function ($opus) use (&$readOpus) {
                $this->sendBuffer($opus);

                // increment sequence
                // uint16 overflow protection
                if (++$this->seq >= 2 ** 16) {
                    $this->seq = 0;
                }

                // increment timestamp
                // uint32 overflow protection
                if (($this->timestamp += ($this->frameSize * 48)) >= 2 ** 32) {
                    $this->timestamp = 0;
                }

                $this->readOpusTimer = $this->loop->addTimer(($this->frameSize - 1) / 1000, $readOpus);
            }, function () use ($deferred) {
                $this->reset();
                $deferred->resolve(null);
            });
        };

        $this->setSpeaking(true);

        // Read magic byte header
        $this->buffer->read(4)->then(function ($mb) {
            if ($mb !== self::DCA_VERSION) {
                throw new OutdatedDCAException('The DCA magic byte header was not correct.');
            }

            // Read JSON length
            return $this->buffer->readInt32();
        })->then(function ($jsonLength) {
            // Read JSON content
            return $this->buffer->read($jsonLength);
        })->then(function ($metadata) use ($readOpus) {
            $metadata = json_decode($metadata, true);

            if (null !== $metadata) {
                $this->frameSize = $metadata['opus']['frame_size'] / 48;
            }

            $this->startTime = microtime(true) + 0.5;
            $this->readOpusTimer = $this->loop->addTimer(0.5, $readOpus);
        });

        return $deferred->promise();
    }

    /**
     * Resets the voice client.
     */
    private function reset(): void
    {
        if ($this->readOpusTimer) {
            $this->loop->cancelTimer($this->readOpusTimer);
            $this->readOpusTimer = null;
        }

        $this->setSpeaking(false);
        $this->streamTime = 0;
        $this->startTime = 0;
        $this->paused = false;
        $this->silenceRemaining = 5;
    }

    /**
     * Sends a buffer to the UDP socket.
     *
     * @param string $data The data to send to the UDP server.
     * @todo Fix after new change in VoicePacket
     */
    private function sendBuffer(string $data): void
    {
        if (! $this->ready) {
            return;
        }

        $packet = new VoicePacket($data, $this->ssrc, $this->seq, $this->timestamp, true, $this->secretKey);
        $this->client->send((string) $packet);

        $this->streamTime = (int) microtime(true);

        $this->emit('packet-sent', [$packet]);
    }

    /**
     * Sets the speaking value of the client.
     *
     * @param bool $speaking Whether the client is speaking or not.
     *
     * @throws \RuntimeException
     */
    public function setSpeaking(bool $speaking = true): void
    {
        if ($this->speaking == $speaking) {
            return;
        }

        if (! $this->ready) {
            throw new \RuntimeException('Voice Client is not ready.');
        }

        $this->send(Payload::new(
            Op::VOICE_SPEAKING,
            [
                'speaking' => $speaking,
                'delay' => 0,
                'ssrc' => $this->ssrc,
            ],
        ));

        $this->speaking = $speaking;
    }

    /**
     * Switches voice channels.
     *
     * @param Channel $channel The channel to switch to.
     *
     * @throws \InvalidArgumentException
     */
    public function switchChannel(Channel $channel): void
    {
        if (! $channel->isVoiceBased()) {
            throw new \InvalidArgumentException("Channel must be a voice channel to be able to switch, given type {$channel->type}.");
        }

        $this->mainSend(Payload::new(
            Op::OP_VOICE_STATE_UPDATE,
            [
                'guild_id' => $channel->guild_id,
                'channel_id' => $channel->id,
                'self_mute' => $this->mute,
                'self_deaf' => $this->deaf,
            ],
        ));

        $this->channel = $channel;
    }

    /**
     * Sets the bitrate.
     *
     * @param int $bitrate The bitrate to set.
     *
     * @throws \DomainException
     * @throws \RuntimeException
     */
    public function setBitrate(int $bitrate): void
    {
        if ($bitrate < 8000 || $bitrate > 384000) {
            throw new \DomainException("{$bitrate} is not a valid option. The bitrate must be between 8,000 bps and 384,000 bps.");
        }

        if ($this->speaking) {
            throw new \RuntimeException('Cannot change bitrate while playing.');
        }

        $this->bitrate = $bitrate;
    }

    /**
     * Sets the volume.
     *
     * @param int $volume The volume to set.
     *
     * @throws \DomainException
     * @throws \RuntimeException
     */
    public function setVolume(int $volume): void
    {
        if ($volume < 0 || $volume > 100) {
            throw new \DomainException("{$volume}% is not a valid option. The bitrate must be between 0% and 100%.");
        }

        if ($this->speaking) {
            throw new \RuntimeException('Cannot change volume while playing.');
        }

        $this->volume = $volume;
    }

    /**
     * Sets the audio application.
     *
     * @param string $app The audio application to set.
     *
     * @throws \DomainException
     * @throws \RuntimeException
     */
    public function setAudioApplication(string $app): void
    {
        $legal = ['voip', 'audio', 'lowdelay'];

        if (! in_array($app, $legal)) {
            throw new \DomainException("{$app} is not a valid option. Valid options are: ".implode(', ', $legal));
        }

        if ($this->speaking) {
            throw new \RuntimeException('Cannot change audio application while playing.');
        }

        $this->audioApplication = $app;
    }

    /**
     * Sends a message to the voice websocket.
     *
     * @param Payload|array $data The data to send to the voice WebSocket.
     */
    private function send(Payload|array $data): void
    {
        $json = json_encode($data);
        $this->voiceWebsocket->send($json);
    }

    /**
     * Sends a message to the main websocket.
     *
     * @param Payload $data The data to send to the main WebSocket.
     */
    private function mainSend(Payload $data): void
    {
        $json = json_encode($data);
        $this->mainWebsocket->send($json);
    }

    /**
     * Changes your mute and deaf value.
     *
     * @param bool $mute Whether you should be muted.
     * @param bool $deaf Whether you should be deaf.
     *
     * @throws \RuntimeException
     */
    public function setMuteDeaf(bool $mute, bool $deaf): void
    {
        if (! $this->ready) {
            throw new \RuntimeException('The voice client must be ready before you can set mute or deaf.');
        }

        $this->mute = $mute;
        $this->deaf = $deaf;

        $this->mainSend(Payload::new(
            Op::OP_VOICE_STATE_UPDATE,
            [
                'guild_id' => $this->channel->guild_id,
                'channel_id' => $this->channel->id,
                'self_mute' => $mute,
                'self_deaf' => $deaf,
            ],
        ));

        $this->client->removeListener('message', [$this, 'handleAudioData']);

        if (! $deaf) {
            $this->client->on('message', [$this, 'handleAudioData']);
        }
    }

    /**
     * Pauses the current sound.
     *
     * @throws \RuntimeException
     */
    public function pause(): void
    {
        if (! $this->speaking) {
            throw new \RuntimeException('Audio must be playing to pause it.');
        }

        if ($this->paused) {
            throw new \RuntimeException('Audio is already paused.');
        }

        $this->paused = true;
        $this->silenceRemaining = 5;
    }

    /**
     * Unpauses the current sound.
     *
     * @throws \RuntimeException
     */
    public function unpause(): void
    {
        if (! $this->speaking) {
            throw new \RuntimeException('Audio must be playing to unpause it.');
        }

        if (! $this->paused) {
            throw new \RuntimeException('Audio is already playing.');
        }

        $this->paused = false;
        $this->timestamp = microtime(true) * 1000;
    }

    /**
     * Stops the current sound.
     *
     * @throws \RuntimeException
     */
    public function stop(): void
    {
        if (! $this->speaking) {
            throw new \RuntimeException('Audio must be playing to stop it.');
        }

        $this->buffer->end();
        $this->insertSilence();
        $this->reset();
    }

    /**
     * Closes the voice client.
     *
     * @throws \RuntimeException
     */
    public function close(): void
    {
        if (! $this->ready) {
            throw new \RuntimeException('Voice Client is not connected.');
        }

        if ($this->speaking) {
            $this->stop();
            $this->setSpeaking(false);
        }

        $this->ready = false;

        $this->mainSend(Payload::new(
            Op::OP_VOICE_STATE_UPDATE,
            [
                'guild_id' => $this->channel->guild_id,
                'channel_id' => null,
                'self_mute' => true,
                'self_deaf' => true,
            ],
        ));

        $this->userClose = true;
        $this->client->close();
        $this->voiceWebsocket->close();

        $this->heartbeatInterval = null;

        if (null !== $this->heartbeat) {
            $this->loop->cancelTimer($this->heartbeat);
            $this->heartbeat = null;
        }

        if (null !== $this->udpHeartbeat) {
            $this->loop->cancelTimer($this->udpHeartbeat);
            $this->udpHeartbeat = null;
        }

        $this->seq = 0;
        $this->timestamp = 0;
        $this->sentLoginFrame = false;
        $this->startTime = null;
        $this->streamTime = 0;
        $this->speakingStatus = new Collection([], 'ssrc');

        $this->emit('close');
    }

    /**
     * Checks if the user is speaking.
     *
     * @param string|int|null $id Either the User ID or SSRC (if null, return bots speaking status).
     *
     * @return bool Whether the user is speaking.
     */
    public function isSpeaking($id = null): bool
    {
        if (! isset($id)) {
            return $this->speaking;
        } elseif ($user = $this->speakingStatus->get('user_id', $id)) {
            return $user->speaking;
        } elseif ($ssrc = $this->speakingStatus->get('ssrc', $id)) {
            return $ssrc->speaking;
        }

        return false;
    }

    /**
     * Checks if we are paused.
     *
     * @return bool Whether we are paused.
     */
    public function isPaused(): bool
    {
        return $this->paused;
    }

    /**
     * Handles a voice state update.
     * NOTE: This object contains the data as the VoiceStateUpdate Part.
     * @see \Discord\Parts\WebSockets\VoiceStateUpdate
     *
     *
     * @param object $data The WebSocket data.
     */
    public function handleVoiceStateUpdate(object $data): void
    {
        $removeDecoder = function ($ss) {
            $decoder = $this->voiceDecoders[$ss->ssrc] ?? null;

            if (null === $decoder) {
                return; // no voice decoder to remove
            }

            $decoder->close();
            unset($this->voiceDecoders[$ss->ssrc]);
            unset($this->speakingStatus[$ss->ssrc]);
        };

        $ss = $this->speakingStatus->get('user_id', $data->user_id);

        if (null === $ss) {
            return; // not in our channel
        }

        if ($data->channel_id == $this->channel->id) {
            return; // ignore, just a mute/deaf change
        }

        $removeDecoder($ss);
    }

    /**
     * Gets a recieve voice stream.
     *
     * @param int|string $id Either a SSRC or User ID.
     *
     * @deprecated 10.5.0 Use getReceiveStream instead.
     *
     * @return null|RecieveStream|ReceiveStream
     */
    public function getRecieveStream($id): null|RecieveStream|ReceiveStream
    {
        return $this->getReceiveStream($id);
    }

    /**
     * Gets a receive voice stream.
     *
     * @param int|string $id Either a SSRC or User ID.
     *
     * @return null|ReceiveStream
     */
    public function getReceiveStream($id): null|ReceiveStream
    {
        if (isset($this->receiveStreams[$id])) {
            return $this->receiveStreams[$id];
        }

        foreach ($this->speakingStatus as $status) {
            if ($status->user_id == $id) {
                return $this->receiveStreams[$status->ssrc];
            }
        }

        return null;
    }

    /**
     * Handles raw opus data from the UDP server.
     *
     * @param string $message The data from the UDP server.
     */
    protected function handleAudioData(VoicePacket $voicePacket): void
    {
        $message = $voicePacket?->decryptedAudio ?? null;

        if (! $message) {
            if (! $this->speakingStatus->get('ssrc', $voicePacket->getSSRC())) {
                // We don't have a speaking status for this SSRC
                // Probably a "ping" to the udp socket
                return;
            }
            // There's no message or the message threw an error inside the decrypt function
            $this->logger->warning('No audio data.', ['voicePacket' => $voicePacket]);
            return;
        }

        $this->emit('raw', [$message, $this]);

        $ss = $this->speakingStatus->get('ssrc', $voicePacket->getSSRC());
        $decoder = $this->voiceDecoders[$voicePacket->getSSRC()] ?? null;

        if (null === $ss) {
            // for some reason we don't have a speaking status
            $this->logger->warning('Unknown SSRC.', ['ssrc' => $voicePacket->getSSRC(), 't' => $voicePacket->getTimestamp()]);
            return;
        }

        if (null === $decoder) {
            // make a decoder
            if (! isset($this->receiveStreams[$ss->ssrc])) {
                $this->receiveStreams[$ss->ssrc] = new ReceiveStream();

                $this->receiveStreams[$ss->ssrc]->on('pcm', function ($d) {
                    $this->emit('channel-pcm', [$d, $this]);
                });

                $this->receiveStreams[$ss->ssrc]->on('opus', function ($d) {
                    $this->emit('channel-opus', [$d, $this]);
                });
            }

            $createDecoder = function () use (&$createDecoder, $ss) {
                $decoder = $this->ffmpegDecode();
                $decoder->start($this->loop);

                // Handle stdout
                $stdoutHandle = fopen($this->tempFiles['stdout'], 'r');
                $this->loop->addPeriodicTimer(0.1, function () use ($stdoutHandle, $ss) {
                    $data = fread($stdoutHandle, 8192);
                    if ($data) {
                        $this->receiveStreams[$ss->ssrc]->writePCM($data);
                    }
                });

                // Handle stderr
                $stderrHandle = fopen($this->tempFiles['stderr'], 'r');
                $this->loop->addPeriodicTimer(0.1, function () use ($stderrHandle, $ss) {
                    $data = fread($stderrHandle, 8192);
                    if ($data) {
                        $this->emit("voice.{$ss->ssrc}.stderr", [$data, $this]);
                        $this->emit("voice.{$ss->user_id}.stderr", [$data, $this]);
                    }
                });

                // Store the decoder
                $this->voiceDecoders[$ss->ssrc] = $decoder;

                // Monitor the process for exit
                $this->monitorProcessExit($decoder, $ss, $createDecoder);
            };

            $createDecoder();
            $decoder = $this->voiceDecoders[$voicePacket->getSSRC()] ?? null;
        }

        $audioData = $voicePacket->getAudioData();

        $buff = new Buffer(strlen($audioData) + 2);
        $buff->write(pack('s', strlen($audioData)), 0);
        $buff->write($audioData, 2);

        $stdinHandle = fopen($this->tempFiles['stdin'], 'a'); // Use append mode
        fwrite($stdinHandle, (string) $buff);
        fflush($stdinHandle); // Make sure the data is written immediately
        fclose($stdinHandle);
    }

    /**
     * Monitor a process for exit and trigger callbacks when it exits
     *
     * @param Process $process The process to monitor
     * @param object $ss The speaking status object
     * @param callable $createDecoder Function to create a new decoder if needed
     */
    private function monitorProcessExit(Process $process, $ss, callable $createDecoder): void
    {
        // Store the process ID
        // $pid = $process->getPid();

        // Check every second if the process is still running
        $timer = $this->loop->addPeriodicTimer(1.0, function () use ($process, $ss, &$createDecoder, &$timer) {
            // Check if the process is still running
            if (!$process->isRunning()) {
                // Get the exit code
                $exitCode = $process->getExitCode();

                // Clean up the timer
                $this->loop->cancelTimer($timer);

                // If exit code indicates an error, emit event and recreate decoder
                if ($exitCode > 0) {
                    $this->emit('decoder-error', [$exitCode, null, $ss]);
                    $createDecoder();
                }

                // Clean up temporary files
                $this->cleanupTempFiles();
            }
        });
    }

    private function cleanupTempFiles(): void
    {
        if (isset($this->tempFiles)) {
            foreach ($this->tempFiles as $file) {
                if (file_exists($file)) {
                    unlink($file);
                }
            }
        }
    }

    private function handleDavePrepareTransition($data)
    {
        $this->logger->debug('DAVE Prepare Transition', ['data' => $data]);
        // Prepare local state necessary to perform the transition
        $this->send(Payload::new(
            Op::VOICE_DAVE_TRANSITION_READY,
            [
                'transition_id' => $data->d->transition_id,
            ],
        ));
    }

    private function handleDaveExecuteTransition($data)
    {
        $this->logger->debug('DAVE Execute Transition', ['data' => $data]);
        // Execute the transition
        // Update local state to reflect the new protocol context
    }

    private function handleDaveTransitionReady($data)
    {
        $this->logger->debug('DAVE Transition Ready', ['data' => $data]);
        // Handle transition ready state
    }

    private function handleDavePrepareEpoch($data)
    {
        $this->logger->debug('DAVE Prepare Epoch', ['data' => $data]);
        // Prepare local MLS group with parameters appropriate for the DAVE protocol version
        $this->send(Payload::new(
            Op::VOICE_DAVE_MLS_KEY_PACKAGE,
            [
                'epoch_id' => $data->d->epoch_id,
                'key_package' => $this->generateKeyPackage(),
            ],
        ));
    }

    private function handleDaveMlsExternalSender($data)
    {
        $this->logger->debug('DAVE MLS External Sender', ['data' => $data]);
        // Handle external sender public key and credential
    }

    private function handleDaveMlsKeyPackage($data)
    {
        $this->logger->debug('DAVE MLS Key Package', ['data' => $data]);
        // Handle MLS key package
    }

    private function handleDaveMlsProposals($data)
    {
        $this->logger->debug('DAVE MLS Proposals', ['data' => $data]);
        // Handle MLS proposals
        $this->send(Payload::new(
            Op::VOICE_DAVE_MLS_COMMIT_WELCOME,
            [
                'commit' => $this->generateCommit(),
                'welcome' => $this->generateWelcome(),
            ],
        ));
    }

    private function handleDaveMlsCommitWelcome($data)
    {
        $this->logger->debug('DAVE MLS Commit Welcome', ['data' => $data]);
        // Handle MLS commit and welcome messages
    }

    private function handleDaveMlsAnnounceCommitTransition($data)
    {
        // Handle MLS announce commit transition
        $this->logger->debug('DAVE MLS Announce Commit Transition', ['data' => $data]);
    }

    private function handleDaveMlsWelcome($data)
    {
        // Handle MLS welcome message
        $this->logger->debug('DAVE MLS Welcome', ['data' => $data]);
    }

    private function handleDaveMlsInvalidCommitWelcome($data)
    {
        $this->logger->debug('DAVE MLS Invalid Commit Welcome', ['data' => $data]);
        // Handle invalid commit or welcome message
        // Reset local group state and generate a new key package
        $this->send(Payload::new(
            Op::VOICE_DAVE_MLS_KEY_PACKAGE,
            [
                'key_package' => $this->generateKeyPackage(),
            ],
        ));
    }

    private function generateKeyPackage()
    {
        // Generate and return a new MLS key package
    }

    private function generateCommit()
    {
        // Generate and return an MLS commit message
    }

    private function generateWelcome()
    {
        // Generate and return an MLS welcome message
    }

    /**
     * Returns whether the voice client is ready.
     *
     * @return bool Whether the voice client is ready.
     */
    public function isReady(): bool
    {
        return $this->ready;
    }

    /**
     * Checks if FFmpeg is installed.
     *
     * @return bool Whether FFmpeg is installed or not.
     */
    private function checkForFFmpeg(): bool
    {
        $binaries = [
            'ffmpeg',
        ];

        foreach ($binaries as $binary) {
            $output = $this->checkForExecutable($binary);

            if (null !== $output) {
                $this->ffmpeg = $output;

                return true;
            }
        }

        $this->emit('error', [new FFmpegNotFoundException('No FFmpeg binary was found.')]);

        return false;
    }

    /**
     * Checks if libsodium-php is installed.
     *
     * @return bool
     */
    private function checkForLibsodium(): bool
    {
        if (! function_exists('sodium_crypto_secretbox')) {
            $this->emit('error', [new LibSodiumNotFoundException('libsodium-php could not be found.')]);

            return false;
        }

        return true;
    }

    /**
     * Checks if an executable exists on the system.
     *
     * @param  string      $executable
     * @return string|null
     */
    private static function checkForExecutable(string $executable): ?string
    {
        $which = strtoupper(substr(PHP_OS, 0, 3)) === 'WIN' ? 'where' : 'command -v';
        $executable = rtrim((string) explode(PHP_EOL, shell_exec("{$which} {$executable}"))[0]);

        return is_executable($executable) ? $executable : null;
    }

    /**
     * Creates a process that will run FFmpeg and encode `$filename` into Ogg
     * Opus format.
     *
     * If `$filename` is null, the process will expect some sort of audio data
     * to be piped in via stdin. It is highly recommended to set `$preArgs` to
     * contain the format of the piped data when using a pipe as an input. You
     * may also want to provide some arguments to FFmpeg via `$preArgs`, which
     * will be appended to the FFmpeg command _before_ setting the input
     * arguments.
     *
     * @param ?string $filename Path to file to be converted into Ogg Opus, or
     *                          null for pipe via stdin.
     * @param ?array  $preArgs  A list of arguments to be appended before the
     *                          input filename.
     *
     * @return Process A ReactPHP child process.
     */
    public function ffmpegEncode(?string $filename = null, ?array $preArgs = null): Process
    {
        $dB = match($this->volume) {
            0 => -100,
            100 => 0,
            default => -40 + ($this->volume / 100) * 40,
        };

        $flags = [
            '-i', $filename ?? 'pipe:0',
            '-map_metadata', '-1',
            '-f', 'opus',
            '-c:a', 'libopus',
            '-ar', '48000',
            '-af', 'volume=' . $dB . 'dB',
            '-ac', '2',
            '-b:a', $this->bitrate,
            '-loglevel', 'warning',
            'pipe:1',
        ];

        if (null !== $preArgs) {
            $flags = array_merge($preArgs, $flags);
        }

        $flags = implode(' ', $flags);
        $cmd = "{$this->ffmpeg} {$flags}";

        return new Process($cmd, null, null, [
            ['socket'],
            ['socket'],
            ['socket'],
        ]);
    }

    /**
     * Decodes a file from Opus with DCA.
     *
     * @param int      $channels  How many audio channels to decode with.
     * @param int|null $frameSize The Opus packet frame size.
     *
     * @return Process A ReactPHP Child Process
     */
    public function dcaDecode(int $channels = 2, ?int $frameSize = null): Process
    {
        if (null === $frameSize) {
            $frameSize = round($this->frameSize * 48);
        }

        $flags = [
            '-ac', $channels, // Channels
            '-ab', round($this->bitrate / 1000), // Bitrate
            '-as', $frameSize, // Frame Size
            '-mode', 'decode', // Decode mode
        ];

        $flags = implode(' ', $flags);

        return new Process("{$this->dca} {$flags}");
    }

    public function ffmpegDecode(int $channels = 2, ?int $frameSize = null): Process
    {
        if (null === $frameSize) {
            $frameSize = round($this->frameSize * 48);
        }

        $flags = [
            '-ac:opus', $channels, // Channels
            '-ab', round($this->bitrate / 1000), // Bitrate
            '-as', $frameSize, // Frame Size
            '-ar', '48000', // Audio Rate
            '-mode', 'decode', // Decode mode
        ];

        $flags = implode(' ', $flags);

        // Create temporary files for stdin, stdout, and stderr
        $tempDir = sys_get_temp_dir();
        $stdinFile = tempnam($tempDir, 'discord_ffmpeg_stdin_' . $this->ssrc);
        $stdoutFile = tempnam($tempDir, 'discord_ffmpeg_stdout_' . $this->ssrc);
        $stderrFile = tempnam($tempDir, 'discord_ffmpeg_stderr_' . $this->ssrc);

        // Store temp file paths for later cleanup
        $this->tempFiles = [
            'stdin' => $stdinFile,
            'stdout' => $stdoutFile,
            'stderr' => $stderrFile,
        ];

        return new Process(
            "{$this->ffmpeg} {$flags}",
            fds: [
                ['file', $stdinFile, 'w'],
                ['file', $stdoutFile, 'w+'],
                ['file', $stderrFile, 'w+'],
            ]
        );
    }

    /**
     * Returns the connected channel.
     *
     * @return Channel The connected channel.
     */
    public function getChannel(): Channel
    {
        return $this->channel;
    }

    /**
     * Insert 5 frames of silence.
     *
     * @link https://discord.com/developers/docs/topics/voice-connections#voice-data-interpolation
     */
    public function insertSilence(): void
    {
        while (--$this->silenceRemaining > 0) {
            $this->sendBuffer(self::SILENCE_FRAME);
        }
    }

}<|MERGE_RESOLUTION|>--- conflicted
+++ resolved
@@ -462,11 +462,7 @@
                             Op::VOICE_HEARTBEAT,
                             [
                                 't' => (int) microtime(true),
-<<<<<<< HEAD
-                                'seq_ack' => 10
-=======
                                 'seq_ack' => 10,
->>>>>>> 0a062348
                             ]
                         ));
                         $this->logger->debug('sending heartbeat');
