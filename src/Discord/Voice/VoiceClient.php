<?php

declare(strict_types=1);

/*
 * This file is a part of the DiscordPHP project.
 *
 * Copyright (c) 2015-present David Cole <david.cole1340@gmail.com>
 *
 * This file is subject to the MIT license that is bundled
 * with this source code in the LICENSE.md file.
 */

namespace Discord\Voice;

use Discord\Exceptions\Voice\ClientNotReadyException;
use Discord\Exceptions\Voice\AudioAlreadyPlayingException;
use Discord\Helpers\Buffer as RealBuffer;
use Discord\Exceptions\FFmpegNotFoundException;
use Discord\Exceptions\LibSodiumNotFoundException;
use Discord\Helpers\Collection;
use Discord\Helpers\CollectionInterface;
use Discord\Exceptions\OutdatedDCAException;
use Discord\Exceptions\FileNotFoundException;
use Discord\Parts\Channel\Channel;
<<<<<<< HEAD
use Discord\Voice\VoicePacket;
use Discord\Voice\ReceiveStream;
=======
use Discord\WebSockets\Payload;
>>>>>>> 05367abb
use Discord\WebSockets\Op;
use Evenement\EventEmitter;
use Psr\Log\LoggerInterface;
use Ratchet\Client\Connector as WsFactory;
use Ratchet\Client\WebSocket;
use Ratchet\RFC6455\Messaging\Message;
use React\ChildProcess\Process;
use React\Datagram\Factory as DatagramFactory;
use React\Datagram\Socket;
use React\Dns\Config\Config;
use React\Dns\Resolver\Factory as DNSFactory;
use React\EventLoop\LoopInterface;
use React\EventLoop\TimerInterface;
use React\Promise\Deferred;
use React\Promise\PromiseInterface;
use React\Stream\ReadableResourceStream as Stream;
use React\Stream\ReadableStreamInterface;
use Throwable;

/**
 * The Discord voice client.
 *
 * @since 3.2.0
 */
class VoiceClient extends EventEmitter
{
    /**
     * The DCA version the client is using.
     *
     * @var string The DCA version.
     */
    public const DCA_VERSION = 'DCA1';

    /**
     * The Opus Silence Frame.
     *
     * @var string The silence frame.
     */
    public const SILENCE_FRAME = "\0xF8\0xFF\0xFE";

    /**
     * Is the voice client ready?
     *
     * @var bool Whether the voice client is ready.
     */
    protected bool $ready = false;

    /**
     * The DCA binary name that we will use.
     *
     * @var string The DCA binary name that will be run.
     */
    protected ?string $dca;

    /**
     * The FFmpeg binary location.
     *
     * @var string
     */
    protected ?string $ffmpeg;

    /**
     * The voice WebSocket instance.
     *
     * @var WebSocket The voice WebSocket client.
     */
    protected ?WebSocket $voiceWebsocket;

    /**
     * The UDP client.
     *
     * @var Socket The voiceUDP client.
     */
    public ?Socket $client;

    /**
     * The Voice WebSocket endpoint.
     *
     * @var string The endpoint the Voice WebSocket and UDP client will connect to.
     */
    protected ?string $endpoint;

    /**
     * The port the UDP client will use.
     *
     * @var int The port that the UDP client will connect to.
     */
    protected ?int $udpPort;

    /**
     * The UDP heartbeat interval.
     *
     * @var int How often we send a heartbeat packet.
     */
    protected ?int $heartbeatInterval;

    /**
     * The Voice WebSocket heartbeat timer.
     *
     * @var TimerInterface|null The heartbeat periodic timer.
     */
    protected $heartbeat;

    /**
     * The UDP heartbeat timer.
     *
     * @var TimerInterface|null The heartbeat periodic timer.
     */
    protected $udpHeartbeat;

    /**
     * The UDP heartbeat sequence.
     *
     * @var int The heartbeat sequence.
     */
    protected int $heartbeatSeq = 0;

    /**
     * The SSRC value.
     *
     * @var int The SSRC value used for RTP.
     */
    public ?int $ssrc;

    /**
     * The sequence of audio packets being sent.
     *
     * @var int The sequence of audio packets.
     */
    protected int $seq = 0;

    /**
     * The timestamp of the last packet.
     *
     * @var int The timestamp the last packet was constructed.
     */
    protected int $timestamp = 0;

    /**
     * The Voice WebSocket mode.
     *
     * @link https://discord.com/developers/docs/topics/voice-connections#transport-encryption-modes
     * @var string The voice mode.
     */
    protected string $mode = 'aead_aes256_gcm_rtpsize';

    /**
     * The secret key used for encrypting voice.
     *
     * @var string The secret key.
     */
    protected ?string $secretKey;

    /**
     * The raw secret key
     *
     * @var array
     */
    protected ?array $rawKey;

    /**
     * Are we currently set as speaking?
     *
     * @var bool Whether we are speaking or not.
     */
    protected bool $speaking = false;

    /**
     * Whether the voice client is currently paused.
     *
     * @var bool Whether the voice client is currently paused.
     */
    protected bool $paused = false;

    /**
     * Have we sent the login frame yet?
     *
     * @var bool Whether we have sent the login frame.
     */
    protected bool $sentLoginFrame = false;

    /**
     * The time we started sending packets.
     *
     * @var int The time we started sending packets.
     */
    protected ?int $startTime;

    /**
     * The stream time of the last packet.
     *
     * @var int The time we sent the last packet.
     */
    protected int $streamTime = 0;

    /**
     * The size of audio frames, in milliseconds.
     *
     * @var int The size of audio frames.
     */
    protected int $frameSize = 20;

    /**
     * Collection of the status of people speaking.
     *
<<<<<<< HEAD
     * @var null|CollectionInterface Status of people speaking.
=======
     * @var ExCollectionInterface Status of people speaking.
>>>>>>> 05367abb
     */
    protected $speakingStatus;

    /**
     * Collection of voice decoders.
     *
<<<<<<< HEAD
     * @var null|CollectionInterface Voice decoders.
=======
     * @var ExCollectionInterface Voice decoders.
>>>>>>> 05367abb
     */
    protected $voiceDecoders;

    /**
     * Voice audio recieve streams.
     *
     * @deprecated 10.5.0 Use receiveStreams instead.
     *
     * @var array<ReceiveStream> Voice audio recieve streams.
     */
    protected ?array $recieveStreams;

    /**
     * Voice audio recieve streams.
     *
     * @var array<ReceiveStream> Voice audio recieve streams.
     */
    protected ?array $receiveStreams;

    /**
     * The volume the audio will be encoded with.
     *
     * @var int The volume that the audio will be encoded in.
     */
    protected int $volume = 100;

    /**
     * The audio application to encode with.
     *
     * Available: voip, audio (default), lowdelay
     *
     * @var string The audio application.
     */
    protected string $audioApplication = 'audio';

    /**
     * The bitrate to encode with.
     *
     * @var int Encoding bitrate.
     */
    protected int $bitrate = 128000;

    /**
     * Is the voice client reconnecting?
     *
     * @var bool Whether the voice client is reconnecting.
     */
    protected bool $reconnecting = false;

    /**
     * Is the voice client being closed by user?
     *
     * @var bool Whether the voice client is being closed by user.
     */
    protected bool $userClose = false;

    /**
     * The Discord voice gateway version.
     *
     * @see https://discord.com/developers/docs/topics/voice-connections#voice-gateway-versioning-gateway-versions
     *
     * @var int Voice version.
     */
    protected int $version = 8;

    /**
     * The Config for DNS Resolver.
     *
     * @var string|\React\Dns\Config\Config
     */
    protected null|string|Config $dnsConfig;

    /**
     * Silence Frame Remain Count.
     *
     * @var int Amount of silence frames remaining.
     */
    protected int $silenceRemaining = 5;

    /**
     * readopus Timer.
     *
     * @var TimerInterface Timer
     */
    protected $readOpusTimer;

    /**
     * Audio Buffer.
     *
     * @var RealBuffer The Audio Buffer
     */
    protected ?RealBuffer $buffer;

    /**
     * Current clients connected to the voice chat
     *
     * @var array
     */
    public array $clientsConnected = [];

    public array $tempFiles;

    /**
     * Constructs the Voice client instance
     *
     * @param \Ratchet\Client\WebSocket $mainWebsocket
     * @param \React\EventLoop\LoopInterface $loop
     * @param \Discord\Parts\Channel\Channel $channel
     * @param \Psr\Log\LoggerInterface $logger
     * @param array $data
     * @param bool $deaf Default: false
     * @param bool $mute Default: false
     */
    public function __construct(
        protected WebSocket $mainWebsocket,
        protected LoopInterface $loop,
        protected Channel $channel,
        protected LoggerInterface $logger,
        protected array $data,
        protected bool $deaf = false,
        protected bool $mute = false,
    ) {
        $this->deaf = $this->data['deaf'] ?? false;
        $this->mute = $this->data['mute'] ?? false;
        $this->endpoint = str_replace([':80', ':443'], '', $data['endpoint']);
        $this->speakingStatus = new Collection([], 'ssrc');
        $this->dnsConfig = $data['dnsConfig'];
    }

    /**
     * Starts the voice client.
     *
     * @return bool
     */
    public function start(): bool
    {
        if (
            ! $this->checkForFFmpeg() ||
            ! $this->checkForLibsodium()
        ) {
            return false;
        }

        $this->initSockets();
        return true;
    }

    /**
     * Initilizes the WebSocket and UDP socket.
     */
    public function initSockets(): void
    {
        $wsfac = new WsFactory($this->loop);
        /** @var PromiseInterface */
        $promise = $wsfac("wss://{$this->endpoint}?v={$this->version}");

        $promise->then([$this, 'handleWebSocketConnection'], [$this, 'handleWebSocketError']);
    }

    /**
     * Handles a WebSocket connection.
     *
     * @param WebSocket $ws The WebSocket instance.
     */
    public function handleWebSocketConnection(WebSocket $ws): void
    {
        $this->logger->debug('connected to voice websocket');

        $resolver = (new DNSFactory())->createCached($this->dnsConfig, $this->loop);
        $udpfac = new DatagramFactory($this->loop, $resolver);

        $this->voiceWebsocket = $ws;

        $ip = $port = '';

<<<<<<< HEAD
        $ws->on('message', function (Message $message) use ($udpfac, &$ip, &$port): void {
=======
        $discoverUdp = function ($message) use (&$ws, &$discoverUdp, $udpfac, &$firstPack, &$ip, &$port) {
            $data = json_decode($message->getPayload());

            if ($data->op == Op::VOICE_READY) {
                $ws->removeListener('message', $discoverUdp);

                $this->udpPort = $data->d->port;
                $this->ssrc = $data->d->ssrc;

                $this->logger->debug('received voice ready packet', ['data' => json_decode(json_encode($data->d), true)]);

                $buffer = new Buffer(74);
                $buffer[1] = "\x01";
                $buffer[3] = "\x46";
                $buffer->writeUInt32BE($this->ssrc, 4);
                /** @var PromiseInterface */
                $promise = $udpfac->createClient("{$data->d->ip}:{$this->udpPort}");

                $promise->then(function (Socket $client) use (&$ws, &$firstPack, &$ip, &$port, $buffer) {
                    $this->logger->debug('connected to voice UDP');
                    $this->client = $client;

                    $this->loop->addTimer(0.1, function () use (&$client, $buffer) {
                        $client->send((string) $buffer);
                    });

                    $this->udpHeartbeat = $this->loop->addPeriodicTimer(5, function () use ($client) {
                        $buffer = new Buffer(9);
                        $buffer[0] = "\xC9";
                        $buffer->writeUInt64LE($this->heartbeatSeq, 1);
                        ++$this->heartbeatSeq;

                        $client->send((string) $buffer);
                        $this->emit('udp-heartbeat', []);
                    });

                    $client->on('error', function ($e) {
                        $this->emit('udp-error', [$e]);
                    });

                    $decodeUDP = function ($message) use (&$decodeUDP, $client, &$ip, &$port) {
                        $message = (string) $message;
                        // let's get our IP
                        $ip_start = 8;
                        $ip = substr($message, $ip_start);
                        $ip_end = strpos($ip, "\x00");
                        $ip = substr($ip, 0, $ip_end);

                        // now the port!
                        $port = substr($message, strlen($message) - 2);
                        $port = unpack('v', $port)[1];

                        $this->logger->debug('received our IP and port', ['ip' => $ip, 'port' => $port]);

                        $payload = Payload::new(
                            Op::VOICE_SELECT_PROTO,
                            [
                                'protocol' => 'udp',
                                'data' => [
                                    'address' => $ip,
                                    'port' => (int) $port,
                                    'mode' => $this->mode,
                                ],
                            ]
                        );

                        $this->send($payload);

                        $client->removeListener('message', $decodeUDP);

                        if (! $this->deaf) {
                            $client->on('message', [$this, 'handleAudioData']);
                        }
                    };

                    $client->on('message', $decodeUDP);
                }, function ($e) {
                    $this->logger->error('error while connecting to udp', ['e' => $e->getMessage()]);
                    $this->emit('error', [$e]);
                });
            }
        };

        $ws->on('message', $discoverUdp);
        $ws->on('message', function ($message) {
>>>>>>> 05367abb
            $data = json_decode($message->getPayload());
            $this->emit('ws-message', [$message, $this]);

            switch ($data->op) {
                case Op::VOICE_HEARTBEAT_ACK: // keepalive response
                    $end = microtime(true);
                    $start = $data->d->t;
                    $diff = ($end - $start) * 1000;

                    $this->logger->debug('received heartbeat ack', ['response_time' => $diff]);
                    $this->emit('ws-ping', [$diff]);
                    $this->emit('ws-heartbeat-ack', [$data->d->t]);
                    break;
                case Op::VOICE_DESCRIPTION: // ready
                    $this->ready = true;
                    $this->mode = $data->d->mode;
                    $this->secretKey = '';
                    $this->rawKey = $data->d->secret_key;
                    $this->secretKey = implode('', array_map(fn ($value) => pack('C', $value), $this->rawKey));

                    $this->logger->debug('received description packet, vc ready', ['data' => json_decode(json_encode($data->d), true)]);

                    if (! $this->reconnecting) {
                        $this->emit('ready', [$this]);
                    } else {
                        $this->reconnecting = false;
                        $this->emit('resumed', [$this]);
                    }

                    if (! $this->deaf && $this->secretKey) {
                        $this->client->on('message', fn (string $message) => $this->handleAudioData(new VoicePacket($message, key: $this->secretKey, log: $this->logger)));
                    }

                    break;
                case Op::VOICE_SPEAKING: // currently connected users
                    $this->emit('speaking', [$data->d->speaking, $data->d->user_id, $this]);
                    $this->emit("speaking.{$data->d->user_id}", [$data->d->speaking, $this]);
                    $this->speakingStatus[$data->d->user_id] = $data->d;
                    break;
                case Op::VOICE_HELLO:
                    $this->heartbeatInterval = $data->d->heartbeat_interval;

                    $sendHeartbeat = function () {
<<<<<<< HEAD
                        $this->send([
                            'op' => Op::VOICE_HEARTBEAT,
                            'd' => [
                                't' => (int) microtime(true),
                                'seq_ack' => 10
                            ]
                        ]);
=======
                        $this->send(Payload::new(
                            Op::VOICE_HEARTBEAT,
                            (int) microtime(true)
                        ));
>>>>>>> 05367abb
                        $this->logger->debug('sending heartbeat');
                        $this->emit('ws-heartbeat', []);
                    };

                    $sendHeartbeat();
                    $this->heartbeat = $this->loop->addPeriodicTimer($this->heartbeatInterval / 1000, $sendHeartbeat);
                    break;
                case Op::VOICE_CLIENTS_CONNECT:
                    # "d" contains an array with ['user_ids' => array<string>]
                    $this->clientsConnected = $data->d->user_ids;
                    break;
                case Op::VOICE_CLIENT_DISCONNECT:
                    unset($this->clientsConnected[$data->d->user_id]);
                    break;
                case Op::VOICE_CLIENT_UNKNOWN_15:
                case Op::VOICE_CLIENT_UNKNOWN_18:
                    $this->logger->debug('received unknown opcode', ['data' => json_decode(json_encode($data), true)]);
                    break;
                case Op::VOICE_CLIENT_PLATFORM:
                    # handlePlatformPerUser
                    # platform = 0 assumed to be Desktop
                    break;
                case Op::VOICE_DAVE_PREPARE_TRANSITION:
                    $this->handleDavePrepareTransition($data);
                    break;
                case Op::VOICE_DAVE_EXECUTE_TRANSITION:
                    $this->handleDaveExecuteTransition($data);
                    break;
                case Op::VOICE_DAVE_TRANSITION_READY:
                    $this->handleDaveTransitionReady($data);
                    break;
                case Op::VOICE_DAVE_PREPARE_EPOCH:
                    $this->handleDavePrepareEpoch($data);
                    break;
                case Op::VOICE_DAVE_MLS_EXTERNAL_SENDER:
                    $this->handleDaveMlsExternalSender($data);
                    break;
                case Op::VOICE_DAVE_MLS_KEY_PACKAGE:
                    $this->handleDaveMlsKeyPackage($data);
                    break;
                case Op::VOICE_DAVE_MLS_PROPOSALS:
                    $this->handleDaveMlsProposals($data);
                    break;
                case Op::VOICE_DAVE_MLS_COMMIT_WELCOME:
                    $this->handleDaveMlsCommitWelcome($data);
                    break;
                case Op::VOICE_DAVE_MLS_ANNOUNCE_COMMIT_TRANSITION:
                    $this->handleDaveMlsAnnounceCommitTransition($data);
                    break;
                case Op::VOICE_DAVE_MLS_WELCOME:
                    $this->handleDaveMlsWelcome($data);
                    break;
                case Op::VOICE_DAVE_MLS_INVALID_COMMIT_WELCOME:
                    $this->handleDaveMlsInvalidCommitWelcome($data);
                    break;

                case Op::VOICE_READY: {
                    $this->udpPort = $data->d->port;
                    $this->ssrc = $data->d->ssrc;

                    $this->logger->debug('received voice ready packet', ['data' => json_decode(json_encode($data->d), true)]);

                    $buffer = new Buffer(74);
                    $buffer[1] = "\x01";
                    $buffer[3] = "\x46";
                    $buffer->writeUInt32BE($this->ssrc, 4);
                    /** @var PromiseInterface */
                    $udpfac->createClient("{$data->d->ip}:{$this->udpPort}")->then(function (Socket $client) use (&$ip, &$port, $buffer): void {
                        $this->logger->debug('connected to voice UDP');
                        $this->client = $client;

                        $this->loop->addTimer(0.1, fn () => $this->client->send($buffer->__toString()));

                        $this->udpHeartbeat = $this->loop->addPeriodicTimer($this->heartbeatInterval / 1000, function (): void {
                            $buffer = new Buffer(9);
                            $buffer[0] = 0xC9;
                            $buffer->writeUInt64LE($this->heartbeatSeq, 1);
                            ++$this->heartbeatSeq;

                            $this->client->send($buffer->__toString());
                            $this->emit('udp-heartbeat', []);

                            $this->logger->debug('sent UDP heartbeat');
                        });

                        $client->on('error', function ($e): void
                        {
                            $this->emit('udp-error', [$e]);
                        });

                        $decodeUDP = function ($message) use (&$ip, &$port): void {
                            /**
                             * Unpacks the message into an array.
                             *
                             * C2 (unsigned char)   | Type      | 2 bytes   | Values 0x1 and 0x2 indicate request and response, respectively
                             * n (unsigned short)   | Length    | 2 bytes   | Length of the following data
                             * I (unsigned int)     | SSRC      | 4 bytes   | The SSRC of the sender
                             * A64 (string)         | Address   | 64 bytes  | The IP address of the sender
                             * n (unsigned short)   | Port      | 2 bytes   | The port of the sender
                             *
                             * @see https://discord.com/developers/docs/topics/voice-connections#ip-discovery
                             * @see https://www.php.net/manual/en/function.unpack.php
                             * @see https://www.php.net/manual/en/function.pack.php For the formats
                             */
                            $unpackedMessageArray = \unpack("C2Type/nLength/ISSRC/A64Address/nPort", $message);

                            $this->ssrc = $unpackedMessageArray['SSRC'];
                            $ip = $unpackedMessageArray['Address'];
                            $port = $unpackedMessageArray['Port'];

                            $this->logger->debug('received our IP and port', ['ip' => $ip, 'port' => $port]);

                            $this->send([
                                'op' => Op::VOICE_SELECT_PROTO,
                                'd' => [
                                    'protocol' => 'udp',
                                    'data' => [
                                        'address' => $ip,
                                        'port' => $port,
                                        'mode' => $this->mode,
                                    ],
                                ],
                            ]);
                        };

                        $client->once('message', $decodeUDP);
                    }, function (Throwable $e): void {
                        $this->logger->error('error while connecting to udp', ['e' => $e->getMessage()]);
                        $this->emit('error', [$e]);
                    });
                    break;
                }
                default:
                    $this->logger->warning('Unknown opcode.', $data);
                    break;
            }
        });

        $ws->on('error', function ($e): void {
            $this->logger->error('error with voice websocket', ['e' => $e->getMessage()]);
            $this->emit('ws-error', [$e]);
        });

        $ws->on('close', [$this, 'handleWebSocketClose']);

        if (! $this->sentLoginFrame) {
            $payload = Payload::new(
                Op::VOICE_IDENTIFY,
                [
                    'server_id' => $this->channel->guild_id,
                    'user_id' => $this->data['user_id'],
                    'session_id' => $this->data['session'],
                    'token' => $this->data['token'],
                ],
            );

            $this->logger->debug('sending identify', ['packet' => $payload]);

            $this->send($payload);
            $this->sentLoginFrame = true;
        }
    }

    /**
     * Handles a WebSocket error.
     *
     * @param \Exception $e The error.
     */
    public function handleWebSocketError(\Exception $e): void
    {
        $this->logger->error('error with voice websocket', ['e' => $e->getMessage()]);
        $this->emit('error', [$e]);
    }

    /**
     * Handles a WebSocket close.
     *
     * @param int    $op
     * @param string $reason
     */
    public function handleWebSocketClose(int $op, string $reason): void
    {
        $this->logger->warning('voice websocket closed', ['op' => $op, 'reason' => $reason]);
        $this->emit('ws-close', [$op, $reason, $this]);

        $this->clientsConnected = [];

        // Cancel heartbeat timers
        if (null !== $this->heartbeat) {
            $this->loop->cancelTimer($this->heartbeat);
            $this->heartbeat = null;
        }

        if (null !== $this->udpHeartbeat) {
            $this->loop->cancelTimer($this->udpHeartbeat);
            $this->udpHeartbeat = null;
        }

        // Close UDP socket.
        if (isset($this->client)) {
            $this->logger->warning('closing UDP client');
            $this->client->close();
        }

        // Don't reconnect on a critical opcode or if closed by user.
        if (in_array($op, Op::getCriticalVoiceCloseCodes()) || $this->userClose) {
            $this->logger->warning('received critical opcode - not reconnecting', ['op' => $op, 'reason' => $reason]);
            $this->emit('close');
        } else {
            $this->logger->warning('reconnecting in 2 seconds');

            // Retry connect after 2 seconds
            $this->loop->addTimer(2, function (): void {
                $this->reconnecting = true;
                $this->sentLoginFrame = false;

                $this->initSockets();
            });
        }
    }

    /**
     * Handles a voice server change.
     *
     * @param array $data New voice server information.
     */
    public function handleVoiceServerChange(array $data = []): void
    {
        $this->logger->debug('voice server has changed, dynamically changing servers in the background', ['data' => $data]);
        $this->reconnecting = true;
        $this->sentLoginFrame = false;
        $this->pause();

        $this->client->close();
        $this->voiceWebsocket->close();

        $this->loop->cancelTimer($this->heartbeat);
        $this->loop->cancelTimer($this->udpHeartbeat);

        $this->data['token'] = $data['token']; // set the token if it changed
        $this->endpoint = str_replace([':80', ':443'], '', $data['endpoint']);

        $this->initSockets();

        $this->on('resumed', function () {
            $this->logger->debug('voice client resumed');
            $this->unpause();
            $this->speaking = false;
            $this->setSpeaking(true);
        });
    }

    /**
     * Plays a file/url on the voice stream.
     *
     * @param string $file     The file/url to play.
     * @param int    $channels Deprecated, Discord only supports 2 channels.
     *
     * @throws FileNotFoundException
     * @throws \RuntimeException
     *
     * @return PromiseInterface
     */
    public function playFile(string $file, int $channels = 2): PromiseInterface
    {
        $deferred = new Deferred();
        $notAValidFile = filter_var($file, FILTER_VALIDATE_URL) === false && ! file_exists($file);

        if (
            $notAValidFile || (! $this->ready) || $this->speaking
        ) {
            if ($notAValidFile) {
                $deferred->reject(new FileNotFoundException("Could not find the file \"{$file}\"."));
            }

            if (! $this->ready) {
                $deferred->reject(new ClientNotReadyException());
            }

            if ($this->speaking) {
                $deferred->reject(new AudioAlreadyPlayingException());
            }

            return $deferred->promise();
        }

        $process = $this->ffmpegEncode($file);
        $process->start($this->loop);

        return $this->playOggStream($process);
    }

    /**
     * Plays a raw PCM16 stream.
     *
     * @param resource|Stream $stream    The stream to be encoded and sent.
     * @param int             $channels  How many audio channels the PCM16 was encoded with.
     * @param int             $audioRate Audio sampling rate the PCM16 was encoded with.
     *
     * @throws \RuntimeException
     * @throws \InvalidArgumentException Thrown when the stream passed to playRawStream is not a valid resource.
     *
     * @return PromiseInterface
     */
    public function playRawStream($stream, int $channels = 2, int $audioRate = 48000): PromiseInterface
    {
        $deferred = new Deferred();

        if (! $this->ready) {
            $deferred->reject(new \RuntimeException('Voice Client is not ready.'));

            return $deferred->promise();
        }

        if ($this->speaking) {
            $deferred->reject(new \RuntimeException('Audio already playing.'));

            return $deferred->promise();
        }

        if (! is_resource($stream) && ! $stream instanceof Stream) {
            $deferred->reject(new \InvalidArgumentException('The stream passed to playRawStream was not an instance of resource or ReactPHP Stream.'));

            return $deferred->promise();
        }

        if (is_resource($stream)) {
            $stream = new Stream($stream, $this->loop);
        }

        $process = $this->ffmpegEncode(preArgs: [
            '-f', 's16le',
            '-ac', $channels,
            '-ar', $audioRate,
        ]);
        $process->start($this->loop);
        $stream->pipe($process->stdin);

        return $this->playOggStream($process);
    }

    /**
     * Plays an Ogg Opus stream.
     *
     * @param resource|Process|Stream $stream The Ogg Opus stream to be sent.
     *
     * @throws \RuntimeException
     * @throws \InvalidArgumentException
     *
     * @return PromiseInterface
     */
    public function playOggStream($stream): PromiseInterface
    {
        $deferred = new Deferred();

        if (! $this->isReady()) {
            $deferred->reject(new \RuntimeException('Voice client is not ready yet.'));

            return $deferred->promise();
        }

        if ($this->speaking) {
            $deferred->reject(new \RuntimeException('Audio already playing.'));

            return $deferred->promise();
        }

        if ($stream instanceof Process) {
            $stream->stderr->on('data', function ($d) {
                if (empty($d)) {
                    return;
                }

                $this->emit('stderr', [$d, $this]);
            });

            $stream = $stream->stdout;
        }

        if (is_resource($stream)) {
            $stream = new Stream($stream, $this->loop);
        }

        if (! ($stream instanceof ReadableStreamInterface)) {
            $deferred->reject(new \InvalidArgumentException('The stream passed to playOggStream was not an instance of resource, ReactPHP Process, ReactPHP Readable Stream'));

            return $deferred->promise();
        }

        $this->buffer = new RealBuffer($this->loop);
        $stream->on('data', function ($d) {
            $this->buffer->write($d);
        });

        /** @var OggStream */
        $ogg = null;

        $loops = 0;

        $readOpus = function () use ($deferred, &$ogg, &$readOpus, &$loops) {
            $this->readOpusTimer = null;

            $loops += 1;

            // If the client is paused, delay by frame size and check again.
            if ($this->paused) {
                $this->insertSilence();
                $this->readOpusTimer = $this->loop->addTimer($this->frameSize / 1000, $readOpus);

                return;
            }

            $ogg->getPacket()->then(function ($packet) use (&$readOpus, &$loops, $deferred) {
                // EOF for Ogg stream.
                if (null === $packet) {
                    $this->reset();
                    $deferred->resolve(null);

                    return;
                }

                // increment sequence
                // uint16 overflow protection
                if (++$this->seq >= 2 ** 16) {
                    $this->seq = 0;
                }

                $this->sendBuffer($packet);

                // increment timestamp
                // uint32 overflow protection
                if (($this->timestamp += ($this->frameSize * 48)) >= 2 ** 32) {
                    $this->timestamp = 0;
                }

                $nextTime = $this->startTime + (20.0 / 1000.0) * $loops;
                $delay = $nextTime - microtime(true);

                $this->readOpusTimer = $this->loop->addTimer($delay, $readOpus);
            }, function ($e) use ($deferred) {
                $this->reset();
                $deferred->resolve(null);
            });
        };

        $this->setSpeaking(true);

        OggStream::fromBuffer($this->buffer)->then(function (OggStream $os) use ($readOpus, &$ogg) {
            $ogg = $os;
            $this->startTime = microtime(true) + 0.5;
            $this->readOpusTimer = $this->loop->addTimer(0.5, $readOpus);
        });

        return $deferred->promise();
    }

    /**
     * Plays a DCA stream.
     *
     * @param resource|Process|Stream $stream The DCA stream to be sent.
     *
     * @return PromiseInterface
     * @throws \Exception
     *
     * @deprecated 10.0.0 DCA is now deprecated in DiscordPHP, switch to using
     *                    `playOggStream` with raw Ogg Opus.
     */
    public function playDCAStream($stream): PromiseInterface
    {
        $deferred = new Deferred();

        if (! $this->isReady()) {
            $deferred->reject(new \Exception('Voice client is not ready yet.'));

            return $deferred->promise();
        }

        if ($this->speaking) {
            $deferred->reject(new \Exception('Audio already playing.'));

            return $deferred->promise();
        }

        if ($stream instanceof Process) {
            $stream->stderr->on('data', function ($d) {
                if (empty($d)) {
                    return;
                }

                $this->emit('stderr', [$d, $this]);
            });

            $stream = $stream->stdout;
        }

        if (is_resource($stream)) {
            $stream = new Stream($stream, $this->loop);
        }

        if (! ($stream instanceof ReadableStreamInterface)) {
            $deferred->reject(new \Exception('The stream passed to playDCAStream was not an instance of resource, ReactPHP Process, ReactPHP Readable Stream'));

            return $deferred->promise();
        }

        $this->buffer = new RealBuffer($this->loop);
        $stream->on('data', function ($d) {
            $this->buffer->write($d);
        });

        $readOpus = function () use ($deferred, &$readOpus) {
            $this->readOpusTimer = null;

            // If the client is paused, delay by frame size and check again.
            if ($this->paused) {
                $this->insertSilence();
                $this->readOpusTimer = $this->loop->addTimer($this->frameSize / 1000, $readOpus);

                return;
            }

            // Read opus length
            $this->buffer->readInt16(1000)->then(function ($opusLength) {
                // Read opus data
                return $this->buffer->read($opusLength, null, 1000);
            })->then(function ($opus) use (&$readOpus) {
                $this->sendBuffer($opus);

                // increment sequence
                // uint16 overflow protection
                if (++$this->seq >= 2 ** 16) {
                    $this->seq = 0;
                }

                // increment timestamp
                // uint32 overflow protection
                if (($this->timestamp += ($this->frameSize * 48)) >= 2 ** 32) {
                    $this->timestamp = 0;
                }

                $this->readOpusTimer = $this->loop->addTimer(($this->frameSize - 1) / 1000, $readOpus);
            }, function () use ($deferred) {
                $this->reset();
                $deferred->resolve(null);
            });
        };

        $this->setSpeaking(true);

        // Read magic byte header
        $this->buffer->read(4)->then(function ($mb) {
            if ($mb !== self::DCA_VERSION) {
                throw new OutdatedDCAException('The DCA magic byte header was not correct.');
            }

            // Read JSON length
            return $this->buffer->readInt32();
        })->then(function ($jsonLength) {
            // Read JSON content
            return $this->buffer->read($jsonLength);
        })->then(function ($metadata) use ($readOpus) {
            $metadata = json_decode($metadata, true);

            if (null !== $metadata) {
                $this->frameSize = $metadata['opus']['frame_size'] / 48;
            }

            $this->startTime = microtime(true) + 0.5;
            $this->readOpusTimer = $this->loop->addTimer(0.5, $readOpus);
        });

        return $deferred->promise();
    }

    /**
     * Resets the voice client.
     */
    private function reset(): void
    {
        if ($this->readOpusTimer) {
            $this->loop->cancelTimer($this->readOpusTimer);
            $this->readOpusTimer = null;
        }

        $this->setSpeaking(false);
        $this->streamTime = 0;
        $this->startTime = 0;
        $this->paused = false;
        $this->silenceRemaining = 5;
    }

    /**
     * Sends a buffer to the UDP socket.
     *
     * @param string $data The data to send to the UDP server.
     * @todo Fix after new change in VoicePacket
     */
    private function sendBuffer(string $data): void
    {
        if (! $this->ready) {
            return;
        }

        $packet = new VoicePacket($data, $this->ssrc, $this->seq, $this->timestamp, true, $this->secretKey);
        $this->client->send((string) $packet);

        $this->streamTime = (int) microtime(true);

        $this->emit('packet-sent', [$packet]);
    }

    /**
     * Sets the speaking value of the client.
     *
     * @param bool $speaking Whether the client is speaking or not.
     *
     * @throws \RuntimeException
     */
    public function setSpeaking(bool $speaking = true): void
    {
        if ($this->speaking == $speaking) {
            return;
        }

        if (! $this->ready) {
            throw new \RuntimeException('Voice Client is not ready.');
        }

        $this->send(Payload::new(
            Op::VOICE_SPEAKING,
            [
                'speaking' => $speaking,
                'delay' => 0,
                'ssrc' => $this->ssrc,
            ],
        ));

        $this->speaking = $speaking;
    }

    /**
     * Switches voice channels.
     *
     * @param Channel $channel The channel to switch to.
     *
     * @throws \InvalidArgumentException
     */
    public function switchChannel(Channel $channel): void
    {
        if (! $channel->isVoiceBased()) {
            throw new \InvalidArgumentException("Channel must be a voice channel to be able to switch, given type {$channel->type}.");
        }

        $this->mainSend(Payload::new(
            Op::OP_VOICE_STATE_UPDATE,
            [
                'guild_id' => $channel->guild_id,
                'channel_id' => $channel->id,
                'self_mute' => $this->mute,
                'self_deaf' => $this->deaf,
            ],
        ));

        $this->channel = $channel;
    }

    /**
     * Sets the bitrate.
     *
     * @param int $bitrate The bitrate to set.
     *
     * @throws \DomainException
     * @throws \RuntimeException
     */
    public function setBitrate(int $bitrate): void
    {
        if ($bitrate < 8000 || $bitrate > 384000) {
            throw new \DomainException("{$bitrate} is not a valid option. The bitrate must be between 8,000 bps and 384,000 bps.");
        }

        if ($this->speaking) {
            throw new \RuntimeException('Cannot change bitrate while playing.');
        }

        $this->bitrate = $bitrate;
    }

    /**
     * Sets the volume.
     *
     * @param int $volume The volume to set.
     *
     * @throws \DomainException
     * @throws \RuntimeException
     */
    public function setVolume(int $volume): void
    {
        if ($volume < 0 || $volume > 100) {
            throw new \DomainException("{$volume}% is not a valid option. The bitrate must be between 0% and 100%.");
        }

        if ($this->speaking) {
            throw new \RuntimeException('Cannot change volume while playing.');
        }

        $this->volume = $volume;
    }

    /**
     * Sets the audio application.
     *
     * @param string $app The audio application to set.
     *
     * @throws \DomainException
     * @throws \RuntimeException
     */
    public function setAudioApplication(string $app): void
    {
        $legal = ['voip', 'audio', 'lowdelay'];

        if (! in_array($app, $legal)) {
            throw new \DomainException("{$app} is not a valid option. Valid options are: ".implode(', ', $legal));
        }

        if ($this->speaking) {
            throw new \RuntimeException('Cannot change audio application while playing.');
        }

        $this->audioApplication = $app;
    }

    /**
     * Sends a message to the voice websocket.
     *
     * @param Payload|array $data The data to send to the voice WebSocket.
     */
    private function send(Payload|array $data): void
    {
        $json = json_encode($data);
        $this->voiceWebsocket->send($json);
    }

    /**
     * Sends a message to the main websocket.
     *
     * @param Payload $data The data to send to the main WebSocket.
     */
    private function mainSend(Payload $data): void
    {
        $json = json_encode($data);
        $this->mainWebsocket->send($json);
    }

    /**
     * Changes your mute and deaf value.
     *
     * @param bool $mute Whether you should be muted.
     * @param bool $deaf Whether you should be deaf.
     *
     * @throws \RuntimeException
     */
    public function setMuteDeaf(bool $mute, bool $deaf): void
    {
        if (! $this->ready) {
            throw new \RuntimeException('The voice client must be ready before you can set mute or deaf.');
        }

        $this->mute = $mute;
        $this->deaf = $deaf;

        $this->mainSend(Payload::new(
            Op::OP_VOICE_STATE_UPDATE,
            [
                'guild_id' => $this->channel->guild_id,
                'channel_id' => $this->channel->id,
                'self_mute' => $mute,
                'self_deaf' => $deaf,
            ],
        ));

        $this->client->removeListener('message', [$this, 'handleAudioData']);

        if (! $deaf) {
            $this->client->on('message', [$this, 'handleAudioData']);
        }
    }

    /**
     * Pauses the current sound.
     *
     * @throws \RuntimeException
     */
    public function pause(): void
    {
        if (! $this->speaking) {
            throw new \RuntimeException('Audio must be playing to pause it.');
        }

        if ($this->paused) {
            throw new \RuntimeException('Audio is already paused.');
        }

        $this->paused = true;
        $this->silenceRemaining = 5;
    }

    /**
     * Unpauses the current sound.
     *
     * @throws \RuntimeException
     */
    public function unpause(): void
    {
        if (! $this->speaking) {
            throw new \RuntimeException('Audio must be playing to unpause it.');
        }

        if (! $this->paused) {
            throw new \RuntimeException('Audio is already playing.');
        }

        $this->paused = false;
        $this->timestamp = microtime(true) * 1000;
    }

    /**
     * Stops the current sound.
     *
     * @throws \RuntimeException
     */
    public function stop(): void
    {
        if (! $this->speaking) {
            throw new \RuntimeException('Audio must be playing to stop it.');
        }

        $this->buffer->end();
        $this->insertSilence();
        $this->reset();
    }

    /**
     * Closes the voice client.
     *
     * @throws \RuntimeException
     */
    public function close(): void
    {
        if (! $this->ready) {
            throw new \RuntimeException('Voice Client is not connected.');
        }

        if ($this->speaking) {
            $this->stop();
            $this->setSpeaking(false);
        }

        $this->ready = false;

        $this->mainSend(Payload::new(
            Op::OP_VOICE_STATE_UPDATE,
            [
                'guild_id' => $this->channel->guild_id,
                'channel_id' => null,
                'self_mute' => true,
                'self_deaf' => true,
            ],
        ));

        $this->userClose = true;
        $this->client->close();
        $this->voiceWebsocket->close();

        $this->heartbeatInterval = null;

        if (null !== $this->heartbeat) {
            $this->loop->cancelTimer($this->heartbeat);
            $this->heartbeat = null;
        }

        if (null !== $this->udpHeartbeat) {
            $this->loop->cancelTimer($this->udpHeartbeat);
            $this->udpHeartbeat = null;
        }

        $this->seq = 0;
        $this->timestamp = 0;
        $this->sentLoginFrame = false;
        $this->startTime = null;
        $this->streamTime = 0;
        $this->speakingStatus = new Collection([], 'ssrc');

        $this->emit('close');
    }

    /**
     * Checks if the user is speaking.
     *
     * @param string|int|null $id Either the User ID or SSRC (if null, return bots speaking status).
     *
     * @return bool Whether the user is speaking.
     */
    public function isSpeaking($id = null): bool
    {
        if (! isset($id)) {
            return $this->speaking;
        } elseif ($user = $this->speakingStatus->get('user_id', $id)) {
            return $user->speaking;
        } elseif ($ssrc = $this->speakingStatus->get('ssrc', $id)) {
            return $ssrc->speaking;
        }

        return false;
    }

    /**
     * Checks if we are paused.
     *
     * @return bool Whether we are paused.
     */
    public function isPaused(): bool
    {
        return $this->paused;
    }

    /**
     * Handles a voice state update.
     * NOTE: This object contains the data as the VoiceStateUpdate Part.
     * @see \Discord\Parts\WebSockets\VoiceStateUpdate
     *
     *
     * @param object $data The WebSocket data.
     */
    public function handleVoiceStateUpdate(object $data): void
    {
        $removeDecoder = function ($ss) {
            $decoder = $this->voiceDecoders[$ss->ssrc] ?? null;

            if (null === $decoder) {
                return; // no voice decoder to remove
            }

            $decoder->close();
            unset($this->voiceDecoders[$ss->ssrc]);
            unset($this->speakingStatus[$ss->ssrc]);
        };

        $ss = $this->speakingStatus->get('user_id', $data->user_id);

        if (null === $ss) {
            return; // not in our channel
        }

        if ($data->channel_id == $this->channel->id) {
            return; // ignore, just a mute/deaf change
        }

        $removeDecoder($ss);
    }

    /**
     * Gets a recieve voice stream.
     *
     * @param int|string $id Either a SSRC or User ID.
     *
     * @deprecated 10.5.0 Use getReceiveStream instead.
     *
     * @return null|RecieveStream|ReceiveStream
     */
    public function getRecieveStream($id): null|RecieveStream|ReceiveStream
    {
        return $this->getReceiveStream($id);
    }

    /**
     * Gets a receive voice stream.
     *
     * @param int|string $id Either a SSRC or User ID.
     *
     * @return null|ReceiveStream
     */
    public function getReceiveStream($id): null|ReceiveStream
    {
        if (isset($this->receiveStreams[$id])) {
            return $this->receiveStreams[$id];
        }

        foreach ($this->speakingStatus as $status) {
            if ($status->user_id == $id) {
                return $this->receiveStreams[$status->ssrc];
            }
        }

        return null;
    }

    /**
     * Handles raw opus data from the UDP server.
     *
     * @param string $message The data from the UDP server.
     */
    protected function handleAudioData(VoicePacket $voicePacket): void
    {
        $message = $voicePacket?->decryptedAudio ?? null;

        if (! $message) {
            if (! $this->speakingStatus->get('ssrc', $voicePacket->getSSRC())) {
                // We don't have a speaking status for this SSRC
                // Probably a "ping" to the udp socket
                return;
            }
            // There's no message or the message threw an error inside the decrypt function
            $this->logger->warning('No audio data.', ['voicePacket' => $voicePacket]);
            return;
        }

        $this->emit('raw', [$message, $this]);

        $ss = $this->speakingStatus->get('ssrc', $voicePacket->getSSRC());
        $decoder = $this->voiceDecoders[$voicePacket->getSSRC()] ?? null;

        if (null === $ss) {
            // for some reason we don't have a speaking status
            $this->logger->warning('Unknown SSRC.', ['ssrc' => $voicePacket->getSSRC(), 't' => $voicePacket->getTimestamp()]);
            return;
        }

        if (null === $decoder) {
            // make a decoder
            if (! isset($this->receiveStreams[$ss->ssrc])) {
                $this->receiveStreams[$ss->ssrc] = new ReceiveStream();

                $this->receiveStreams[$ss->ssrc]->on('pcm', function ($d) {
                    $this->emit('channel-pcm', [$d, $this]);
                });

                $this->receiveStreams[$ss->ssrc]->on('opus', function ($d) {
                    $this->emit('channel-opus', [$d, $this]);
                });
            }

            $createDecoder = function () use (&$createDecoder, $ss) {
                $decoder = $this->ffmpegDecode();
                $decoder->start($this->loop);

                // Handle stdout
                $stdoutHandle = fopen($this->tempFiles['stdout'], 'r');
                $this->loop->addPeriodicTimer(0.1, function () use ($stdoutHandle, $ss) {
                    $data = fread($stdoutHandle, 8192);
                    if ($data) {
                        $this->receiveStreams[$ss->ssrc]->writePCM($data);
                    }
                });

                // Handle stderr
                $stderrHandle = fopen($this->tempFiles['stderr'], 'r');
                $this->loop->addPeriodicTimer(0.1, function () use ($stderrHandle, $ss) {
                    $data = fread($stderrHandle, 8192);
                    if ($data) {
                        $this->emit("voice.{$ss->ssrc}.stderr", [$data, $this]);
                        $this->emit("voice.{$ss->user_id}.stderr", [$data, $this]);
                    }
                });

                // Store the decoder
                $this->voiceDecoders[$ss->ssrc] = $decoder;

                // Monitor the process for exit
                $this->monitorProcessExit($decoder, $ss, $createDecoder);
            };

            $createDecoder();
            $decoder = $this->voiceDecoders[$voicePacket->getSSRC()] ?? null;
        }

        $audioData = $voicePacket->getAudioData();

        $buff = new Buffer(strlen($audioData) + 2);
        $buff->write(pack('s', strlen($audioData)), 0);
        $buff->write($audioData, 2);

        $stdinHandle = fopen($this->tempFiles['stdin'], 'a'); // Use append mode
        fwrite($stdinHandle, (string) $buff);
        fflush($stdinHandle); // Make sure the data is written immediately
        fclose($stdinHandle);
    }

    /**
     * Monitor a process for exit and trigger callbacks when it exits
     *
     * @param Process $process The process to monitor
     * @param object $ss The speaking status object
     * @param callable $createDecoder Function to create a new decoder if needed
     */
    private function monitorProcessExit(Process $process, $ss, callable $createDecoder): void
    {
        // Store the process ID
        // $pid = $process->getPid();

        // Check every second if the process is still running
        $timer = $this->loop->addPeriodicTimer(1.0, function () use ($process, $ss, &$createDecoder, &$timer) {
            // Check if the process is still running
            if (!$process->isRunning()) {
                // Get the exit code
                $exitCode = $process->getExitCode();

                // Clean up the timer
                $this->loop->cancelTimer($timer);

                // If exit code indicates an error, emit event and recreate decoder
                if ($exitCode > 0) {
                    $this->emit('decoder-error', [$exitCode, null, $ss]);
                    $createDecoder();
                }

                // Clean up temporary files
                $this->cleanupTempFiles();
            }
        });
    }

    private function cleanupTempFiles(): void
    {
        if (isset($this->tempFiles)) {
            foreach ($this->tempFiles as $file) {
                if (file_exists($file)) {
                    unlink($file);
                }
            }
        }
    }

    private function handleDavePrepareTransition($data)
    {
        $this->logger->debug('DAVE Prepare Transition', ['data' => $data]);
        // Prepare local state necessary to perform the transition
        $this->send(Payload::new(
            Op::VOICE_DAVE_TRANSITION_READY,
            [
                'transition_id' => $data->d->transition_id,
            ],
        ));
    }

    private function handleDaveExecuteTransition($data)
    {
        $this->logger->debug('DAVE Execute Transition', ['data' => $data]);
        // Execute the transition
        // Update local state to reflect the new protocol context
    }

    private function handleDaveTransitionReady($data)
    {
        $this->logger->debug('DAVE Transition Ready', ['data' => $data]);
        // Handle transition ready state
    }

    private function handleDavePrepareEpoch($data)
    {
        $this->logger->debug('DAVE Prepare Epoch', ['data' => $data]);
        // Prepare local MLS group with parameters appropriate for the DAVE protocol version
        $this->send(Payload::new(
            Op::VOICE_DAVE_MLS_KEY_PACKAGE,
            [
                'epoch_id' => $data->d->epoch_id,
                'key_package' => $this->generateKeyPackage(),
            ],
        ));
    }

    private function handleDaveMlsExternalSender($data)
    {
        $this->logger->debug('DAVE MLS External Sender', ['data' => $data]);
        // Handle external sender public key and credential
    }

    private function handleDaveMlsKeyPackage($data)
    {
        $this->logger->debug('DAVE MLS Key Package', ['data' => $data]);
        // Handle MLS key package
    }

    private function handleDaveMlsProposals($data)
    {
        $this->logger->debug('DAVE MLS Proposals', ['data' => $data]);
        // Handle MLS proposals
        $this->send(Payload::new(
            Op::VOICE_DAVE_MLS_COMMIT_WELCOME,
            [
                'commit' => $this->generateCommit(),
                'welcome' => $this->generateWelcome(),
            ],
        ));
    }

    private function handleDaveMlsCommitWelcome($data)
    {
        $this->logger->debug('DAVE MLS Commit Welcome', ['data' => $data]);
        // Handle MLS commit and welcome messages
    }

    private function handleDaveMlsAnnounceCommitTransition($data)
    {
        // Handle MLS announce commit transition
        $this->logger->debug('DAVE MLS Announce Commit Transition', ['data' => $data]);
    }

    private function handleDaveMlsWelcome($data)
    {
        // Handle MLS welcome message
        $this->logger->debug('DAVE MLS Welcome', ['data' => $data]);
    }

    private function handleDaveMlsInvalidCommitWelcome($data)
    {
        $this->logger->debug('DAVE MLS Invalid Commit Welcome', ['data' => $data]);
        // Handle invalid commit or welcome message
        // Reset local group state and generate a new key package
        $this->send(Payload::new(
            Op::VOICE_DAVE_MLS_KEY_PACKAGE,
            [
                'key_package' => $this->generateKeyPackage(),
            ],
        ));
    }

    private function generateKeyPackage()
    {
        // Generate and return a new MLS key package
    }

    private function generateCommit()
    {
        // Generate and return an MLS commit message
    }

    private function generateWelcome()
    {
        // Generate and return an MLS welcome message
    }

    /**
     * Returns whether the voice client is ready.
     *
     * @return bool Whether the voice client is ready.
     */
    public function isReady(): bool
    {
        return $this->ready;
    }

    /**
     * Checks if FFmpeg is installed.
     *
     * @return bool Whether FFmpeg is installed or not.
     */
    private function checkForFFmpeg(): bool
    {
        $binaries = [
            'ffmpeg',
        ];

        foreach ($binaries as $binary) {
            $output = $this->checkForExecutable($binary);

            if (null !== $output) {
                $this->ffmpeg = $output;

                return true;
            }
        }

        $this->emit('error', [new FFmpegNotFoundException('No FFmpeg binary was found.')]);

        return false;
    }

    /**
     * Checks if libsodium-php is installed.
     *
     * @return bool
     */
    private function checkForLibsodium(): bool
    {
        if (! function_exists('sodium_crypto_secretbox')) {
            $this->emit('error', [new LibSodiumNotFoundException('libsodium-php could not be found.')]);

            return false;
        }

        return true;
    }

    /**
     * Checks if an executable exists on the system.
     *
     * @param  string      $executable
     * @return string|null
     */
    private static function checkForExecutable(string $executable): ?string
    {
        $which = strtoupper(substr(PHP_OS, 0, 3)) === 'WIN' ? 'where' : 'command -v';
        $executable = rtrim((string) explode(PHP_EOL, shell_exec("{$which} {$executable}"))[0]);

        return is_executable($executable) ? $executable : null;
    }

    /**
     * Creates a process that will run FFmpeg and encode `$filename` into Ogg
     * Opus format.
     *
     * If `$filename` is null, the process will expect some sort of audio data
     * to be piped in via stdin. It is highly recommended to set `$preArgs` to
     * contain the format of the piped data when using a pipe as an input. You
     * may also want to provide some arguments to FFmpeg via `$preArgs`, which
     * will be appended to the FFmpeg command _before_ setting the input
     * arguments.
     *
     * @param ?string $filename Path to file to be converted into Ogg Opus, or
     *                          null for pipe via stdin.
     * @param ?array  $preArgs  A list of arguments to be appended before the
     *                          input filename.
     *
     * @return Process A ReactPHP child process.
     */
    public function ffmpegEncode(?string $filename = null, ?array $preArgs = null): Process
    {
        $dB = match($this->volume) {
            0 => -100,
            100 => 0,
            default => -40 + ($this->volume / 100) * 40,
        };

        $flags = [
            '-i', $filename ?? 'pipe:0',
            '-map_metadata', '-1',
            '-f', 'opus',
            '-c:a', 'libopus',
            '-ar', '48000',
            '-af', 'volume=' . $dB . 'dB',
            '-ac', '2',
            '-b:a', $this->bitrate,
            '-loglevel', 'warning',
            'pipe:1',
        ];

        if (null !== $preArgs) {
            $flags = array_merge($preArgs, $flags);
        }

        $flags = implode(' ', $flags);
        $cmd = "{$this->ffmpeg} {$flags}";

        return new Process($cmd, null, null, [
            ['socket'],
            ['socket'],
            ['socket'],
        ]);
    }

    /**
     * Decodes a file from Opus with DCA.
     *
     * @param int      $channels  How many audio channels to decode with.
     * @param int|null $frameSize The Opus packet frame size.
     *
     * @return Process A ReactPHP Child Process
     */
    public function dcaDecode(int $channels = 2, ?int $frameSize = null): Process
    {
        if (null === $frameSize) {
            $frameSize = round($this->frameSize * 48);
        }

        $flags = [
            '-ac', $channels, // Channels
            '-ab', round($this->bitrate / 1000), // Bitrate
            '-as', $frameSize, // Frame Size
            '-mode', 'decode', // Decode mode
        ];

        $flags = implode(' ', $flags);

        return new Process("{$this->dca} {$flags}");
    }

    public function ffmpegDecode(int $channels = 2, ?int $frameSize = null): Process
    {
        if (null === $frameSize) {
            $frameSize = round($this->frameSize * 48);
        }

        $flags = [
            '-ac:opus', $channels, // Channels
            '-ab', round($this->bitrate / 1000), // Bitrate
            '-as', $frameSize, // Frame Size
            '-ar', '48000', // Audio Rate
            '-mode', 'decode', // Decode mode
        ];

        $flags = implode(' ', $flags);

        // Create temporary files for stdin, stdout, and stderr
        $tempDir = sys_get_temp_dir();
        $stdinFile = tempnam($tempDir, 'discord_ffmpeg_stdin_' . $this->ssrc);
        $stdoutFile = tempnam($tempDir, 'discord_ffmpeg_stdout_' . $this->ssrc);
        $stderrFile = tempnam($tempDir, 'discord_ffmpeg_stderr_' . $this->ssrc);

        // Store temp file paths for later cleanup
        $this->tempFiles = [
            'stdin' => $stdinFile,
            'stdout' => $stdoutFile,
            'stderr' => $stderrFile,
        ];

        return new Process(
            "{$this->ffmpeg} {$flags}",
            fds: [
                ['file', $stdinFile, 'w'],
                ['file', $stdoutFile, 'w+'],
                ['file', $stderrFile, 'w+'],
            ]
        );
    }

    /**
     * Returns the connected channel.
     *
     * @return Channel The connected channel.
     */
    public function getChannel(): Channel
    {
        return $this->channel;
    }

    /**
     * Insert 5 frames of silence.
     *
     * @link https://discord.com/developers/docs/topics/voice-connections#voice-data-interpolation
     */
    public function insertSilence(): void
    {
        while (--$this->silenceRemaining > 0) {
            $this->sendBuffer(self::SILENCE_FRAME);
        }
    }

}<|MERGE_RESOLUTION|>--- conflicted
+++ resolved
@@ -23,12 +23,9 @@
 use Discord\Exceptions\OutdatedDCAException;
 use Discord\Exceptions\FileNotFoundException;
 use Discord\Parts\Channel\Channel;
-<<<<<<< HEAD
 use Discord\Voice\VoicePacket;
 use Discord\Voice\ReceiveStream;
-=======
 use Discord\WebSockets\Payload;
->>>>>>> 05367abb
 use Discord\WebSockets\Op;
 use Evenement\EventEmitter;
 use Psr\Log\LoggerInterface;
@@ -234,22 +231,14 @@
     /**
      * Collection of the status of people speaking.
      *
-<<<<<<< HEAD
-     * @var null|CollectionInterface Status of people speaking.
-=======
      * @var ExCollectionInterface Status of people speaking.
->>>>>>> 05367abb
      */
     protected $speakingStatus;
 
     /**
      * Collection of voice decoders.
      *
-<<<<<<< HEAD
-     * @var null|CollectionInterface Voice decoders.
-=======
      * @var ExCollectionInterface Voice decoders.
->>>>>>> 05367abb
      */
     protected $voiceDecoders;
 
@@ -425,10 +414,7 @@
 
         $ip = $port = '';
 
-<<<<<<< HEAD
         $ws->on('message', function (Message $message) use ($udpfac, &$ip, &$port): void {
-=======
-        $discoverUdp = function ($message) use (&$ws, &$discoverUdp, $udpfac, &$firstPack, &$ip, &$port) {
             $data = json_decode($message->getPayload());
 
             if ($data->op == Op::VOICE_READY) {
@@ -513,8 +499,8 @@
 
         $ws->on('message', $discoverUdp);
         $ws->on('message', function ($message) {
->>>>>>> 05367abb
             $data = json_decode($message->getPayload());
+
             $this->emit('ws-message', [$message, $this]);
 
             switch ($data->op) {
@@ -557,20 +543,10 @@
                     $this->heartbeatInterval = $data->d->heartbeat_interval;
 
                     $sendHeartbeat = function () {
-<<<<<<< HEAD
-                        $this->send([
-                            'op' => Op::VOICE_HEARTBEAT,
-                            'd' => [
-                                't' => (int) microtime(true),
-                                'seq_ack' => 10
-                            ]
-                        ]);
-=======
                         $this->send(Payload::new(
                             Op::VOICE_HEARTBEAT,
                             (int) microtime(true)
                         ));
->>>>>>> 05367abb
                         $this->logger->debug('sending heartbeat');
                         $this->emit('ws-heartbeat', []);
                     };
