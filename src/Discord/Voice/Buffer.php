<?php

declare(strict_types=1);

/*
 * This file is a part of the DiscordPHP project.
 *
 * Copyright (c) 2015-present David Cole <david.cole1340@gmail.com>
 *
 * This file is subject to the MIT license that is bundled
 * with this source code in the LICENSE.md file.
 */

namespace Discord\Voice;

use ArrayAccess;
use SplFixedArray;
use Discord\Helpers\FormatPackEnum;
use TrafficCophp\ByteBuffer\Buffer as BaseBuffer;

/**
 * A Byte Buffer similar to Buffer in NodeJS.
 *
 * @since 3.2.0
 */
class Buffer extends BaseBuffer implements ArrayAccess
{
<<<<<<< HEAD
    protected SplFixedArray $buffer;

=======
>>>>>>> f2f5e532
    public function __construct($argument)
    {
        match (true) {
            is_string($argument) => $this->initializeStructs(strlen($argument), $argument),
            is_int($argument) => $this->initializeStructs($argument, pack(FormatPackEnum::x->value . "$argument")),
            default => throw new \InvalidArgumentException('Constructor argument must be an binary string or integer')
        };
    }

    public function __toString(): string
    {
        $buf = '';
        foreach ($this->buffer as $bytes) {
            $buf .= $bytes;
        }
        return $buf;
    }

    public static function make($argument): static
    {
        return new static($argument);
    }

    protected function initializeStructs($length, $content): void
    {
        $this->buffer = new SplFixedArray($length);
        for ($i = 0; $i < $length; $i++) {
            $this->buffer[$i] = $content[$i];
        }
    }

    /**
     * Inserts a value into the buffer at the specified offset.
     *
     * @param FormatPackEnum|string $format
     * @param mixed $value
     * @param int $offset
     * @param mixed $length
     * @return Buffer
     */
    protected function insert($format, $value, $offset, $length): self
    {
        $bytes = pack($format?->value ?? $format, $value);

        if (null === $length) {
            $length = strlen($bytes);
        }

        for ($i = 0; $i < strlen($bytes); $i++) {
            $this->buffer[$offset++] = $bytes[$i];
        }

        return $this;
    }

    /**
     * Extracts a value from the buffer at the specified offset.
     *
     * @param FormatPackEnum|string $format
     * @param int $offset
     * @param int $length
     * @return mixed
     */
    protected function extract($format, $offset, $length)
    {
        $encoded = '';
        for ($i = 0; $i < $length; $i++) {
            $encoded .= $this->buffer->offsetGet($offset + $i);
        }

        if ($format == FormatPackEnum::N && PHP_INT_SIZE <= 4) {
            [, $h, $l] = unpack('n*', $encoded);
            $result = $l + $h * 0x010000;
        } elseif ($format == FormatPackEnum::V && PHP_INT_SIZE <= 4) {
            [, $h, $l] = unpack('v*', $encoded);
            $result = $h + $l * 0x010000;
        } else {
            [, $result] = unpack($format?->value ?? $format, $encoded);
        }

        return $result;
    }

    /**
     * Checks if the actual value exceeds the expected maximum size.
     *
     * @param mixed $excpectedMax
     * @param mixed $actual
     * @throws \InvalidArgumentException
     * @return static
     */
    protected function checkForOverSize($excpectedMax, $actual)
    {
        if ($actual > $excpectedMax) {
            throw new \InvalidArgumentException(sprintf('%d exceeded limit of %d', $actual, $excpectedMax));
        }

        return $this;
    }

    public function length(): int
    {
        return $this->buffer->getSize();
    }

    public function getLastEmptyPosition(): int
    {
        foreach($this->buffer as $key => $value) {
            if (empty(trim($value))) {
                return $key;
            }
        }

        return 0;
    }

    /**
     * Writes a string to the buffer at the specified offset.
     *
     * @param string $value  The value that will be written.
     * @param int|null $offset The offset that the value will be written at.
     * @return static
     */
    public function write($value, $offset = null)
    {
        if (null === $offset) {
            $offset = $this->getLastEmptyPosition();
        }

        $length = strlen($value);
        $this->insert('a' . $length, $value, $offset, $length);

        return $this;
    }

    /**
     * Writes an 8-bit signed integer to the buffer at the specified offset.
     *
     * @param int $value  The value that will be written.
     * @param int|null $offset The offset that the value will be written at.
     * @return static
     */
    public function writeInt8($value, $offset = null)
    {
        if (null === $offset) {
            $offset = $this->getLastEmptyPosition();
        }

        $format = FormatPackEnum::C;
        $this->checkForOverSize(0xff, $value);
        $this->insert($format, $value, $offset, $format->getLength());

        return $this;
    }

    /**
     * Writes a 16-bit signed integer to the buffer at the specified offset.
     *
     * @param int $value  The value that will be written.
     * @param int|null $offset The offset that the value will be written at.
     * @return static
     */
    public function writeInt16BE($value, $offset = null)
    {
        if (null === $offset) {
            $offset = $this->getLastEmptyPosition();
        }

        $format = FormatPackEnum::n;
        $this->checkForOverSize(0xffff, $value);
        $this->insert($format, $value, $offset, $format->getLength());

        return $this;
    }

    /**
     * Writes a 16-bit signed integer to the buffer at the specified offset.
     *
     * @param int $value  The value that will be written.
     * @param int|null $offset The offset that the value will be written at.
     * @return static
     */
    public function writeInt16LE($value, $offset = null)
    {
        if (null === $offset) {
            $offset = $this->getLastEmptyPosition();
        }

        $format = FormatPackEnum::v;
        $this->checkForOverSize(0xffff, $value);
        $this->insert($format, $value, $offset, $format->getLength());

        return $this;
    }

    /**
     * Writes a 32-bit signed integer to the buffer at the specified offset.
     *
     * @param int $value  The value that will be written.
     * @param int|null $offset The offset that the value will be written at.
     * @return static
     */
    public function writeInt32BE($value, $offset = null)
    {
        if (null === $offset) {
            $offset = $this->getLastEmptyPosition();
        }

        $format = FormatPackEnum::N;
        $this->checkForOverSize(0xffffffff, $value);
        $this->insert($format, $value, $offset, $format->getLength());

        return $this;
    }

    /**
     * Writes a 32-bit signed integer to the buffer at the specified offset.
     *
     * @param int $value  The value that will be written.
     * @param int|null $offset The offset that the value will be written at.
     * @return static
     */
    public function writeInt32LE($value, $offset = null)
    {
        if (null === $offset) {
            $offset = $this->getLastEmptyPosition();
        }

        $format = FormatPackEnum::V;
        $this->checkForOverSize(0xffffffff, $value);
        $this->insert($format, $value, $offset, $format->getLength());

        return $this;
    }

    /**
     * Reads a string from the buffer at the specified offset.
     *
     * @param int $offset The offset to read from.
     * @param int $length The length of the string to read.
     * @return string The data read.
     */
    public function read($offset, $length)
    {
        return $this->extract('a' . $length, $offset, $length);
    }

    public function readInt8($offset)
    {
        $format = FormatPackEnum::C;
        return $this->extract($format, $offset, $format->getLength());
    }

    public function readInt16BE($offset)
    {
        $format = FormatPackEnum::n;
        return $this->extract($format, $offset, $format->getLength());
    }

    public function readInt16LE($offset)
    {
        $format = FormatPackEnum::v;
        return $this->extract($format, $offset, $format->getLength());
    }

    public function readInt32BE($offset)
    {
        $format = FormatPackEnum::N;
        return $this->extract($format, $offset, $format->getLength());
    }

    public function readInt32LE($offset)
    {
        $format = FormatPackEnum::V;
        return $this->extract($format, $offset, $format->getLength());
    }

    /**
     * Writes a 32-bit unsigned integer with big endian.
     *
     * @param int $value  The value that will be written.
     * @param int $offset The offset that the value will be written.
     */
    public function writeUInt32BE(int $value, int $offset): self
    {
        return $this->insert(FormatPackEnum::I, $value, $offset, 3);
    }

    /**
     * Writes a 64-bit unsigned integer with little endian.
     *
     * @param int $value  The value that will be written.
     * @param int $offset The offset that the value will be written.
     */
    public function writeUInt64LE(int $value, int $offset): self
    {
        return $this->insert(FormatPackEnum::P, $value, $offset, 8);
    }

    /**
     * Writes a signed integer.
     *
     * @param int $value  The value that will be written.
     * @param int $offset The offset that the value will be written.
     */
    public function writeInt(int $value, int $offset): self
    {
        return $this->insert(FormatPackEnum::N, $value, $offset, 4);
    }

    /**
     * Writes a unsigned integer.
     *
     * @param int $value  The value that will be written.
     * @param int $offset The offset that the value will be written.
     */
    public function writeUInt(int $value, int $offset): self
    {
        return $this->insert(FormatPackEnum::I, $value, $offset, 4);
    }

    /**
     * Reads a signed integer.
     *
     * @param int $offset The offset to read from.
     *
     * @return int The data read.
     */
    public function readInt(int $offset): int
    {
        return $this->extract(FormatPackEnum::N, $offset, 4);
    }

    /**
     * Reads a signed integer.
     *
     * @param int $offset The offset to read from.
     *
     * @return int The data read.
     */
    public function readUInt(int $offset): int
    {
        return $this->extract(FormatPackEnum::I, $offset, 4);
    }

    /**
     * Writes an unsigned big endian short.
     *
     * @param int $value  The value that will be written.
     * @param int $offset The offset that the value will be written.
     */
    public function writeShort(int $value, int $offset): self
    {
        return $this->insert(FormatPackEnum::n, $value, $offset, 2);
    }

    /**
     * Reads an unsigned big endian short.
     *
     * @param int $offset The offset to read from.
     *
     * @return int The data read.
     */
    public function readShort(int $offset): int
    {
        return $this->extract(FormatPackEnum::n, $offset, 4);
    }

    /**
     * Reads a unsigned integer with little endian.
     *
     * @param int $offset The offset that will be read.
     *
     * @return int The value that is at the specified offset.
     */
    public function readUIntLE(int $offset): int
    {
        return $this->extract(FormatPackEnum::I, $offset, 3);
    }

    public function readChar(int $offset): string
    {
        return $this->extract(FormatPackEnum::c, $offset, 1);
    }

    public function readUChar(int $offset): string
    {
        return $this->extract(FormatPackEnum::C, $offset, 1);
    }

    /**
     * Writes a char.
     *
     * @param string $value  The value that will be written.
     * @param int    $offset The offset that the value will be written.
     */
    public function writeChar(string $value, int $offset): self
    {
        return $this->insert(FormatPackEnum::c, $value, $offset, FormatPackEnum::c->getLength());
    }

    /**
     * Writes raw binary to the buffer.
     *
     * @param int $value  The value that will be written.
     * @param int $offset The offset that the value will be written at.
     */
    public function writeRaw(int $value, int $offset): void
    {
        $this->buffer[$offset] = $value;
    }

    /**
     * Writes a binary string to the buffer.
     *
     * @param string $value  The value that will be written.
     * @param int    $offset The offset that the value will be written at.
     */
    public function writeRawString(string $value, int $offset): void
    {
        for ($i = 0; $i < strlen($value); ++$i) {
            $this->buffer[$offset++] = $value[$i];
        }
    }

    /**
     * Gets an attribute via key. Used for ArrayAccess.
     *
     * @param mixed $key The attribute key.
     *
     * @return mixed
     */
    #[\ReturnTypeWillChange]
    public function offsetGet($key)
    {
        return $this->buffer[$key] ?? null;
    }

    /**
     * Checks if an attribute exists via key. Used for ArrayAccess.
     *
     * @param mixed $key The attribute key.
     *
     * @return bool Whether the offset exists.
     */
    public function offsetExists($key): bool
    {
        return isset($this->buffer[$key]);
    }

    /**
     * Sets an attribute via key. Used for ArrayAccess.
     *
     * @param mixed $key   The attribute key.
     * @param mixed $value The attribute value.
     */
    public function offsetSet($key, $value): void
    {
        $this->buffer[$key] = $value;
    }

    /**
     * Unsets an attribute via key. Used for ArrayAccess.
     *
     * @param string $key The attribute key.
     */
    public function offsetUnset($key): void
    {
        if (isset($this->buffer[$key])) {
            unset($this->buffer[$key]);
        }
    }
}<|MERGE_RESOLUTION|>--- conflicted
+++ resolved
@@ -25,11 +25,6 @@
  */
 class Buffer extends BaseBuffer implements ArrayAccess
 {
-<<<<<<< HEAD
-    protected SplFixedArray $buffer;
-
-=======
->>>>>>> f2f5e532
     public function __construct($argument)
     {
         match (true) {
