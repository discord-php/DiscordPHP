--- conflicted
+++ resolved
@@ -84,24 +84,6 @@
     return strpos($message->content, $part) !== false;
 }
 
-<<<<<<< HEAD
-
-/**
- * Polyfill to check if mbstring is installed.
- *
- * @param string $str
- *
- * @return int
- */
-function poly_strlen($str)
-{
-    // If mbstring is installed, use it.
-    if (function_exists('mb_strlen')) {
-        return mb_strlen($str);
-    } else {
-        return strlen($str);
-    }
-=======
 /**
  * Get int value for color.
  *
@@ -165,5 +147,21 @@
     }
 
     return $ret;
->>>>>>> 72eb10b6
+}
+
+/**
+ * Polyfill to check if mbstring is installed.
+ *
+ * @param string $str
+ *
+ * @return int
+ */
+function poly_strlen($str)
+{
+    // If mbstring is installed, use it.
+    if (function_exists('mb_strlen')) {
+        return mb_strlen($str);
+    } else {
+        return strlen($str);
+    }
 }