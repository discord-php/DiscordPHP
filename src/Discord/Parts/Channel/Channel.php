<?php

/*
 * This file is apart of the DiscordPHP project.
 *
 * Copyright (c) 2016 David Cole <david@team-reflex.com>
 *
 * This source file is subject to the MIT license that is bundled
 * with this source code in the LICENSE.md file.
 */

namespace Discord\Parts\Channel;

use Discord\Exceptions\FileNotFoundException;
use Discord\Parts\Guild\Guild;
use Discord\Parts\Guild\Invite;
use Discord\Parts\Guild\Role;
use Discord\Parts\Part;
use Discord\Parts\Permissions\ChannelPermission;
use Discord\Parts\User\Member;
<<<<<<< HEAD
use React\Promise\Deferred;
=======
use Illuminate\Support\Collection;
>>>>>>> 95c35d53

/**
 * A Channel can be either a text or voice channel on a Discord guild.
 */
class Channel extends Part
{
    const TYPE_TEXT  = 'text';

    const TYPE_VOICE = 'voice';

    /**
     * {@inheritdoc}
     */
    protected $fillable = [
        'id',
        'name',
        'type',
        'topic',
        'guild_id',
        'position',
        'is_private',
        'last_message_id',
        'permission_overwrites',
        'messages',
        'message_count',
        'bitrate',
    ];

    /**
     * {@inheritdoc}
     */
    protected $uris = [
        'get'    => 'channels/:id',
        'create' => 'guilds/:guild_id/channels',
        'update' => 'channels/:id',
        'delete' => 'channels/:id',
    ];

    /**
     * Runs any extra construction tasks.
     *
     * @return void
     */
    protected function afterConstruct()
    {
        $this->message_count = 50;
    }

    /**
     * Sets a permission value to the channel.
     *
     * @param Member|Role     $part     Either a Member or Role, permissions will be set on it.
     * @param Permission|null $allow    The permissions that define what the Member/Role can do.
     * @param Permission|null $disallow The permissions that define what the Member/Role can't do.
     *
     * @return \React\Promise\Promise Whether the function succeeded or failed.
     */
    public function setPermissions($part, $allow = null, $deny = null)
    {
        if ($part instanceof Member) {
            $type = 'member';
        } elseif ($part instanceof Role) {
            $type = 'role';
        } else {
            return \React\Promise\reject(new \Exception('You can only set permissions on members and roles.'));
        }

        $deferred = new Deferred();

        if (is_null($allow)) {
            $allow = $this->partFactory->create(ChannelPermission::class);
        }

        if (is_null($deny)) {
            $deny = $this->partFactory->create(ChannelPermission::class);
        }

        $payload = [
            'id'    => $part->id,
            'type'  => $type,
            'allow' => $allow->perms,
            'deny'  => $deny->perms,
        ];

        $this->guzzle->put("channels/{$this->id}/permissions/{$part->id}", $payload)->then(
            \React\Partial\bind_right($this->resolve, $deferred),
            \React\Partial\bind_right($this->reject, $deferred)
        );

        return $deferred->promise();
    }

    /**
     * Moves a member to another voice channel.
     *
     * @param Member|int The member to move. (either a Member part or the member ID)
     *
     * @return \React\Promise\Promise Whether the move succeeded or failed.
     */
    public function moveMember($member)
    {
        if ($this->type != self::TYPE_VOICE) {
            return \React\Promise\reject(new \Exception('You cannot move a member to a text channel.'));
        }

        if ($member instanceof Member) {
            $member = $member->id;
        }

        $this->guzzle->patch(
            "guilds/{$this->guild_id}/members/{$member}",
            [
                'channel_id' => $this->id,
            ]
        )->then(
            \React\Partial\bind_right($this->resolve, $deferred),
            \React\Partial\bind_right($this->reject, $deferred)
        );

        return $deferred->resolve();
    }

    /**
     * Returns the guild attribute.
     *
     * @return \React\Promise\Promise The guild that the Channel belongs to or null if we don't have the guild ID.
     */
    public function getGuildAttribute()
    {
        if (is_null($this->guild_id)) {
            return \React\Promise\reject(new \Exception('No guild ID set.'));
        }

<<<<<<< HEAD
        if ($guild = Cache::get("guild.{$this->guild_id}")) {
            return \React\Promise\resolve($guild);
        }

        $deferred = new Deferred();

        $this->guzzle->get("guilds/{$this->guild_id}")->then(function ($response) use ($deferred) {
            $guild = $this->partFactory->create(Guild::class, $response, true);
=======
        $key = 'guild.'.$this->guild_id;
        if ($this->cache->has($key)) {
            return $this->cache->get($key);
        }

        $request = $this->guzzle->get('guilds/'.$this->guild_id);
        $guild   = $this->partFactory->create(Guild::class, $request, true);

        $this->cache->set($key, $guild);
>>>>>>> 95c35d53

            Cache::set("guild.{$guild->id}", $guild);
            $deferred->resolve($guild);
        }, \React\Partial\bind_right($this->reject, $deferred));

        return $deferred->promise();
    }

    /**
     * Creates an invite for the channel.
     *
     * @param int  $max_age   The time that the invite will be valid in seconds.
     * @param int  $max_uses  The amount of times the invite can be used.
     * @param bool $temporary Whether the invite is for temporary membership.
     * @param bool $xkcd      Whether to generate an XKCD invite.
     *
     * @return Invite The new invite that was created.
     */
    public function createInvite($max_age = 3600, $max_uses = 0, $temporary = false, $xkcd = false)
    {
        $deferred = new Deferred();

        $this->guzzle->post(
            $this->replaceWithVariables('channels/:id/invites'),
            [
                'validate' => null,

                'max_age'   => $max_age,
                'max_uses'  => $max_uses,
                'temporary' => $temporary,
                'xkcdpass'  => $xkcd,
            ]
        )->then(function ($response) use ($deferred) {
            $invite = $this->partFactory->create(Invite::class, $response, true);

<<<<<<< HEAD
            Cache::set("invite.{$invite->code}", $invite);
            $deferred->resolve($invite);
        }, \React\Partial\bind_right($this->reject, $deferred));
=======
        $this->cache->set("invite.{$invite->code}", $invite);
>>>>>>> 95c35d53

        return $deferred->promise();
    }

    /**
     * Returns the messages attribute.
     *
     * Note: This is only used for messages that have been
     * recieved while the WebSocket has been running. If you
     * want message history use the `message_history` attribute
     * which is non-cached.
     *
     * @return Collection A collection of messages.
     */
    public function getMessagesAttribute()
    {
        $key = 'channel.'.$this->id.'.messages';
        if ($this->cache->has($key)) {
            return $this->cache->get($key);
        }

        return $this->cache->set($key, new Collection());
    }

    /**
     * Returns the message history attribute.
     *
     * @return Collection A collection of messages.
     */
    public function getMessageHistoryAttribute()
    {
        if ($this->message_count >= 100) {
            trigger_error('Requesting more messages than 100 will only return 100.');
        }

        $deferred = new Deferred();

<<<<<<< HEAD
        $this->guzzle->get("channels/{$this->id}/messages?limit={$this->message_count}")->then(function ($response) use ($deferred) {
            $messages = [];

            foreach ($response as $index => $message) {
                $message = $this->partFactory->create(Message::class, $message, true);
                Cache::set("message.{$message->id}", $message);
                $messages[$index] = $message;
            }
=======
        foreach ($request as $index => $message) {
            $message = $this->partFactory->create(Message::class, $message, true);
            $this->cache->set("message.{$message->id}", $message);
            $messages[$index] = $message;
        }
>>>>>>> 95c35d53

            $deferred->resolve(new Collection($messages));
        }, \React\Partial\bind_right($this->reject, $deferred));

        return $messages;
    }

    /**
     * Returns the channels invites.
     *
     * @return Collection A collection of invites.
     */
    public function getInvitesAttribute()
    {
<<<<<<< HEAD
        if ($invites = Cache::get("channel.{$this->id}.invites")) {
            return \React\Promise\resolve($invites);
=======
        if ($invites = $this->cache->get("channel.{$this->id}.invites")) {
            return $invites;
>>>>>>> 95c35d53
        }

        $deferred = new Deferred();

<<<<<<< HEAD
        $this->guzzle->get($this->replaceWithVariables('channels/:id/invites'))->then(function ($response) use ($deferred) {
            $invites = [];

            foreach ($request as $index => $invite) {
                $invite = $this->partFactory->create(Invite::class, $invite, true);
                Cache::set("invites.{$invite->code}", $invite);
                $invites[$index] = $invite;
            }

            $invites = new Collection($invites);
            $invites->setCacheKey("channel.{$this->id}.invites", true);
=======
        foreach ($request as $index => $invite) {
            $invite = $this->partFactory->create(Invite::class, $invite, true);
            $this->cache->set("invites.{$invite->code}", $invite);
            $invites[$index] = $invite;
        }

        $invites = new Collection($invites);

        $this->cache->set("channel.{$this->id}.invites", $invites);
>>>>>>> 95c35d53

            $deferred->resolve($invites);
        }, \React\Partial\bind_right($this->reject, $deferred));

        return $deferred->promise();
    }

    /**
     * Gets the overwrites attribute.
     *
     * @return Collection The overwrites attribute.
     */
    public function getOverwritesAttribute()
    {
        if (isset($this->attributes_cache['overwrites'])) {
            return \React\Promise\resolve($this->attributes_cache['overwrites']);
        }

<<<<<<< HEAD
        if ($overwrites = Cache::get("channels.{$this->id}.overwrites")) {
            return \React\Promise\resolve($overwrites);
=======
        if ($overwrites = $this->cache->get("channels.{$this->id}.overwrites")) {
            return $overwrites;
>>>>>>> 95c35d53
        }

        $overwrites = [];

        // Will return an empty collection when you don't have permission.
        if (is_null($this->attributes['permission_overwrites'])) {
<<<<<<< HEAD
            return \React\Promise\resolve(new Collection([], "channels.{$this->id}.overwrites"));
=======
            return new Collection();
>>>>>>> 95c35d53
        }

        foreach ($this->attributes['permission_overwrites'] as $index => $data) {
            $data               = (array) $data;
            $data['channel_id'] = $this->attributes['id'];
            $overwrites[$index] = $this->partFactory->create(Overwrite::class, $data, true);
        }

        $overwrites = new Collection($overwrites);
<<<<<<< HEAD
        $overwrites->setCacheKey("channels.{$this->id}.overwrites", true);
=======

        $this->cache->set("channels.{$this->id}.overwrites", $overwrites);
>>>>>>> 95c35d53

        return \React\Promise\resolve($overwrites);
    }

    /**
     * Sends a message to the channel if it is a text channel.
     *
     * @param string $text The text to send in the message.
     * @param bool   $tts  Whether the message should be sent with text to speech enabled.
     *
     * @return Message|bool Either a Message if the request passed or false if it failed.
     */
    public function sendMessage($text, $tts = false)
    {
        if ($this->type != self::TYPE_TEXT) {
            return \React\Promise\reject(new \Exception('You cannot send a message to a voice channel.'));
        }

        $deferred = new Deferred();

        $this->guzzle->post(
            "channels/{$this->id}/messages",
            [
                'content' => $text,
                'tts'     => $tts,
            ]
<<<<<<< HEAD
        )->then(function ($response) use ($deferred) {
            $message = $this->partFactory->create(Message::class, $response, true);
            Cache::set("message.{$message->id}", $message);
            $this->messages->push($message);
=======
        );

        $message = $this->partFactory->create(Message::class, $request, true);

        $this->cache->set("message.{$message->id}", $message);

        if (!$this->cache->has("channel.{$this->id}.messages")) {
            $this->getMessagesAttribute();
        }
>>>>>>> 95c35d53

            $deferred->resolve($message);
        }, \React\Partial\bind_right($this->reject, $deferred));

        return $deferred->promise();
    }

    /**
     * Sends a file to the channel if it is a text channel.
     *
     * @param string $filepath The path to the file to be sent.
     * @param string $filename The name to send the file as.
     *
     * @throws \Discord\Exceptions\FileNotFoundException Thrown when the file does not exist.
     *
     * @return Message|bool Either a Message if the request passed or false if it failed.
     */
    public function sendFile($filepath, $filename)
    {
        if ($this->type != self::TYPE_TEXT) {
            return \React\Promise\reject(new \Exception('You cannot send a file to a voice channel.'));
        }

<<<<<<< HEAD
        $deferred = new Deferred();

        $this->guzzle->sendFile($this, $filepath, $filename)->then(function ($response) use ($deferred) {
            $message = $this->partFactory->create(Message::class, $response, true);

            Cache::set("message.{$message->id}", $message);
=======
        if (!file_exists($filepath)) {
            throw new FileNotFoundException("File does not exist at path {$filepath}.");
        }

        $request = $this->guzzle->sendFile($this, $filepath, $filename);
        $this->partFactory->create(Message::class, $request, true);

        $this->cache->set("message.{$message->id}", $message);

        if (!$this->cache->has("channel.{$this->id}.messages")) {
            $this->getMessagesAttribute();
        }
>>>>>>> 95c35d53

            if (!Cache::has("channel.{$this->id}.messages")) {
                $this->getMessagesAttribute();
            }

            $this->messages->push($message);
        }, \React\Partial\bind_right($this->reject, $deferred));

        return $deferred->promise();
    }

    /**
     * Broadcasts that you are typing to the channel. Lasts for 5 seconds.
     *
     * @return bool Whether the request succeeded or failed.
     */
    public function broadcastTyping()
    {
        if ($this->type != self::TYPE_TEXT) {
            return \React\Promise\reject(new \Exception('You cannot broadcast typing to a voice channel.'));
        }

        $deferred = new Deferred();

        $this->guzzle->post("channels/{$this->id}/typing")->then(
            \React\Partial\bind_right($this->resolve, $deferred),
            \React\Partial\bind_right($this->reject, $deferred)
        );

        return $deferred->promise();
    }

    /**
     * Returns the channel type.
     *
     * @return string Either 'text' or 'voice'.
     */
    public function getChannelType()
    {
        switch ($this->type) {
            case 'text':
            case 'voice':
                return $this->type;
                break;
            default:
                return 'text';
                break;
        }
    }

    /**
     * Returns the attributes needed to create.
     *
     * @return array The attributes that will be sent when this part is created.
     */
    public function getCreatableAttributes()
    {
        return [
            'name' => $this->name,
            'type' => $this->getChannelType(),
        ];
    }

    /**
     * Returns the attributes needed to edit.
     *
     * @return array The attributes that will be sent when this part is updated.
     */
    public function getUpdatableAttributes()
    {
        return [
            'name'     => $this->name,
            'topic'    => $this->topic,
            'position' => $this->position,
        ];
    }
}<|MERGE_RESOLUTION|>--- conflicted
+++ resolved
@@ -18,11 +18,8 @@
 use Discord\Parts\Part;
 use Discord\Parts\Permissions\ChannelPermission;
 use Discord\Parts\User\Member;
-<<<<<<< HEAD
 use React\Promise\Deferred;
-=======
 use Illuminate\Support\Collection;
->>>>>>> 95c35d53
 
 /**
  * A Channel can be either a text or voice channel on a Discord guild.
@@ -156,8 +153,7 @@
             return \React\Promise\reject(new \Exception('No guild ID set.'));
         }
 
-<<<<<<< HEAD
-        if ($guild = Cache::get("guild.{$this->guild_id}")) {
+        if ($guild = $this->cache->get("guild.{$this->guild_id}")) {
             return \React\Promise\resolve($guild);
         }
 
@@ -165,19 +161,9 @@
 
         $this->guzzle->get("guilds/{$this->guild_id}")->then(function ($response) use ($deferred) {
             $guild = $this->partFactory->create(Guild::class, $response, true);
-=======
-        $key = 'guild.'.$this->guild_id;
-        if ($this->cache->has($key)) {
-            return $this->cache->get($key);
-        }
-
-        $request = $this->guzzle->get('guilds/'.$this->guild_id);
-        $guild   = $this->partFactory->create(Guild::class, $request, true);
-
-        $this->cache->set($key, $guild);
->>>>>>> 95c35d53
-
-            Cache::set("guild.{$guild->id}", $guild);
+
+            $this->cache->set("guild.{$this->guild_id}", $guild);
+
             $deferred->resolve($guild);
         }, \React\Partial\bind_right($this->reject, $deferred));
 
@@ -211,13 +197,10 @@
         )->then(function ($response) use ($deferred) {
             $invite = $this->partFactory->create(Invite::class, $response, true);
 
-<<<<<<< HEAD
-            Cache::set("invite.{$invite->code}", $invite);
+            $this->cache->set("invite.{$invite->code}", $invite);
+
             $deferred->resolve($invite);
         }, \React\Partial\bind_right($this->reject, $deferred));
-=======
-        $this->cache->set("invite.{$invite->code}", $invite);
->>>>>>> 95c35d53
 
         return $deferred->promise();
     }
@@ -255,22 +238,14 @@
 
         $deferred = new Deferred();
 
-<<<<<<< HEAD
         $this->guzzle->get("channels/{$this->id}/messages?limit={$this->message_count}")->then(function ($response) use ($deferred) {
             $messages = [];
 
             foreach ($response as $index => $message) {
                 $message = $this->partFactory->create(Message::class, $message, true);
-                Cache::set("message.{$message->id}", $message);
+                $this->cache->set("message.{$message->id}", $message);
                 $messages[$index] = $message;
             }
-=======
-        foreach ($request as $index => $message) {
-            $message = $this->partFactory->create(Message::class, $message, true);
-            $this->cache->set("message.{$message->id}", $message);
-            $messages[$index] = $message;
-        }
->>>>>>> 95c35d53
 
             $deferred->resolve(new Collection($messages));
         }, \React\Partial\bind_right($this->reject, $deferred));
@@ -285,40 +260,22 @@
      */
     public function getInvitesAttribute()
     {
-<<<<<<< HEAD
-        if ($invites = Cache::get("channel.{$this->id}.invites")) {
+        if ($invites = $this->cache->get("channel.{$this->id}.invites")) {
             return \React\Promise\resolve($invites);
-=======
-        if ($invites = $this->cache->get("channel.{$this->id}.invites")) {
-            return $invites;
->>>>>>> 95c35d53
-        }
-
-        $deferred = new Deferred();
-
-<<<<<<< HEAD
+        }
+
+        $deferred = new Deferred();
+
         $this->guzzle->get($this->replaceWithVariables('channels/:id/invites'))->then(function ($response) use ($deferred) {
-            $invites = [];
+            $invites = new Collection();
 
             foreach ($request as $index => $invite) {
                 $invite = $this->partFactory->create(Invite::class, $invite, true);
-                Cache::set("invites.{$invite->code}", $invite);
+                $this->cache->set("invites.{$invite->code}", $invite);
                 $invites[$index] = $invite;
             }
 
-            $invites = new Collection($invites);
-            $invites->setCacheKey("channel.{$this->id}.invites", true);
-=======
-        foreach ($request as $index => $invite) {
-            $invite = $this->partFactory->create(Invite::class, $invite, true);
-            $this->cache->set("invites.{$invite->code}", $invite);
-            $invites[$index] = $invite;
-        }
-
-        $invites = new Collection($invites);
-
-        $this->cache->set("channel.{$this->id}.invites", $invites);
->>>>>>> 95c35d53
+            $this->cache->set("channel.{$this->id}.invites", $invites);
 
             $deferred->resolve($invites);
         }, \React\Partial\bind_right($this->reject, $deferred));
@@ -333,28 +290,15 @@
      */
     public function getOverwritesAttribute()
     {
-        if (isset($this->attributes_cache['overwrites'])) {
-            return \React\Promise\resolve($this->attributes_cache['overwrites']);
-        }
-
-<<<<<<< HEAD
-        if ($overwrites = Cache::get("channels.{$this->id}.overwrites")) {
+        if ($overwrites = $this->cache->get("channels.{$this->id}.overwrites")) {
             return \React\Promise\resolve($overwrites);
-=======
-        if ($overwrites = $this->cache->get("channels.{$this->id}.overwrites")) {
-            return $overwrites;
->>>>>>> 95c35d53
-        }
-
-        $overwrites = [];
+        }
+
+        $overwrites = new Collection();
 
         // Will return an empty collection when you don't have permission.
         if (is_null($this->attributes['permission_overwrites'])) {
-<<<<<<< HEAD
-            return \React\Promise\resolve(new Collection([], "channels.{$this->id}.overwrites"));
-=======
-            return new Collection();
->>>>>>> 95c35d53
+            return \React\Promise\resolve(new Collection());
         }
 
         foreach ($this->attributes['permission_overwrites'] as $index => $data) {
@@ -363,13 +307,7 @@
             $overwrites[$index] = $this->partFactory->create(Overwrite::class, $data, true);
         }
 
-        $overwrites = new Collection($overwrites);
-<<<<<<< HEAD
-        $overwrites->setCacheKey("channels.{$this->id}.overwrites", true);
-=======
-
         $this->cache->set("channels.{$this->id}.overwrites", $overwrites);
->>>>>>> 95c35d53
 
         return \React\Promise\resolve($overwrites);
     }
@@ -389,6 +327,10 @@
         }
 
         $deferred = new Deferred();
+
+        if (!$this->cache->has("channel.{$this->id}.messages")) {
+            $this->getMessagesAttribute();
+        }
 
         $this->guzzle->post(
             "channels/{$this->id}/messages",
@@ -396,22 +338,10 @@
                 'content' => $text,
                 'tts'     => $tts,
             ]
-<<<<<<< HEAD
         )->then(function ($response) use ($deferred) {
             $message = $this->partFactory->create(Message::class, $response, true);
-            Cache::set("message.{$message->id}", $message);
+            $this->cache->set("message.{$message->id}", $message);
             $this->messages->push($message);
-=======
-        );
-
-        $message = $this->partFactory->create(Message::class, $request, true);
-
-        $this->cache->set("message.{$message->id}", $message);
-
-        if (!$this->cache->has("channel.{$this->id}.messages")) {
-            $this->getMessagesAttribute();
-        }
->>>>>>> 95c35d53
 
             $deferred->resolve($message);
         }, \React\Partial\bind_right($this->reject, $deferred));
@@ -435,29 +365,14 @@
             return \React\Promise\reject(new \Exception('You cannot send a file to a voice channel.'));
         }
 
-<<<<<<< HEAD
         $deferred = new Deferred();
 
         $this->guzzle->sendFile($this, $filepath, $filename)->then(function ($response) use ($deferred) {
             $message = $this->partFactory->create(Message::class, $response, true);
 
-            Cache::set("message.{$message->id}", $message);
-=======
-        if (!file_exists($filepath)) {
-            throw new FileNotFoundException("File does not exist at path {$filepath}.");
-        }
-
-        $request = $this->guzzle->sendFile($this, $filepath, $filename);
-        $this->partFactory->create(Message::class, $request, true);
-
-        $this->cache->set("message.{$message->id}", $message);
-
-        if (!$this->cache->has("channel.{$this->id}.messages")) {
-            $this->getMessagesAttribute();
-        }
->>>>>>> 95c35d53
-
-            if (!Cache::has("channel.{$this->id}.messages")) {
+            $this->cache->set("message.{$message->id}", $message);
+
+            if (! $this->cache->has("channel.{$this->id}.messages")) {
                 $this->getMessagesAttribute();
             }
 
