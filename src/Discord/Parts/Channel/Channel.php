<?php

/*
 * This file is a part of the DiscordPHP project.
 *
 * Copyright (c) 2015-present David Cole <david.cole1340@gmail.com>
 *
 * This file is subject to the MIT license that is bundled
 * with this source code in the LICENSE.md file.
 */

namespace Discord\Parts\Channel;

use Carbon\Carbon;
use Discord\Builders\MessageBuilder;
use Discord\Exceptions\InvalidOverwriteException;
use Discord\Helpers\Collection;
use Discord\Parts\Embed\Embed;
use Discord\Parts\Guild\Guild;
use Discord\Parts\Guild\Role;
use Discord\Parts\Part;
use Discord\Parts\Permissions\ChannelPermission;
use Discord\Parts\User\Member;
use Discord\Parts\User\User;
use Discord\Repository\Channel\MessageRepository;
use Discord\Repository\Channel\OverwriteRepository;
use Discord\Repository\Channel\VoiceMemberRepository as MemberRepository;
use Discord\Repository\Channel\WebhookRepository;
use Discord\WebSockets\Event;
use Discord\Helpers\Multipart;
use Discord\Http\Endpoint;
use Discord\Http\Exceptions\NoPermissionsException;
use Discord\Parts\Channel\Forum\Reaction;
use Discord\Parts\Channel\Forum\Tag;
use Discord\Parts\Permissions\RolePermission;
use Discord\Parts\Thread\Thread;
use Discord\Repository\Channel\InviteRepository;
use Discord\Repository\Channel\StageInstanceRepository;
use Discord\Repository\Channel\ThreadRepository;
<<<<<<< HEAD
use React\Promise\Deferred;
use React\Promise\PromiseInterface;
=======
use React\Promise\ExtendedPromiseInterface;
use Stringable;
>>>>>>> 6fbb6696
use Symfony\Component\OptionsResolver\OptionsResolver;
use Traversable;

use function Discord\getSnowflakeTimestamp;
use function Discord\nowait;
use function React\Promise\all;
use function React\Promise\reject;
use function React\Promise\resolve;

/**
 * A Channel can be either a text or voice channel on a Discord guild.
 *
 * @link https://discord.com/developers/docs/resources/channel#channel-object
 *
 * @since 2.0.0 Refactored as Part
 * @since 1.0.0
 *
 * @property      string              $id                                 The unique identifier of the Channel.
 * @property      int                 $type                               The type of the channel.
 * @property      string|null         $guild_id                           The unique identifier of the guild that the channel belongs to. Only for text or voice channels.
 * @property-read Guild|null          $guild                              The guild that the channel belongs to. Only for text or voice channels.
 * @property      int|null            $position                           The position of the channel on the sidebar.
 * @property      OverwriteRepository $overwrites                         Permission overwrites
 * @property      ?string|null        $name                               The name of the channel.
 * @property      ?string|null        $topic                              The topic of the channel (0-4096 characters for forum channels, 0-1024 characters for all others).
 * @property      bool|null           $nsfw                               Whether the channel is NSFW.
 * @property      ?string|null        $last_message_id                    The unique identifier of the last message sent in the channel (or thread for forum channels) (may not point to an existing or valid message or thread).
 * @property      int|null            $bitrate                            The bitrate of the channel. Only for voice channels.
 * @property      int|null            $user_limit                         The user limit of the channel. Max 99 for voice channels and 10000 for stage channels (0 refers to no limit).
 * @property      int|null            $rate_limit_per_user                Amount of seconds a user has to wait before sending a new message (slow mode).
 * @property      Collection|User[]   $recipients                         A collection of all the recipients in the channel. Only for DM or group channels.
 * @property-read User|null           $recipient                          The first recipient of the channel. Only for DM or group channels.
 * @property-read string|null         $recipient_id                       The ID of the recipient of the channel, if it is a DM channel.
 * @property      ?string|null        $icon                               Icon hash.
 * @property      string|null         $owner_id                           The ID of the DM creator. Only for DM or group channels.
 * @property      string|null         $application_id                     ID of the group DM creator if it is a bot.
 * @property      bool|null           $managed                            Whether the channel is managed by an application via the `gdm.join` OAuth2 scope. Only for group DM channels.
 * @property      ?string|null        $parent_id                          ID of the parent channel.
 * @property      Carbon|null         $last_pin_timestamp                 When the last message was pinned.
 * @property      ?string|null        $rtc_region                         Voice region id for the voice channel, automatic when set to null.
 * @property      int|null            $video_quality_mode                 The camera video quality mode of the voice channel, 1 when not present.
 * @property      int|null            $default_auto_archive_duration      Default duration for newly created threads, in minutes, to automatically archive the thread after recent activity, can be set to: 60, 1440, 4320, 10080.
 * @property      string|null         $permissions                        Computed permissions for the invoking user in the channel, including overwrites, only included when part of the resolved data received on an application command interaction.
 * @property      int|null            $flags                              Channel flags combined as a bitfield.
 * @property      Collection|Tag[]    $available_tags                     Set of tags that can be used in a forum channel, limited to 20.
 * @property      ?Reaction|null      $default_reaction_emoji             Emoji to show in the add reaction button on a thread in a forum channel.
 * @property      int|null            $default_thread_rate_limit_per_user The initial rate_limit_per_user to set on newly created threads in a forum channel. this field is copied to the thread at creation time and does not live update.
 * @property      ?int|null           $default_sort_order                 The default sort order type used to order posts in forum channels.
 * @property      int|null            $default_forum_layout               The default layout type used to display posts in a forum channel. Defaults to `0`, which indicates a layout view has not been set by a channel admin.
 *
 * @property bool                    $is_private      Whether the channel is a private channel.
 * @property MemberRepository        $members         Voice channel only - members in the channel.
 * @property MessageRepository       $messages        Text channel only - messages sent in the channel.
 * @property WebhookRepository       $webhooks        Webhooks in the channel.
 * @property ThreadRepository        $threads         Threads that belong to the channel.
 * @property InviteRepository        $invites         Invites in the channel.
 * @property StageInstanceRepository $stage_instances Stage instances in the channel.
 *
<<<<<<< HEAD
 * @method PromiseInterface<Message> sendMessage(MessageBuilder $builder)
=======
 * @method ExtendedPromiseInterface<Message> sendMessage(MessageBuilder|string $builder)
>>>>>>> 6fbb6696
 */
class Channel extends Part implements Stringable
{
    public const TYPE_GUILD_TEXT = 0;
    public const TYPE_DM = 1;
    public const TYPE_GUILD_VOICE = 2;
    public const TYPE_GROUP_DM = 3;
    public const TYPE_GUILD_CATEGORY = 4;
    public const TYPE_GUILD_ANNOUNCEMENT = 5;
    public const TYPE_ANNOUNCEMENT_THREAD = 10;
    public const TYPE_PUBLIC_THREAD = 11;
    public const TYPE_PRIVATE_THREAD = 12;
    public const TYPE_GUILD_STAGE_VOICE = 13;
    public const TYPE_GUILD_DIRECTORY = 14;
    public const TYPE_GUILD_FORUM = 15;
    public const TYPE_GUILD_MEDIA = 16;

    /** @deprecated 10.0.0 Use `Channel::TYPE_GUILD_TEXT` */
    public const TYPE_TEXT = self::TYPE_GUILD_TEXT;
    /** @deprecated 10.0.0 Use `Channel::TYPE_GUILD_VOICE` */
    public const TYPE_VOICE = self::TYPE_GUILD_VOICE;
    /** @deprecated 10.0.0 Use `Channel::TYPE_GROUP_DM` */
    public const TYPE_GROUP = self::TYPE_GROUP_DM;
    /** @deprecated 10.0.0 Use `Channel::TYPE_GUILD_CATEGORY` */
    public const TYPE_CATEGORY = self::TYPE_GUILD_CATEGORY;
    /** @deprecated 10.0.0 Use `Channel::TYPE_GUILD_ANNOUNCEMENT` */
    public const TYPE_NEWS = self::TYPE_GUILD_ANNOUNCEMENT;
    /** @deprecated 10.0.0 Use `Channel::TYPE_GUILD_ANNOUNCEMENT` */
    public const TYPE_ANNOUNCEMENT = self::TYPE_GUILD_ANNOUNCEMENT;
    /** @deprecated 10.0.0 Use `Channel::TYPE_ANNOUNCEMENT_THREAD` */
    public const TYPE_NEWS_THREAD = self::TYPE_ANNOUNCEMENT_THREAD;
    /** @deprecated 10.0.0 Use `Channel::TYPE_GUILD_STAGE_VOICE` */
    public const TYPE_STAGE_CHANNEL = self::TYPE_GUILD_STAGE_VOICE;
    /** @deprecated 10.0.0 Use `Channel::TYPE_GUILD_DIRECTORY` */
    public const TYPE_DIRECTORY = self::TYPE_GUILD_DIRECTORY;
    /** @deprecated 10.0.0 Use `Channel::TYPE_GUILD_FORUM` */
    public const TYPE_FORUM = self::TYPE_GUILD_FORUM;

    public const VIDEO_QUALITY_AUTO = 1;
    public const VIDEO_QUALITY_FULL = 2;

    /** @deprecated 10.0.0 Use `Thread::FLAG_PINNED` */
    public const FLAG_PINNED = (1 << 1);
    public const FLAG_REQUIRE_TAG = (1 << 4);

    public const SORT_ORDER_LATEST_ACTIVITY = 0;
    public const SORT_ORDER_CREATION_DATE = 1;

    public const FORUM_LAYOUT_NOT_SET = 0;
    public const FORUM_LAYOUT_LIST_VIEW = 1;
    public const FORUM_LAYOUT_GRID_VIEW = 2;

    /**
     * {@inheritDoc}
     */
    protected $fillable = [
        'id',
        'type',
        'guild_id',
        'position',
        'name',
        'topic',
        'nsfw',
        'last_message_id',
        'bitrate',
        'user_limit',
        'rate_limit_per_user',
        'recipients',
        'icon',
        'owner_id',
        'application_id',
        'managed',
        'parent_id',
        'last_pin_timestamp',
        'rtc_region',
        'video_quality_mode',
        'default_auto_archive_duration',
        'permissions',
        'flags',
        'available_tags',
        'default_reaction_emoji',
        'default_thread_rate_limit_per_user',
        'default_sort_order',
        'default_forum_layout',

        // @internal
        'is_private',

        // repositories
        'permission_overwrites',
    ];

    /**
     * {@inheritDoc}
     */
    protected $repositories = [
        'overwrites' => OverwriteRepository::class,
        'members' => MemberRepository::class,
        'messages' => MessageRepository::class,
        'webhooks' => WebhookRepository::class,
        'threads' => ThreadRepository::class,
        'invites' => InviteRepository::class,
        'stage_instances' => StageInstanceRepository::class,
    ];

    /**
     * {@inheritDoc}
     */
    protected function afterConstruct(): void
    {
        if (! array_key_exists('bitrate', $this->attributes) && $this->isVoiceBased()) {
            $this->bitrate = 64000;
        }
    }

    /**
     * Gets the is_private attribute.
     *
     * @return bool Whether the channel is private.
     */
    protected function getIsPrivateAttribute(): bool
    {
        return in_array($this->type, [self::TYPE_DM, self::TYPE_GROUP_DM]);
    }

    /**
     * Gets the recipient attribute.
     *
     * @return User|null The recipient.
     */
    protected function getRecipientAttribute(): ?User
    {
        return $this->recipients->first();
    }

    /**
     * Gets the recipient ID attribute.
     *
     * @return string|null
     */
    protected function getRecipientIdAttribute(): ?string
    {
        if ($recipient = $this->recipient) {
            return $recipient->id;
        }

        return null;
    }

    /**
     * Gets the recipients attribute.
     *
     * @return Collection A collection of recipients.
     */
    protected function getRecipientsAttribute(): Collection
    {
        $recipients = Collection::for(User::class);

        foreach ($this->attributes['recipients'] ?? [] as $recipient) {
            $recipients->pushItem($this->discord->users->get('id', $recipient->id) ?: $this->factory->part(User::class, (array) $recipient, true));
        }

        return $recipients;
    }

    /**
     * Returns the guild attribute.
     *
     * @return Guild|null The guild attribute.
     */
    protected function getGuildAttribute(): ?Guild
    {
        return $this->discord->guilds->get('id', $this->guild_id);
    }

    /**
     * Gets the last pinned message timestamp.
     *
     * @return Carbon|null
     *
     * @throws \Exception
     */
    protected function getLastPinTimestampAttribute(): ?Carbon
    {
        if (! isset($this->attributes['last_pin_timestamp'])) {
            return null;
        }

        return Carbon::parse($this->attributes['last_pin_timestamp']);
    }

    /**
     * Returns the channels pinned messages.
     *
     * @link https://discord.com/developers/docs/resources/channel#get-pinned-messages
     *
<<<<<<< HEAD
     * @return PromiseInterface<Collection<Message>>
=======
     * @return ExtendedPromiseInterface<Collection|Message[]>
>>>>>>> 6fbb6696
     */
    public function getPinnedMessages(): PromiseInterface
    {
        return $this->http->get(Endpoint::bind(Endpoint::CHANNEL_PINS, $this->id))
        ->then(function ($responses) {
            $messages = Collection::for(Message::class);

            foreach ($responses as $response) {
                $messages->pushItem($this->messages->get('id', $response->id) ?: $this->messages->create($response, true));
            }

            return $messages;
        });
    }

    /**
     * Sets permissions in a channel.
     *
     * @link https://discord.com/developers/docs/resources/channel#edit-channel-permissions
     *
     * @param Part        $part   A role or member.
     * @param array       $allow  An array of permissions to allow.
     * @param array       $deny   An array of permissions to deny.
     * @param string|null $reason Reason for Audit Log.
     *
     * @throws InvalidOverwriteException
     *
     * @return PromiseInterface
     */
    public function setPermissions(Part $part, array $allow = [], array $deny = [], ?string $reason = null): PromiseInterface
    {
        if ($part instanceof Member) {
            $type = Overwrite::TYPE_MEMBER;
        } elseif ($part instanceof Role) {
            $type = Overwrite::TYPE_ROLE;
        } else {
            return reject(new InvalidOverwriteException('Given part was not one of member or role.'));
        }

        $allow = array_fill_keys($allow, true);
        $deny = array_fill_keys($deny, true);

        $allowPart = $this->factory->part(ChannelPermission::class, $allow, $this->created);
        $denyPart = $this->factory->part(ChannelPermission::class, $deny, $this->created);

        $overwrite = $this->factory->part(Overwrite::class, [
            'id' => $part->id,
            'channel_id' => $this->id,
            'type' => $type,
            'allow' => $allowPart->bitwise,
            'deny' => $denyPart->bitwise,
        ], $this->created);

        return $this->setOverwrite($part, $overwrite, $reason);
    }

    /**
     * Sets an overwrite to the channel.
     *
     * @link https://discord.com/developers/docs/resources/channel#edit-channel-permissions
     *
     * @param Part        $part      A role or member.
     * @param Overwrite   $overwrite An overwrite object.
     * @param string|null $reason    Reason for Audit Log.
     *
     * @throws NoPermissionsException    Missing manage_roles permission.
     * @throws InvalidOverwriteException Overwrite type is not member or role.
     *
     * @return PromiseInterface
     */
    public function setOverwrite(Part $part, Overwrite $overwrite, ?string $reason = null): PromiseInterface
    {
        if ($this->guild_id && $botperms = $this->getBotPermissions()) {
            if (! $botperms->manage_roles) {
                return reject(new NoPermissionsException("You do not have permission to manage roles in the channel {$this->id}."));
            }
        }

        if ($part instanceof Member) {
            $type = Overwrite::TYPE_MEMBER;
        } elseif ($part instanceof Role) {
            $type = Overwrite::TYPE_ROLE;
        } else {
            return reject(new InvalidOverwriteException('Given part was not one of member or role.'));
        }

        $payload = [
            'id' => $part->id,
            'type' => $type,
            'allow' => (string) $overwrite->allow->bitwise,
            'deny' => (string) $overwrite->deny->bitwise,
        ];

        if (! $this->created) {
            $this->attributes['permission_overwrites'][] = $payload;

            return resolve();
        }

        $headers = [];
        if (isset($reason)) {
            $headers['X-Audit-Log-Reason'] = $reason;
        }

        return $this->http->put(Endpoint::bind(Endpoint::CHANNEL_PERMISSIONS, $this->id, $part->id), $payload, $headers);
    }

    /**
     * Change category of a channel.
     *
     * @param Channel|string|null $category The category channel to set it to (either a Channel part or the channel ID or null for none).
     * @param int|null            $position The new channel position, not relative to category.
     * @param string|null         $reason   Reason for Audit Log.
     *
<<<<<<< HEAD
     * @return PromiseInterface<self>
=======
     * @return ExtendedPromiseInterface<static>
>>>>>>> 6fbb6696
     *
     * @throws \RuntimeException
     * @throws \InvalidArgumentException
     * @throws NoPermissionsException    Missing manage_channels permission in either channel.
     */
    public function setCategory($category, ?int $position = null, ?string $reason = null): PromiseInterface
    {
        if (! in_array($this->type, [self::TYPE_GUILD_TEXT, self::TYPE_GUILD_VOICE, self::TYPE_GUILD_ANNOUNCEMENT, self::TYPE_GUILD_FORUM])) {
            return reject(new \RuntimeException('You can only move Text, Voice, Announcement or Forum channel type.'));
        }

        if ($botperms = $this->getBotPermissions()) {
            if (! $botperms->manage_channels) {
                return reject(new NoPermissionsException("You do not have permission to manage the channel {$this->id}."));
            }
        }

        if (is_string($category)) {
            if ($cachedCategory = $this->guild->channels->get('id', $category)) {
                $category = $cachedCategory;
            }
        }
        if ($category instanceof Channel) {
            if ($category->type !== self::TYPE_GUILD_CATEGORY) {
                return reject(new \InvalidArgumentException('You can only move channel into a category.'));
            }

            if ($botperms = $category->getBotPermissions()) {
                if (! $botperms->manage_channels) {
                    return reject(new NoPermissionsException("You do not have permission to manage the category channel {$category->id}."));
                }
            }

            $category = $category->id;
        }

        $payload = ['parent_id' => $category];
        if (null !== $position) {
            $payload['position'] = $position;
        }

        $headers = [];
        if (isset($reason)) {
            $headers['X-Audit-Log-Reason'] = $reason;
        }

        return $this->http->patch(Endpoint::bind(Endpoint::CHANNEL, $this->id), $payload, $headers)->then(function ($response) {
            $this->parent_id = $response->parent_id;
            $this->position = $response->position;

            return $this;
        });
    }

    /**
     * Moves a member to another voice channel.
     *
     * @param Member|string $member The member to move. (either a Member part or the member ID)
     * @param string|null   $reason Reason for Audit Log.
     *
     * @throws \RuntimeException
     * @throws NoPermissionsException Missing move_members permission.
     *
     * @return PromiseInterface
     */
    public function moveMember($member, ?string $reason = null): PromiseInterface
    {
        if (! $this->isVoiceBased()) {
            return reject(new \RuntimeException('You cannot move a member in a text channel.'));
        }

        if ($botperms = $this->getBotPermissions()) {
            if (! $botperms->move_members) {
                return reject(new NoPermissionsException("You do not have permission to move members in the channel {$this->id}."));
            }
        }

        if ($member instanceof Member) {
            $member = $member->id;
        }

        $headers = [];
        if (isset($reason)) {
            $headers['X-Audit-Log-Reason'] = $reason;
        }

        return $this->http->patch(Endpoint::bind(Endpoint::GUILD_MEMBER, $this->guild_id, $member), ['channel_id' => $this->id], $headers);
    }

    /**
     * Mutes a member on a voice channel.
     *
     * @param Member|string $member The member to mute. (either a Member part or the member ID)
     * @param string|null   $reason Reason for Audit Log.
     *
     * @throws \RuntimeException
     * @throws NoPermissionsException Missing mute_members permission.
     *
     * @return PromiseInterface
     */
    public function muteMember($member, ?string $reason = null): PromiseInterface
    {
        if (! $this->isVoiceBased()) {
            return reject(new \RuntimeException('You cannot mute a member in a text channel.'));
        }

        if ($botperms = $this->getBotPermissions()) {
            if (! $botperms->mute_members) {
                return reject(new NoPermissionsException("You do not have permission to mute members in the channel {$this->id}."));
            }
        }

        if ($member instanceof Member) {
            $member = $member->id;
        }

        $headers = [];
        if (isset($reason)) {
            $headers['X-Audit-Log-Reason'] = $reason;
        }

        return $this->http->patch(Endpoint::bind(Endpoint::GUILD_MEMBER, $this->guild_id, $member), ['mute' => true], $headers);
    }

    /**
     * Unmutes a member on a voice channel.
     *
     * @param Member|string $member The member to unmute. (either a Member part or the member ID)
     * @param string|null   $reason Reason for Audit Log.
     *
     * @throws \RuntimeException
     * @throws NoPermissionsException Missing mute_members permission.
     *
     * @return PromiseInterface
     */
    public function unmuteMember($member, ?string $reason = null): PromiseInterface
    {
        if (! $this->isVoiceBased()) {
            return reject(new \RuntimeException('You cannot unmute a member in a text channel.'));
        }

        if ($botperms = $this->getBotPermissions()) {
            if (! $botperms->mute_members) {
                return reject(new NoPermissionsException("You do not have permission to unmute members in the channel {$this->id}."));
            }
        }

        if ($member instanceof Member) {
            $member = $member->id;
        }

        $headers = [];
        if (isset($reason)) {
            $headers['X-Audit-Log-Reason'] = $reason;
        }

        return $this->http->patch(Endpoint::bind(Endpoint::GUILD_MEMBER, $this->guild_id, $member), ['mute' => false], $headers);
    }

    /**
     * Creates an invite for the channel.
     *
     * @link https://discord.com/developers/docs/resources/channel#create-channel-invite
     *
     * @param array       $options                          An array of options. All fields are optional.
     * @param int         $options['max_age']               The time that the invite will be valid in seconds.
     * @param int         $options['max_uses']              The amount of times the invite can be used.
     * @param bool        $options['temporary']             Whether the invite is for temporary membership.
     * @param bool        $options['unique']                Whether the invite code should be unique (useful for creating many unique one time use invites).
     * @param int         $options['target_type']           The type of target for this voice channel invite.
     * @param string      $options['target_user_id']        The id of the user whose stream to display for this invite, required if target_type is `Invite::TARGET_TYPE_STREAM`, the user must be streaming in the channel.
     * @param string      $options['target_application_id'] The id of the embedded application to open for this invite, required if target_type is `Invite::TARGET_TYPE_EMBEDDED_APPLICATION`, the application must have the EMBEDDED flag.
     * @param string|null $reason                           Reason for Audit Log.
     *
     * @throws NoPermissionsException Missing create_instant_invite permission.
     *
     * @return PromiseInterface<Invite>
     */
    public function createInvite($options = [], ?string $reason = null): PromiseInterface
    {
        if (! $this->canInvite()) {
            return reject(new \RuntimeException('You cannot create invite in this type of channel.'));
        }

        if ($botperms = $this->getBotPermissions()) {
            if (! $botperms->create_instant_invite) {
                return reject(new NoPermissionsException("You do not have permission to create instant invite in the channel {$this->id}."));
            }
        }

        $resolver = new OptionsResolver();
        $resolver
            ->setDefined([
                'max_age',
                'max_uses',
                'temporary',
                'unique',
                'target_type',
                'target_user_id',
                'target_application_id',
            ])
            ->setAllowedTypes('max_age', 'int')
            ->setAllowedTypes('max_uses', 'int')
            ->setAllowedTypes('temporary', 'bool')
            ->setAllowedTypes('unique', 'bool')
            ->setAllowedTypes('target_type', 'int')
            ->setAllowedTypes('target_user_id', ['string', 'int'])
            ->setAllowedTypes('target_application_id', ['string', 'int'])
            ->setAllowedValues('max_age', fn ($value) => ($value >= 0 && $value <= 604800))
            ->setAllowedValues('max_uses', fn ($value) => ($value >= 0 && $value <= 100));

        $options = $resolver->resolve($options);

        $headers = [];
        if (isset($reason)) {
            $headers['X-Audit-Log-Reason'] = $reason;
        }

        return $this->http->post(Endpoint::bind(Endpoint::CHANNEL_INVITES, $this->id), $options, $headers)
            ->then(function ($response) {
                /** @var ?Invite */
                if (! $invitePart = $this->invites->get('code', $response->code)) {
                    /** @var Invite */
                    $invitePart = $this->invites->create($response, true);
                    $this->invites->pushItem($invitePart);
                }

                return $invitePart;
            });
    }

    /**
     * Bulk deletes an array of messages.
     *
     * @link https://discord.com/developers/docs/resources/channel#bulk-delete-messages
     *
     * @param array|Traversable $messages An array of messages to delete.
     * @param string|null       $reason   Reason for Audit Log (only for bulk messages).
     *
     * @throws \InvalidArgumentException
     * @throws NoPermissionsException    Missing manage_messages permission.
     *
     * @return PromiseInterface
     */
    public function deleteMessages($messages, ?string $reason = null): PromiseInterface
    {
        if (! is_array($messages) && ! ($messages instanceof Traversable)) {
            return reject(new \InvalidArgumentException('$messages must be an array or implement Traversable.'));
        }

        if ($botperms = $this->getBotPermissions()) {
            if (! $botperms->manage_messages) {
                return reject(new NoPermissionsException("You do not have permission to delete messages in the channel {$this->id}."));
            }
        }

        $headers = $promises = $messagesBulk = $messagesSingle = [];
        if (isset($reason)) {
            $headers['X-Audit-Log-Reason'] = $reason;
        }

        foreach ($messages as $message) {
            if ($message instanceof Message) {
                $message = $message->id;
            }

            if ($this->is_private || getSnowflakeTimestamp($message) < time() - 1209600) {
                $messagesSingle[] = $message;
            } else {
                $messagesBulk[] = $message;
            }
        }

        while (count($messagesBulk) > 1) {
            $promises[] = $this->http->post(Endpoint::bind(Endpoint::CHANNEL_MESSAGES_BULK_DELETE, $this->id), ['messages' => array_slice($messagesBulk, 0, 100)], $headers);
            $messagesBulk = array_slice($messagesBulk, 100);
        }

        $messagesSingle = array_merge($messagesSingle, $messagesBulk);

        foreach ($messagesSingle as $message) {
            $promises[] = $this->http->delete(Endpoint::bind(Endpoint::CHANNEL_MESSAGE, $this->id, $message));
        }

        return all($promises);
    }

    /**
     * Deletes a given number of messages, in order of time sent.
     *
     * @link https://discord.com/developers/docs/resources/channel#bulk-delete-messages
     *
     * @param int         $value
     * @param string|null $reason Reason for Audit Log (only for bulk messages).
     *
     * @throws NoPermissionsException Missing manage_messages permission.
     *
     * @return PromiseInterface
     */
    public function limitDelete(int $value, ?string $reason = null): PromiseInterface
    {
        if ($botperms = $this->getBotPermissions()) {
            if (! $botperms->manage_messages) {
                return reject(new NoPermissionsException("You do not have permission to delete messages in the channel {$this->id}."));
            }
        }

        return $this->getMessageHistory(['limit' => $value, 'cache' => false])->then(fn ($messages) => $this->deleteMessages($messages, $reason));
    }

    /**
     * Fetches message history.
     *
     * @link https://discord.com/developers/docs/resources/channel#get-channel-messages
     *
     * @param array               $options           Array of options.
     * @param string|Message|null $options['around'] Get messages around this message ID.
     * @param string|Message|null $options['before'] Get messages before this message ID.
     * @param string|Message|null $options['after']  Get messages after this message ID.
     * @param int|null            $options['limit']  Max number of messages to return (1-100). Defaults to 50.
     *
     * @throws NoPermissionsException Missing `read_message_history` permission.
     *                                Or also missing `connect` permission for text in voice.
     * @throws \RangeException
     *
<<<<<<< HEAD
     * @return PromiseInterface<Collection<Message>>
=======
     * @return ExtendedPromiseInterface<Collection|Message[]>
     *
     * @todo Make it in a trait along with Thread
>>>>>>> 6fbb6696
     */
    public function getMessageHistory(array $options = []): Promise
    {
        if (! $this->is_private && $botperms = $this->getBotPermissions()) {
            if (! $botperms->read_message_history) {
                return reject(new NoPermissionsException("You do not have permission to read message history in the channel {$this->id}."));
            }

            if ($this->type == self::TYPE_GUILD_VOICE && ! $botperms->connect) {
                return reject(new NoPermissionsException("You do not have permission to connect in the channel {$this->id}."));
            }
        }

        $resolver = new OptionsResolver();
        $resolver->setDefaults(['limit' => 50, 'cache' => true]);
        $resolver->setDefined(['before', 'after', 'around']);
        $resolver->setAllowedTypes('before', [Message::class, 'string']);
        $resolver->setAllowedTypes('after', [Message::class, 'string']);
        $resolver->setAllowedTypes('around', [Message::class, 'string']);
        $resolver->setAllowedTypes('limit', 'integer');
        $resolver->setAllowedValues('limit', fn ($value) => ($value >= 1 && $value <= 100));

        $options = $resolver->resolve($options);
        if (isset($options['before'], $options['after']) ||
            isset($options['before'], $options['around']) ||
            isset($options['around'], $options['after'])) {
            return reject(new \RangeException('Can only specify one of before, after and around.'));
        }

        $endpoint = Endpoint::bind(Endpoint::CHANNEL_MESSAGES, $this->id);
        $endpoint->addQuery('limit', $options['limit']);

        if (isset($options['before'])) {
            $endpoint->addQuery('before', $options['before'] instanceof Message ? $options['before']->id : $options['before']);
        }
        if (isset($options['after'])) {
            $endpoint->addQuery('after', $options['after'] instanceof Message ? $options['after']->id : $options['after']);
        }
        if (isset($options['around'])) {
            $endpoint->addQuery('around', $options['around'] instanceof Message ? $options['around']->id : $options['around']);
        }

        return $this->http->get($endpoint)->then(function ($responses) {
            $messages = Collection::for(Message::class);

            foreach ($responses as $response) {
                $messages->pushItem($this->messages->get('id', $response->id) ?: $this->messages->create($response, true));
            }

            return $messages;
        });
    }

    /**
     * Adds a message to the channels pinboard.
     *
     * @link https://discord.com/developers/docs/resources/channel#pin-message
     *
     * @param Message     $message The message to pin.
     * @param string|null $reason  Reason for Audit Log.
     *
     * @throws NoPermissionsException Missing manage_messages permission.
     * @throws \RuntimeException
     *
     * @return PromiseInterface<Message>
     */
    public function pinMessage(Message $message, ?string $reason = null): PromiseInterface
    {
        if (! $this->is_private && $botperms = $this->getBotPermissions()) {
            if (! $botperms->manage_messages) {
                return reject(new NoPermissionsException("You do not have permission to pin messages in the channel {$this->id}."));
            }
        }

        if ($message->pinned) {
            return reject(new \RuntimeException('This message is already pinned.'));
        }

        if ($message->channel_id != $this->id) {
            return reject(new \RuntimeException('You cannot pin a message to a different channel.'));
        }

        $headers = [];
        if (isset($reason)) {
            $headers['X-Audit-Log-Reason'] = $reason;
        }

        return $this->http->put(Endpoint::bind(Endpoint::CHANNEL_PIN, $this->id, $message->id), null, $headers)->then(function () use (&$message) {
            $message->pinned = true;

            return $message;
        });
    }

    /**
     * Removes a message from the channels pinboard.
     *
     * @link https://discord.com/developers/docs/resources/channel#unpin-message
     *
     * @param Message     $message The message to un-pin.
     * @param string|null $reason  Reason for Audit Log.
     *
     * @throws NoPermissionsException Missing manage_messages permission.
     * @throws \RuntimeException
     *
     * @return PromiseInterface
     */
    public function unpinMessage(Message $message, ?string $reason = null): PromiseInterface
    {
        if (! $this->is_private && $botperms = $this->getBotPermissions()) {
            if (! $botperms->manage_messages) {
                return reject(new NoPermissionsException("You do not have permission to unpin messages in the channel {$this->id}."));
            }
        }

        if (! $message->pinned) {
            return reject(new \RuntimeException('This message is not pinned.'));
        }

        if ($message->channel_id != $this->id) {
            return reject(new \RuntimeException('You cannot un-pin a message from a different channel.'));
        }

        $headers = [];
        if (isset($reason)) {
            $headers['X-Audit-Log-Reason'] = $reason;
        }

        return $this->http->delete(Endpoint::bind(Endpoint::CHANNEL_PIN, $this->id, $message->id), null, $headers)->then(function () use (&$message) {
            $message->pinned = false;

            return $message;
        });
    }

    /**
     * Sets the permission overwrites attribute.
     *
     * @param ?array $overwrites
     */
    protected function setPermissionOverwritesAttribute(?array $overwrites): void
    {
        if ($overwrites) {
            $overwritesDiscrim = $this->overwrites->discrim;
            foreach ($overwrites as $overwrite) {
                $overwrite = (array) $overwrite;
                /** @var ?Overwrite */
                if ($overwritePart = $this->overwrites->offsetGet($overwrite[$overwritesDiscrim])) {
                    $overwritePart->fill($overwrite);
                } else {
                    /** @var Overwrite */
                    $overwritePart = $this->overwrites->create($overwrite, $this->created);
                    $overwritePart->created = &$this->created;
                }
                $this->overwrites->pushItem($overwritePart);
            }
        } else {
            if (null === nowait($this->overwrites->cache->clear())) {
                foreach ($this->overwrites->keys() as $key) {
                    $this->overwrites->offsetUnset($key);
                }
            }
        }

        $this->attributes['permission_overwrites'] = $overwrites;
    }

    /**
     * Gets the permission overwrites attribute.
     *
     * @return ?array $overwrites
     */
    protected function getPermissionOverwritesAttribute(): ?array
    {
        $overwrites = [];

        /** @var Overwrite */
        foreach ($this->overwrites as $overwrite) {
            $overwrites[] = $overwrite->getRawAttributes();
        }

        return ! empty($overwrites) ? $overwrites : ($this->attributes['permission_overwrites'] ?? null);
    }

    /**
     * Gets the available tags attribute.
     *
     * @return Collection|Tag[] Available forum tags.
     *
     * @since 7.4.0
     */
    protected function getAvailableTagsAttribute(): Collection
    {
        $available_tags = Collection::for(Tag::class);

        foreach ($this->attributes['available_tags'] ?? [] as $available_tag) {
            $available_tags->pushItem($this->createOf(Tag::class, $available_tag));
        }

        return $available_tags;
    }

    /**
     * Gets the default reaction emoji attribute.
     *
     * @return Reaction|null Default forum reaction emoji.
     *
     * @since 7.4.0
     */
    protected function getDefaultReactionEmojiAttribute(): ?Reaction
    {
        if (! isset($this->attributes['default_reaction_emoji'])) {
            return null;
        }

        return $this->createOf(Reaction::class, $this->attributes['default_reaction_emoji']);
    }

    /**
     * Starts a thread in the channel.
     *
     * @link https://discord.com/developers/docs/resources/channel#start-thread-without-message
     * @link https://discord.com/developers/docs/resources/channel#start-thread-in-forum-channel
     *
     * @param array          $options                          Thread params.
     * @param bool           $options['private']               Whether the thread should be private. Cannot start a private thread in a news channel. Ignored in forum channel.
     * @param string         $options['name']                  The name of the thread.
     * @param int|null       $options['auto_archive_duration'] Number of minutes of inactivity until the thread is auto-archived. one of 60, 1440, 4320, 10080.
     * @param bool|null      $options['invitable']             Whether non-moderators can add other non-moderators to a thread; only available when creating a private thread.
     * @param ?int|null      $options['rate_limit_per_user']   Amount of seconds a user has to wait before sending another message (0-21600).
     * @param MessageBuilder $options['message']               Contents of the first message in the forum thread.
     * @param string[]|null  $options['applied_tags']          The IDs of the set of tags that have been applied to a thread in a forum channel, limited to 5.
     * @param string|null    $reason                           Reason for Audit Log.
     *
     * @throws \RuntimeException
     * @throws NoPermissionsException Missing various permissions:
     *                                create_private_threads when creating a private thread.
     *                                create_public_threads when creating a public thread.
     *                                send_messages when creating a forum post.
     *
     * @return PromiseInterface<Thread>
     *
     * @since 10.0.0 Arguments for `$name`, `$private` and `$auto_archive_duration` are now inside `$options`
     */
    public function startThread(array|string $options, string|null|bool $reason = null, int $_auto_archive_duration = 1440, ?string $_reason = null): PromiseInterface
    {
        // Old v7 signature
        if (is_string($options)) {
            $options = [
                'name' => $options,
                'auto_archive_duration' => $_auto_archive_duration,
            ];
            if (is_bool($reason)) {
                $options['private'] = $reason;
            }
            $reason = $_reason;
        }

        $resolver = new OptionsResolver();
        $resolver
            ->setDefined([
                'name',
                'auto_archive_duration',
                'rate_limit_per_user',
            ])
            ->setAllowedTypes('name', 'string')
            ->setAllowedTypes('auto_archive_duration', 'int')
            ->setAllowedTypes('rate_limit_per_user', ['null', 'int'])
            ->setAllowedValues('auto_archive_duration', fn ($value) => in_array($value, [60, 1440, 4320, 10080]))
            ->setAllowedValues('rate_limit_per_user', fn ($value) => $value >= 0 && $value <= 21600)
            ->setRequired('name');

        $botperms = $this->getBotPermissions();

        if ($this->type == self::TYPE_GUILD_FORUM) {
            $resolver
                ->setDefined([
                    'message',
                    'applied_tags',
                ])
                ->setAllowedTypes('message', [MessageBuilder::class])
                ->setAllowedTypes('applied_tags', 'array')
                ->setRequired('message')
                ->setNormalizer('applied_tags', function ($options, $values) {
                    foreach ($values as &$value) {
                        if ($value instanceof Tag) {
                            $value = $value->id;
                        }
                    }

                    return $values;
                });

            $options = $resolver->resolve($options);

            if ($botperms && ! $botperms->send_messages) {
                return reject(new NoPermissionsException("You do not have permission to create forum posts in the channel {$this->id}."));
            }

            $options['type'] = self::TYPE_PUBLIC_THREAD;
        } else {
            $resolver
                ->setDefined([
                    'private',
                    'invitable',
                ])
                ->setAllowedTypes('private', 'bool')
                ->setAllowedTypes('invitable', 'bool')
                ->setDefaults(['private' => false]);

            $options = $resolver->resolve($options);

            if ($options['private']) {
                if ($botperms && ! $botperms->create_public_threads) {
                    return reject(new NoPermissionsException("You do not have permission to create public threads in the channel {$this->id}."));
                }
            } else {
                if ($botperms && ! $botperms->create_private_threads) {
                    return reject(new NoPermissionsException("You do not have permission to create private threads in the channel {$this->id}."));
                }
            }

            if ($this->type == self::TYPE_GUILD_ANNOUNCEMENT) {
                if ($options['private']) {
                    return reject(new \RuntimeException('You cannot start a private thread within a news channel.'));
                }

                $options['type'] = self::TYPE_ANNOUNCEMENT_THREAD;
            } elseif ($this->type == self::TYPE_GUILD_TEXT) {
                $options['type'] = $options['private'] ? self::TYPE_PRIVATE_THREAD : self::TYPE_PUBLIC_THREAD;
            } else {
                return reject(new \RuntimeException('You cannot start a thread in this type of channel.'));
            }
        }

        $headers = [];
        if (isset($reason)) {
            $headers['X-Audit-Log-Reason'] = $reason;
        }

        unset($options['private']);

        return (function () use ($options, $headers) {
            if (isset($options['message']) && $options['message']->requiresMultipart()) {
                /** @var Multipart */
                $multipart = $options['message']->toMultipart(false);
                $multipart->add([
                    'name' => 'payload_json',
                    'content' => json_encode($options),
                    'headers' => [
                        'Content-Type' => 'application/json',
                    ],
                ]);

                return $this->http->post(Endpoint::bind(Endpoint::CHANNEL_THREADS, $this->id), (string) $multipart, $multipart->getHeaders() + $headers);
            }

            return $this->http->post(Endpoint::bind(Endpoint::CHANNEL_THREADS, $this->id), $options, $headers);
        })()->then(function ($response) {
            /** @var ?Thread */
            if ($threadPart = $this->threads->offsetGet($response->id)) {
                $threadPart->fill((array) $response);
            } else {
                /** @var Thread */
                $threadPart = $this->threads->create($response, true);
            }
            $this->threads->pushItem($threadPart);
            if ($messageId = ($response->message->id ?? null)) {
                /** @var ?Message */
                if (! $threadPart->messages->offsetExists($messageId)) {
                    // Don't store in the external cache
                    $messagePart = $threadPart->messages->create($response->message, true);
                    $threadPart->messages->offsetSet($messageId, $messagePart);
                }
            }

            return $threadPart;
        });
    }

    /**
     * Sends a message to the channel.
     *
     * Takes a `MessageBuilder` or content of the message for the first
     * parameter. If the first parameter is an instance of `MessageBuilder`, the
     * rest of the arguments are disregarded.
     *
     * @link https://discord.com/developers/docs/resources/channel#create-message
     *
     * @param MessageBuilder|string $message          The message builder that should be converted into a message, or the string content of the message.
     * @param bool                  $tts              Whether the message is TTS.
     * @param Embed|array|null      $embed            An embed object or array to send in the message.
     * @param array|null            $allowed_mentions Allowed mentions object for the message.
     * @param Message|null          $replyTo          Sends the message as a reply to the given message instance.
     *
     * @throws \RuntimeException
     * @throws NoPermissionsException Missing various permissions depending on the message body.
     *
     * @return PromiseInterface<Message>
     */
    public function sendMessage($message, bool $tts = false, $embed = null, $allowed_mentions = null, ?Message $replyTo = null): PromiseInterface
    {
        // Backwards compatible support for old `sendMessage` function signature.
        if (! ($message instanceof MessageBuilder)) {
            $message = MessageBuilder::new()
                ->setContent($message);

            if ($tts) {
                $message->setTts(true);
            }

            if ($embed) {
                $message->addEmbed($embed);
            }

            if ($allowed_mentions) {
                $message->setAllowedMentions($allowed_mentions);
            }

            if ($replyTo) {
                $message->setReplyTo($replyTo);
            }
        }

        if (! $this->isTextBased()) {
            return reject(new \RuntimeException('You can only send messages to text channels.'));
        }

        if (! $this->is_private && $botperms = $this->getBotPermissions()) {
            if (! $botperms->send_messages) {
                return reject(new NoPermissionsException("You do not have permission to send messages in the channel {$this->id}."));
            }

            if ($message->getTts() && ! $botperms->send_tts_messages) {
                return reject(new NoPermissionsException("You do not have permission to send tts messages in the channel {$this->id}."));
            }

            if ($message->numFiles() > 0 && ! $botperms->attach_files) {
                return reject(new NoPermissionsException("You do not have permission to send files in the channel {$this->id}."));
            }
        }

        return (function () use ($message) {
            if ($message->requiresMultipart()) {
                $multipart = $message->toMultipart();

                return $this->http->post(Endpoint::bind(Endpoint::CHANNEL_MESSAGES, $this->id), (string) $multipart, $multipart->getHeaders());
            }

            return $this->http->post(Endpoint::bind(Endpoint::CHANNEL_MESSAGES, $this->id), $message);
        })()->then(function ($response) {
            if (! $messagePart = $this->messages->get('id', $response->id)) {
                $messagePart = $this->messages->create($response, true);
            }

            return $messagePart;
        });
    }

    /**
     * Sends an embed to the channel.
     *
     * @deprecated 10.0.0 Use `Channel::sendMessage` with `MessageBuilder::addEmbed()`
     *
     * @see Channel::sendMessage()
     *
     * @param Embed $embed Embed to send.
     *
     * @return PromiseInterface<Message>
     */
    public function sendEmbed(Embed $embed): PromiseInterface
    {
        return $this->sendMessage(MessageBuilder::new()
            ->addEmbed($embed));
    }

    /**
     * Sends a file to the channel.
     *
     * @deprecated 7.0.0 Use `Channel::sendMessage` to send files.
     *
     * @see Channel::sendMessage()
     *
     * @param string      $filepath The path to the file to be sent.
     * @param string|null $filename The name to send the file as.
     * @param string|null $content  Message content to send with the file.
     * @param bool        $tts      Whether to send the message with TTS.
     *
     * @return PromiseInterface<Message>
     */
    public function sendFile(string $filepath, ?string $filename = null, ?string $content = null, bool $tts = false): PromiseInterface
    {
        $builder = MessageBuilder::new()
            ->setTts($tts)
            ->addFile($filepath, $filename);

        if ($content) {
            $builder->setContent($content);
        }

        return $this->sendMessage($builder);
    }

    /**
     * Broadcasts that you are typing to the channel. Lasts for 5 seconds.
     *
     * @link https://discord.com/developers/docs/resources/channel#trigger-typing-indicator
     *
     * @throws \RuntimeException
     *
     * @return PromiseInterface
     */
    public function broadcastTyping(): PromiseInterface
    {
        if (! $this->isTextBased()) {
            return reject(new \RuntimeException('You cannot broadcast typing to a voice channel.'));
        }

        return $this->http->post(Endpoint::bind(Endpoint::CHANNEL_TYPING, $this->id));
    }

    /**
     * Creates a message collector for the channel.
     *
     * @param callable $filter           The filter function. Returns true or false.
     * @param array    $options
     * @param int      $options['time']  Time in milliseconds until the collector finishes or false.
     * @param int      $options['limit'] The amount of messages allowed or false.
     *
     * @return PromiseInterface<Collection<Message>>
     */
    public function createMessageCollector(callable $filter, array $options = []): PromiseInterface
    {
        $deferred = new Deferred();
        $messages = new Collection([], null, null);
        $timer = null;

        $options = array_merge([
            'time' => false,
            'limit' => false,
        ], $options);

        $eventHandler = function (Message $message) use (&$eventHandler, $filter, $options, &$messages, &$deferred, &$timer) {
            if ($message->channel_id != $this->id) {
                return;
            }
            // Reject messages not in this channel
            $filterResult = call_user_func_array($filter, [$message]);

            if ($filterResult) {
                $messages->pushItem($message);

                if ($options['limit'] !== false && count($messages) >= $options['limit']) {
                    $this->discord->removeListener(Event::MESSAGE_CREATE, $eventHandler);
                    $deferred->resolve($messages);

                    if (null !== $timer) {
                        $this->discord->getLoop()->cancelTimer($timer);
                    }
                }
            }
        };

        $this->discord->on(Event::MESSAGE_CREATE, $eventHandler);

        if ($options['time'] !== false) {
            $timer = $this->discord->getLoop()->addTimer($options['time'] / 1000, function () use (&$eventHandler, &$messages, &$deferred) {
                $this->discord->removeListener(Event::MESSAGE_CREATE, $eventHandler);
                $deferred->resolve($messages);
            });
        }

        return $deferred->promise();
    }

    /**
     * Returns if allow text.
     *
     * @return bool if we can send text or not.
     *
     * @deprecated 10.0.0 Use `Channel::isTextBased()`
     */
    public function allowText()
    {
        return $this->isTextBased();
    }

    /**
     * Returns if allow voice.
     *
     * @return bool if we can send voice or not.
     *
     * @deprecated 10.0.0 Use `Channel::isVoiceBased()`
     */
    public function allowVoice()
    {
        return $this->isVoiceBased();
    }

    /**
     * Returns if allow invite.
     *
     * @return bool if we can make invite or not.
     *
     * @deprecated 10.0.0 Use `Channel::canInvite()`
     */
    public function allowInvite()
    {
        return $this->canInvite();
    }

    /**
     * Returns if channel type is text based.
     *
     * @return bool Whether the channel is possible for sending text.
     */
    public function isTextBased(): bool
    {
        return in_array($this->type, [
            self::TYPE_GUILD_TEXT,
            self::TYPE_DM,
            self::TYPE_GUILD_VOICE,
            self::TYPE_GROUP_DM,
            self::TYPE_PUBLIC_THREAD,
            self::TYPE_PRIVATE_THREAD,
            self::TYPE_GUILD_ANNOUNCEMENT,
            self::TYPE_GUILD_STAGE_VOICE,
        ]);
    }

    /**
     * Returns if channel type is voice based.
     *
     * @return bool Whether the channel is possible for voice.
     */
    public function isVoiceBased(): bool
    {
        return in_array($this->type, [self::TYPE_GUILD_VOICE, self::TYPE_GUILD_STAGE_VOICE]);
    }

    /**
     * Returns if invite can be created in this type of channel.
     *
     * @return bool Whether the channel type is possible for creating invite.
     */
    public function canInvite(): bool
    {
        return in_array($this->type, [self::TYPE_GUILD_TEXT, self::TYPE_GUILD_VOICE, self::TYPE_GUILD_ANNOUNCEMENT, self::TYPE_GUILD_STAGE_VOICE, self::TYPE_GUILD_FORUM]);
    }

    /**
     * Returns the bot's permissions in the channel.
     *
     * @return RolePermission|null
     */
    public function getBotPermissions(): ?RolePermission
    {
        return $this->guild?->members->get('id', $this->discord->id)?->getPermissions($this);
    }

    /**
     * {@inheritDoc}
     *
     * @link https://discord.com/developers/docs/resources/guild#create-guild-channel-json-params
     */
    public function getCreatableAttributes(): array
    {
        // Required
        $attr = ['name' => $this->name];

        // Marked "Channel Type: All" in documentation
        $attr += $this->makeOptionalAttributes([
            'type' => $this->type,
            'permission_overwrites' => $this->getPermissionOverwritesAttribute(),
            'position' => $this->position,
        ]);

        if (null === $this->type) {
            // Type was not specified, but we must not assume its default to GUILD_TEXT as that is determined by API
            $this->discord->getLogger()->warning('Not specifying channel type, creating with all filled attributes');
            $attr += $this->getRawAttributes(); // Send the remaining raw attributes

            return $attr;
        }

        switch ($this->type) {
            case self::TYPE_GUILD_TEXT:
                $attr += $this->makeOptionalAttributes([
                    'topic' => $this->topic,
                    'rate_limit_per_user' => $this->rate_limit_per_user,
                    'parent_id' => $this->parent_id,
                    'nsfw' => $this->nsfw,
                    'default_auto_archive_duration' => $this->default_auto_archive_duration,
                    'default_thread_rate_limit_per_user' => $this->default_thread_rate_limit_per_user,
                ]);
                break;

            case self::TYPE_GUILD_VOICE:
                $attr += $this->makeOptionalAttributes([
                    'bitrate' => $this->bitrate,
                    'user_limit' => $this->user_limit,
                    'rate_limit_per_user' => $this->rate_limit_per_user,
                    'parent_id' => $this->parent_id,
                    'nsfw' => $this->nsfw,
                    'rtc_region' => $this->rtc_region,
                    'video_quality_mode' => $this->video_quality_mode,
                ]);
                break;

            case self::TYPE_GUILD_ANNOUNCEMENT:
                $attr += $this->makeOptionalAttributes([
                    'topic' => $this->topic,
                    'parent_id' => $this->parent_id,
                    'nsfw' => $this->nsfw,
                    'default_auto_archive_duration' => $this->default_auto_archive_duration,
                ]);
                break;

            case self::TYPE_GUILD_STAGE_VOICE:
                $attr += $this->makeOptionalAttributes([
                    'bitrate' => $this->bitrate,
                    'user_limit' => $this->user_limit,
                    'rate_limit_per_user' => $this->rate_limit_per_user,
                    'parent_id' => $this->parent_id,
                    'nsfw' => $this->nsfw,
                    'rtc_region' => $this->rtc_region,
                    'video_quality_mode' => $this->video_quality_mode,
                ]);
                break;

            case self::TYPE_GUILD_FORUM:
                $attr += $this->makeOptionalAttributes([
                    'topic' => $this->topic,
                    'rate_limit_per_user' => $this->rate_limit_per_user,
                    'parent_id' => $this->parent_id,
                    'nsfw' => $this->nsfw,
                    'default_auto_archive_duration' => $this->default_auto_archive_duration,
                    'default_reaction_emoji' => $this->attributes['default_reaction_emoji'] ?? null,
                    'available_tags',
                    'default_sort_order' => $this->default_sort_order,
                    'default_forum_layout' => $this->default_forum_layout,
                    'default_thread_rate_limit_per_user' => $this->default_thread_rate_limit_per_user, // Canceled documentation #5606
                ]);
                break;
        }

        return $attr;
    }

    /**
     * {@inheritDoc}
     *
     * @link https://discord.com/developers/docs/resources/channel#modify-channel-json-params-guild-channel
     */
    public function getUpdatableAttributes(): array
    {
        if ($this->type == self::TYPE_GROUP_DM) {
            return [
                'name' => $this->name,
                'icon' => $this->icon,
            ];
        }

        // Marked "Channel Type: All" in documentation
        $attr = [
            'name' => $this->name,
            'position' => $this->position,
            'permission_overwrites' => $this->getPermissionOverwritesAttribute(),
        ];

        switch ($this->type) {
            case self::TYPE_GUILD_TEXT:
                $attr['type'] = $this->type;
                $attr['topic'] = $this->topic;
                $attr['nsfw'] = $this->nsfw;
                $attr['rate_limit_per_user'] = $this->rate_limit_per_user;
                $attr['parent_id'] = $this->parent_id;
                $attr['default_auto_archive_duration'] = $this->default_auto_archive_duration;
                $attr += $this->makeOptionalAttributes([
                    'default_thread_rate_limit_per_user' => $this->default_thread_rate_limit_per_user,
                ]);
                break;

            case self::TYPE_GUILD_VOICE:
                $attr['nsfw'] = $this->nsfw;
                $attr['rate_limit_per_user'] = $this->rate_limit_per_user;
                $attr['bitrate'] = $this->bitrate;
                $attr['user_limit'] = $this->user_limit;
                $attr['parent_id'] = $this->parent_id;
                $attr['rtc_region'] = $this->rtc_region;
                $attr['video_quality_mode'] = $this->video_quality_mode;
                break;

            case self::TYPE_GUILD_ANNOUNCEMENT:
                $attr['type'] = $this->type;
                $attr['topic'] = $this->topic;
                $attr['nsfw'] = $this->nsfw;
                $attr['parent_id'] = $this->parent_id;
                $attr['default_auto_archive_duration'] = $this->default_auto_archive_duration;
                break;

            case self::TYPE_GUILD_STAGE_VOICE:
                $attr['nsfw'] = $this->nsfw;
                $attr['rate_limit_per_user'] = $this->rate_limit_per_user;
                $attr['bitrate'] = $this->bitrate;
                $attr['user_limit'] = $this->user_limit;
                $attr['parent_id'] = $this->parent_id;
                $attr['rtc_region'] = $this->rtc_region;
                $attr['video_quality_mode'] = $this->video_quality_mode;
                break;

            case self::TYPE_GUILD_FORUM:
                $attr['topic'] = $this->topic;
                $attr['nsfw'] = $this->nsfw;
                $attr['rate_limit_per_user'] = $this->rate_limit_per_user;
                $attr['parent_id'] = $this->parent_id;
                $attr['default_auto_archive_duration'] = $this->default_auto_archive_duration;
                $attr += $this->makeOptionalAttributes([
                    'flags' => $this->flags,
                    'available_tags',
                    'default_reaction_emoji' => $this->attributes['default_reaction_emoji'],
                    'default_thread_rate_limit_per_user' => $this->default_thread_rate_limit_per_user,
                    'default_sort_order' => $this->default_sort_order,
                    'default_forum_layout' => $this->default_forum_layout,
                ]);
                break;
        }

        return $attr;
    }

    /**
     * {@inheritDoc}
     */
    public function getRepositoryAttributes(): array
    {
        return [
            'guild_id' => $this->guild_id,
            'channel_id' => $this->id,
        ];
    }

    /**
     * Returns a formatted mention for text channel or name of the channel.
     *
     * @return string A formatted mention for text channel or name of the channel.
     */
    public function __toString(): string
    {
        return "<#{$this->id}>";
    }
}<|MERGE_RESOLUTION|>--- conflicted
+++ resolved
@@ -37,13 +37,9 @@
 use Discord\Repository\Channel\InviteRepository;
 use Discord\Repository\Channel\StageInstanceRepository;
 use Discord\Repository\Channel\ThreadRepository;
-<<<<<<< HEAD
 use React\Promise\Deferred;
 use React\Promise\PromiseInterface;
-=======
-use React\Promise\ExtendedPromiseInterface;
 use Stringable;
->>>>>>> 6fbb6696
 use Symfony\Component\OptionsResolver\OptionsResolver;
 use Traversable;
 
@@ -102,11 +98,7 @@
  * @property InviteRepository        $invites         Invites in the channel.
  * @property StageInstanceRepository $stage_instances Stage instances in the channel.
  *
-<<<<<<< HEAD
- * @method PromiseInterface<Message> sendMessage(MessageBuilder $builder)
-=======
- * @method ExtendedPromiseInterface<Message> sendMessage(MessageBuilder|string $builder)
->>>>>>> 6fbb6696
+ * @method PromiseInterface<Message> sendMessage(MessageBuilder|string $builder)
  */
 class Channel extends Part implements Stringable
 {
@@ -303,11 +295,7 @@
      *
      * @link https://discord.com/developers/docs/resources/channel#get-pinned-messages
      *
-<<<<<<< HEAD
      * @return PromiseInterface<Collection<Message>>
-=======
-     * @return ExtendedPromiseInterface<Collection|Message[]>
->>>>>>> 6fbb6696
      */
     public function getPinnedMessages(): PromiseInterface
     {
@@ -422,11 +410,7 @@
      * @param int|null            $position The new channel position, not relative to category.
      * @param string|null         $reason   Reason for Audit Log.
      *
-<<<<<<< HEAD
      * @return PromiseInterface<self>
-=======
-     * @return ExtendedPromiseInterface<static>
->>>>>>> 6fbb6696
      *
      * @throws \RuntimeException
      * @throws \InvalidArgumentException
@@ -752,13 +736,8 @@
      *                                Or also missing `connect` permission for text in voice.
      * @throws \RangeException
      *
-<<<<<<< HEAD
      * @return PromiseInterface<Collection<Message>>
-=======
-     * @return ExtendedPromiseInterface<Collection|Message[]>
-     *
      * @todo Make it in a trait along with Thread
->>>>>>> 6fbb6696
      */
     public function getMessageHistory(array $options = []): Promise
     {
