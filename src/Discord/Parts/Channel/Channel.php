--- conflicted
+++ resolved
@@ -255,22 +255,14 @@
      */
     public function setOverwrite(Part $part, Overwrite $overwrite): ExtendedPromiseInterface
     {
-<<<<<<< HEAD
-=======
-        $deferred = new Deferred();
-
         if (! $this->is_private) {
             $botperms = $this->guild->members->offsetGet($this->discord->id)->getPermissions($this);
 
             if (! $botperms->manage_roles) {
-                $deferred->reject(new NoPermissionsException('You do not have permission to edit roles in the specified channel.'));
-
-                return $deferred->promise();
-            }
-        }
-
-
->>>>>>> b4c395d6
+                return \React\Promise\reject(new NoPermissionsException('You do not have permission to edit roles in the specified channel.'));
+            }
+        }
+
         if ($part instanceof Member) {
             $type = Overwrite::TYPE_MEMBER;
         } elseif ($part instanceof Role) {
@@ -324,9 +316,7 @@
             $botperms = $this->guild->members->offsetGet($this->discord->id)->getPermissions($this);
 
             if (! $botperms->move_members) {
-                $deferred->reject(new NoPermissionsException('You do not have permission to move members in the specified channel.'));
-
-                return $deferred->promise();
+                return \React\Promise\reject(new NoPermissionsException('You do not have permission to move members in the specified channel.'));
             }
         }
 
@@ -354,9 +344,7 @@
             $botperms = $this->guild->members->offsetGet($this->discord->id)->getPermissions($this);
 
             if (! $botperms->mute_members) {
-                $deferred->reject(new NoPermissionsException('You do not have permission to mute members in the specified channel.'));
-
-                return $deferred->promise();
+                return \React\Promise\reject(new NoPermissionsException('You do not have permission to mute members in the specified channel.'));
             }
         }
 
@@ -384,9 +372,7 @@
             $botperms = $this->guild->members->offsetGet($this->discord->id)->getPermissions($this);
 
             if (! $botperms->mute_members) {
-                $deferred->reject(new NoPermissionsException('You do not have permission to unmute members in the specified channel.'));
-
-                return $deferred->promise();
+                return \React\Promise\reject(new NoPermissionsException('You do not have permission to unmute members in the specified channel.'));
             }
         }
 
@@ -411,35 +397,18 @@
      */
     public function createInvite($options = []): ExtendedPromiseInterface
     {
-<<<<<<< HEAD
+        if (! $this->is_private) {
+            $botperms = $this->guild->members->offsetGet($this->discord->id)->getPermissions($this);
+
+            if (! $botperms->create_instant_invite) {
+                return \React\Promise\reject(new NoPermissionsException('You do not have permission to create an invite for the specified channel.'));
+            }
+        }
+
         return $this->http->post($this->replaceWithVariables('channels/:id/invites'), $options)
         ->then(function ($response) {
             return $this->factory->create(Invite::class, $response, true);
         });
-=======
-        $deferred = new Deferred();
-
-        if (! $this->is_private) {
-            $botperms = $this->guild->members->offsetGet($this->discord->id)->getPermissions($this);
-
-            if (! $botperms->create_instant_invite) {
-                $deferred->reject(new NoPermissionsException('You do not have permission to create an invite for the specified channel.'));
-
-                return $deferred->promise();
-            }
-        }
-
-        $this->http->post($this->replaceWithVariables('channels/:id/invites'), $options)->done(
-            function ($response) use ($deferred) {
-                $invite = $this->factory->create(Invite::class, $response, true);
-
-                $deferred->resolve($invite);
-            },
-            Bind([$deferred, 'reject'])
-        );
-
-        return $deferred->promise();
->>>>>>> b4c395d6
     }
 
     /**
@@ -514,21 +483,14 @@
      */
     public function getMessageHistory(array $options): ExtendedPromiseInterface
     {
-<<<<<<< HEAD
-=======
-        $deferred = new Deferred();
-
         if (! $this->is_private) {
             $botperms = $this->guild->members->offsetGet($this->discord->id)->getPermissions($this);
 
             if (! $botperms->read_message_history) {
-                $deferred->reject(new NoPermissionsException('You do not have permission to read the specified channel\'s message history.'));
-
-                return $deferred->promise();
-            }
-        }
-
->>>>>>> b4c395d6
+                return \React\Promise\reject(new NoPermissionsException('You do not have permission to read the specified channel\'s message history.'));
+            }
+        }
+
         $resolver = new OptionsResolver();
         $resolver->setDefaults(['limit' => 100, 'cache' => true]);
         $resolver->setDefined(['before', 'after', 'around']);
@@ -578,21 +540,14 @@
      */
     public function pinMessage(Message $message): ExtendedPromiseInterface
     {
-<<<<<<< HEAD
-=======
-        $deferred = new Deferred();
-
         if (! $this->is_private) {
             $botperms = $this->guild->members->offsetGet($this->discord->id)->getPermissions($this);
 
             if (! $botperms->manage_messages) {
-                $deferred->reject(new NoPermissionsException('You do not have permission to pin messages in the specified channel.'));
-
-                return $deferred->promise();
-            }
-        }
-
->>>>>>> b4c395d6
+                return \React\Promise\reject(new NoPermissionsException('You do not have permission to pin messages in the specified channel.'));
+            }
+        }
+
         if ($message->pinned) {
             return \React\Promise\reject(new \Exception('This message is already pinned.'));
         }
@@ -616,21 +571,14 @@
      */
     public function unpinMessage(Message $message): ExtendedPromiseInterface
     {
-<<<<<<< HEAD
-=======
-        $deferred = new Deferred();
-
         if (! $this->is_private) {
             $botperms = $this->guild->members->offsetGet($this->discord->id)->getPermissions($this);
 
             if (! $botperms->manage_messages) {
-                $deferred->reject(new NoPermissionsException('You do not have permission to unpin messages in the specified channel.'));
-
-                return $deferred->promise();
-            }
-        }
-
->>>>>>> b4c395d6
+                return \React\Promise\reject(new NoPermissionsException('You do not have permission to unpin messages in the specified channel.'));
+            }
+        }
+
         if (! $message->pinned) {
             return \React\Promise\reject(new \Exception('This message is not pinned.'));
         }
@@ -720,47 +668,21 @@
             ];
         }
 
-<<<<<<< HEAD
+        if (! $this->is_private) {
+            $botperms = $this->guild->members->offsetGet($this->discord->id)->getPermissions($this);
+
+            if (! $botperms->send_messages) {
+                return \React\Promise\reject(new NoPermissionsException('You do not have permission to send messages in the specified channel.'));
+            }
+
+            if ($tts && ! $botperms->send_tts_messages) {
+                return \React\Promise\reject(new NoPermissionsException('You do not have permission to send tts messages in the specified channel.'));
+            }
+        }
+
         return $this->http->post("channels/{$this->id}/messages", $content)->then(function ($response) {
             return $this->factory->create(Message::class, $response, true);
         });
-=======
-        if (! $this->is_private) {
-            $botperms = $this->guild->members->offsetGet($this->discord->id)->getPermissions($this);
-
-            if (! $botperms->send_messages) {
-                $deferred->reject(new NoPermissionsException('You do not have permission to send messages in the specified channel.'));
-
-                return $deferred->promise();
-            }
-
-            if ($tts && ! $botperms->send_tts_messages) {
-                $deferred->reject(new NoPermissionsException('You do not have permission to send tts messages in the specified channel.'));
-
-                return $deferred->promise();
-            }
-        }
-
-        $this->http->post(
-            "channels/{$this->id}/messages",
-            [
-                'content' => $text,
-                'tts' => $tts,
-                'embed' => $embed,
-                'allowed_mentions' => $allowed_mentions,
-            ]
-        )->done(
-            function ($response) use ($deferred) {
-                $message = $this->factory->create(Message::class, $response, true);
-                $this->messages->push($message);
-
-                $deferred->resolve($message);
-            },
-            Bind([$deferred, 'reject'])
-        );
-
-        return $deferred->promise();
->>>>>>> b4c395d6
     }
 
     /**
@@ -805,30 +727,17 @@
             return \React\Promise\reject(new \Exception('You cannot send an embed to a voice channel.'));
         }
 
-<<<<<<< HEAD
+        if (! $this->is_private) {
+            $botperms = $this->guild->members->offsetGet($this->discord->id)->getPermissions($this);
+
+            if (! $botperms->send_messages) {
+                return \React\Promise\reject(new NoPermissionsException('You do not have permission to send messages in the specified channel.'));
+            }
+        }
+
         return $this->http->post("channels/{$this->id}/messages", ['embed' => $embed->getRawAttributes()])->then(function ($response) {
             return $this->factory->create(Message::class, $response, true);
         });
-=======
-        if (! $this->is_private) {
-            $botperms = $this->guild->members->offsetGet($this->discord->id)->getPermissions($this);
-
-            if (! $botperms->send_messages) {
-                $deferred->reject(new NoPermissionsException('You do not have permission to send messages in the specified channel.'));
-
-                return $deferred->promise();
-            }
-        }
-
-        $this->http->post("channels/{$this->id}/messages", ['embed' => $embed->getRawAttributes()])->done(function ($response) use ($deferred) {
-            $message = $this->factory->create(Message::class, $response, true);
-            $this->messages->push($message);
-
-            $deferred->resolve($message);
-        }, Bind([$deferred, 'reject']));
-
-        return $deferred->promise();
->>>>>>> b4c395d6
     }
 
     /**
@@ -851,9 +760,7 @@
             $botperms = $this->guild->members->offsetGet($this->discord->id)->getPermissions($this);
 
             if (! $botperms->attach_files) {
-                $deferred->reject(new NoPermissionsException('You do not have permission to send files into the specified channel.'));
-
-                return $deferred->promise();
+                return \React\Promise\reject(new NoPermissionsException('You do not have permission to send files into the specified channel.'));
             }
         }
 
