<?php

/*
 * This file is a part of the DiscordPHP project.
 *
 * Copyright (c) 2015-present David Cole <david.cole1340@gmail.com>
 *
 * This file is subject to the MIT license that is bundled
 * with this source code in the LICENSE.md file.
 */

namespace Discord\Parts\Channel;

use Carbon\Carbon;
use Discord\Builders\MessageBuilder;
use Discord\Exceptions\InvalidOverwriteException;
use Discord\Helpers\Collection;
use Discord\Parts\Embed\Embed;
use Discord\Parts\Guild\Guild;
use Discord\Parts\Guild\Role;
use Discord\Parts\Part;
use Discord\Parts\Permissions\ChannelPermission;
use Discord\Parts\User\Member;
use Discord\Parts\User\User;
use Discord\Repository\Channel\MessageRepository;
use Discord\Repository\Channel\OverwriteRepository;
use Discord\Repository\Channel\VoiceMemberRepository as MemberRepository;
use Discord\Repository\Channel\WebhookRepository;
use Discord\WebSockets\Event;
use Discord\Helpers\Multipart;
use Discord\Http\Endpoint;
use Discord\Http\Exceptions\NoPermissionsException;
use Discord\Parts\Channel\Forum\Reaction;
use Discord\Parts\Channel\Forum\Tag;
use Discord\Parts\Permissions\RolePermission;
use Discord\Parts\Thread\Thread;
use Discord\Repository\Channel\InviteRepository;
use Discord\Repository\Channel\StageInstanceRepository;
use Discord\Repository\Channel\ThreadRepository;
use React\Promise\Deferred;
use React\Promise\PromiseInterface;
use Symfony\Component\OptionsResolver\OptionsResolver;
use Traversable;

use function Discord\getSnowflakeTimestamp;
use function Discord\nowait;
use function React\Promise\all;
use function React\Promise\reject;
use function React\Promise\resolve;

/**
 * A Channel can be either a text or voice channel on a Discord guild.
 *
 * @link https://discord.com/developers/docs/resources/channel#channel-object
 *
 * @since 2.0.0 Refactored as Part
 * @since 1.0.0
 *
 * @property      string              $id                                 The unique identifier of the Channel.
 * @property      int                 $type                               The type of the channel.
 * @property      string|null         $guild_id                           The unique identifier of the guild that the channel belongs to. Only for text or voice channels.
 * @property-read Guild|null          $guild                              The guild that the channel belongs to. Only for text or voice channels.
 * @property      int|null            $position                           The position of the channel on the sidebar.
 * @property      OverwriteRepository $overwrites                         Permission overwrites
 * @property      ?string|null        $name                               The name of the channel.
 * @property      ?string|null        $topic                              The topic of the channel (0-4096 characters for forum channels, 0-1024 characters for all others).
 * @property      bool|null           $nsfw                               Whether the channel is NSFW.
 * @property      ?string|null        $last_message_id                    The unique identifier of the last message sent in the channel (or thread for forum channels) (may not point to an existing or valid message or thread).
 * @property      int|null            $bitrate                            The bitrate of the channel. Only for voice channels.
 * @property      int|null            $user_limit                         The user limit of the channel. Max 99 for voice channels and 10000 for stage channels (0 refers to no limit).
 * @property      int|null            $rate_limit_per_user                Amount of seconds a user has to wait before sending a new message (slow mode).
 * @property      Collection|User[]   $recipients                         A collection of all the recipients in the channel. Only for DM or group channels.
 * @property-read User|null           $recipient                          The first recipient of the channel. Only for DM or group channels.
 * @property-read string|null         $recipient_id                       The ID of the recipient of the channel, if it is a DM channel.
 * @property      ?string|null        $icon                               Icon hash.
 * @property      string|null         $owner_id                           The ID of the DM creator. Only for DM or group channels.
 * @property      string|null         $application_id                     ID of the group DM creator if it is a bot.
 * @property      bool|null           $managed                            Whether the channel is managed by an application via the `gdm.join` OAuth2 scope. Only for group DM channels.
 * @property      ?string|null        $parent_id                          ID of the parent channel.
 * @property      Carbon|null         $last_pin_timestamp                 When the last message was pinned.
 * @property      ?string|null        $rtc_region                         Voice region id for the voice channel, automatic when set to null.
 * @property      int|null            $video_quality_mode                 The camera video quality mode of the voice channel, 1 when not present.
 * @property      int|null            $default_auto_archive_duration      Default duration for newly created threads, in minutes, to automatically archive the thread after recent activity, can be set to: 60, 1440, 4320, 10080.
 * @property      string|null         $permissions                        Computed permissions for the invoking user in the channel, including overwrites, only included when part of the resolved data received on an application command interaction.
 * @property      int|null            $flags                              Channel flags combined as a bitfield.
 * @property      Collection|Tag[]    $available_tags                     Set of tags that can be used in a forum channel, limited to 20.
 * @property      ?Reaction|null      $default_reaction_emoji             Emoji to show in the add reaction button on a thread in a forum channel.
 * @property      int|null            $default_thread_rate_limit_per_user The initial rate_limit_per_user to set on newly created threads in a forum channel. this field is copied to the thread at creation time and does not live update.
 * @property      ?int|null           $default_sort_order                 The default sort order type used to order posts in forum channels.
 * @property      int|null            $default_forum_layout               The default layout type used to display posts in a forum channel. Defaults to `0`, which indicates a layout view has not been set by a channel admin.
 *
 * @property bool                    $is_private      Whether the channel is a private channel.
 * @property MemberRepository        $members         Voice channel only - members in the channel.
 * @property MessageRepository       $messages        Text channel only - messages sent in the channel.
 * @property WebhookRepository       $webhooks        Webhooks in the channel.
 * @property ThreadRepository        $threads         Threads that belong to the channel.
 * @property InviteRepository        $invites         Invites in the channel.
 * @property StageInstanceRepository $stage_instances Stage instances in the channel.
 *
 * @method PromiseInterface<Message> sendMessage(MessageBuilder $builder)
 */
class Channel extends Part
{
    public const TYPE_GUILD_TEXT = 0;
    public const TYPE_DM = 1;
    public const TYPE_GUILD_VOICE = 2;
    public const TYPE_GROUP_DM = 3;
    public const TYPE_GUILD_CATEGORY = 4;
    public const TYPE_GUILD_ANNOUNCEMENT = 5;
    public const TYPE_ANNOUNCEMENT_THREAD = 10;
    public const TYPE_PUBLIC_THREAD = 11;
    public const TYPE_PRIVATE_THREAD = 12;
    public const TYPE_GUILD_STAGE_VOICE = 13;
    public const TYPE_GUILD_DIRECTORY = 14;
    public const TYPE_GUILD_FORUM = 15;

    /** @deprecated 10.0.0 Use `Channel::TYPE_GUILD_TEXT` */
    public const TYPE_TEXT = self::TYPE_GUILD_TEXT;
    /** @deprecated 10.0.0 Use `Channel::TYPE_GUILD_VOICE` */
    public const TYPE_VOICE = self::TYPE_GUILD_VOICE;
    /** @deprecated 10.0.0 Use `Channel::TYPE_GROUP_DM` */
    public const TYPE_GROUP = self::TYPE_GROUP_DM;
    /** @deprecated 10.0.0 Use `Channel::TYPE_GUILD_CATEGORY` */
    public const TYPE_CATEGORY = self::TYPE_GUILD_CATEGORY;
    /** @deprecated 10.0.0 Use `Channel::TYPE_GUILD_ANNOUNCEMENT` */
    public const TYPE_NEWS = self::TYPE_GUILD_ANNOUNCEMENT;
    /** @deprecated 10.0.0 Use `Channel::TYPE_GUILD_ANNOUNCEMENT` */
    public const TYPE_ANNOUNCEMENT = self::TYPE_GUILD_ANNOUNCEMENT;
    /** @deprecated 10.0.0 Use `Channel::TYPE_ANNOUNCEMENT_THREAD` */
    public const TYPE_NEWS_THREAD = self::TYPE_ANNOUNCEMENT_THREAD;
    /** @deprecated 10.0.0 Use `Channel::TYPE_GUILD_STAGE_VOICE` */
    public const TYPE_STAGE_CHANNEL = self::TYPE_GUILD_STAGE_VOICE;
    /** @deprecated 10.0.0 Use `Channel::TYPE_GUILD_DIRECTORY` */
    public const TYPE_DIRECTORY = self::TYPE_GUILD_DIRECTORY;
    /** @deprecated 10.0.0 Use `Channel::TYPE_GUILD_FORUM` */
    public const TYPE_FORUM = self::TYPE_GUILD_FORUM;

    public const VIDEO_QUALITY_AUTO = 1;
    public const VIDEO_QUALITY_FULL = 2;

    /** @deprecated 10.0.0 Use `Thread::FLAG_PINNED` */
    public const FLAG_PINNED = (1 << 1);
    public const FLAG_REQUIRE_TAG = (1 << 4);

    public const SORT_ORDER_LATEST_ACTIVITY = 0;
    public const SORT_ORDER_CREATION_DATE = 1;

    public const FORUM_LAYOUT_NOT_SET = 0;
    public const FORUM_LAYOUT_LIST_VIEW = 1;
    public const FORUM_LAYOUT_GRID_VIEW = 2;

    /**
     * {@inheritDoc}
     */
    protected $fillable = [
        'id',
        'type',
        'guild_id',
        'position',
        'name',
        'topic',
        'nsfw',
        'last_message_id',
        'bitrate',
        'user_limit',
        'rate_limit_per_user',
        'recipients',
        'icon',
        'owner_id',
        'application_id',
        'managed',
        'parent_id',
        'last_pin_timestamp',
        'rtc_region',
        'video_quality_mode',
        'default_auto_archive_duration',
        'permissions',
        'flags',
        'available_tags',
        'default_reaction_emoji',
        'default_thread_rate_limit_per_user',
        'default_sort_order',
        'default_forum_layout',

        // @internal
        'is_private',

        // repositories
        'permission_overwrites',
    ];

    /**
     * {@inheritDoc}
     */
    protected $repositories = [
        'overwrites' => OverwriteRepository::class,
        'members' => MemberRepository::class,
        'messages' => MessageRepository::class,
        'webhooks' => WebhookRepository::class,
        'threads' => ThreadRepository::class,
        'invites' => InviteRepository::class,
        'stage_instances' => StageInstanceRepository::class,
    ];

    /**
     * {@inheritDoc}
     */
    protected function afterConstruct(): void
    {
        if (! array_key_exists('bitrate', $this->attributes) && $this->isVoiceBased()) {
            $this->bitrate = 64000;
        }
    }

    /**
     * Gets the is_private attribute.
     *
     * @return bool Whether the channel is private.
     */
    protected function getIsPrivateAttribute(): bool
    {
        return in_array($this->type, [self::TYPE_DM, self::TYPE_GROUP_DM]);
    }

    /**
     * Gets the recipient attribute.
     *
     * @return User|null The recipient.
     */
    protected function getRecipientAttribute(): ?User
    {
        return $this->recipients->first();
    }

    /**
     * Gets the recipient ID attribute.
     *
     * @return string|null
     */
    protected function getRecipientIdAttribute(): ?string
    {
        if ($recipient = $this->recipient) {
            return $recipient->id;
        }

        return null;
    }

    /**
     * Gets the recipients attribute.
     *
     * @return Collection A collection of recepients.
     */
    protected function getRecipientsAttribute(): Collection
    {
        $recipients = Collection::for(User::class);

        foreach ($this->attributes['recipients'] ?? [] as $recipient) {
            $recipients->pushItem($this->discord->users->get('id', $recipient->id) ?: $this->factory->part(User::class, (array) $recipient, true));
        }

        return $recipients;
    }

    /**
     * Returns the guild attribute.
     *
     * @return Guild|null The guild attribute.
     */
    protected function getGuildAttribute(): ?Guild
    {
        return $this->discord->guilds->get('id', $this->guild_id);
    }

    /**
     * Gets the last pinned message timestamp.
     *
     * @return Carbon|null
     *
     * @throws \Exception
     */
    protected function getLastPinTimestampAttribute(): ?Carbon
    {
        if (! isset($this->attributes['last_pin_timestamp'])) {
            return null;
        }

        return Carbon::parse($this->attributes['last_pin_timestamp']);
    }

    /**
     * Returns the channels pinned messages.
     *
     * @link https://discord.com/developers/docs/resources/channel#get-pinned-messages
     *
     * @return PromiseInterface<Collection<Message>>
     */
    public function getPinnedMessages(): PromiseInterface
    {
        return $this->http->get(Endpoint::bind(Endpoint::CHANNEL_PINS, $this->id))
        ->then(function ($responses) {
            $messages = Collection::for(Message::class);

            foreach ($responses as $response) {
                $messages->pushItem($this->messages->get('id', $response->id) ?: $this->messages->create($response, true));
            }

            return $messages;
        });
    }

    /**
     * Sets permissions in a channel.
     *
     * @link https://discord.com/developers/docs/resources/channel#edit-channel-permissions
     *
     * @param Part        $part   A role or member.
     * @param array       $allow  An array of permissions to allow.
     * @param array       $deny   An array of permissions to deny.
     * @param string|null $reason Reason for Audit Log.
     *
     * @throws InvalidOverwriteException
     *
     * @return PromiseInterface
     */
    public function setPermissions(Part $part, array $allow = [], array $deny = [], ?string $reason = null): PromiseInterface
    {
        if ($part instanceof Member) {
            $type = Overwrite::TYPE_MEMBER;
        } elseif ($part instanceof Role) {
            $type = Overwrite::TYPE_ROLE;
        } else {
            return reject(new InvalidOverwriteException('Given part was not one of member or role.'));
        }

        $allow = array_fill_keys($allow, true);
        $deny = array_fill_keys($deny, true);

        $allowPart = $this->factory->part(ChannelPermission::class, $allow, $this->created);
        $denyPart = $this->factory->part(ChannelPermission::class, $deny, $this->created);

        $overwrite = $this->factory->part(Overwrite::class, [
            'id' => $part->id,
            'channel_id' => $this->id,
            'type' => $type,
            'allow' => $allowPart->bitwise,
            'deny' => $denyPart->bitwise,
        ], $this->created);

        return $this->setOverwrite($part, $overwrite, $reason);
    }

    /**
     * Sets an overwrite to the channel.
     *
     * @link https://discord.com/developers/docs/resources/channel#edit-channel-permissions
     *
     * @param Part        $part      A role or member.
     * @param Overwrite   $overwrite An overwrite object.
     * @param string|null $reason    Reason for Audit Log.
     *
     * @throws NoPermissionsException    Missing manage_roles permission.
     * @throws InvalidOverwriteException Overwrite type is not member or role.
     *
     * @return PromiseInterface
     */
    public function setOverwrite(Part $part, Overwrite $overwrite, ?string $reason = null): PromiseInterface
    {
        if ($this->guild_id && $botperms = $this->getBotPermissions()) {
            if (! $botperms->manage_roles) {
                return reject(new NoPermissionsException("You do not have permission to manage roles in the channel {$this->id}."));
            }
        }

        if ($part instanceof Member) {
            $type = Overwrite::TYPE_MEMBER;
        } elseif ($part instanceof Role) {
            $type = Overwrite::TYPE_ROLE;
        } else {
            return reject(new InvalidOverwriteException('Given part was not one of member or role.'));
        }

        $payload = [
            'id' => $part->id,
            'type' => $type,
            'allow' => (string) $overwrite->allow->bitwise,
            'deny' => (string) $overwrite->deny->bitwise,
        ];

        if (! $this->created) {
            $this->attributes['permission_overwrites'][] = $payload;

            return resolve();
        }

        $headers = [];
        if (isset($reason)) {
            $headers['X-Audit-Log-Reason'] = $reason;
        }

        return $this->http->put(Endpoint::bind(Endpoint::CHANNEL_PERMISSIONS, $this->id, $part->id), $payload, $headers);
    }

    /**
     * Change category of a channel.
     *
     * @param Channel|string|null $category The category channel to set it to (either a Channel part or the channel ID or null for none).
     * @param int|null            $position The new channel position, not relative to category.
     * @param string|null         $reason   Reason for Audit Log.
     *
     * @return PromiseInterface<self>
     *
     * @throws \RuntimeException
     * @throws \InvalidArgumentException
     * @throws NoPermissionsException    Missing manage_channels permission in either channel.
     */
    public function setCategory($category, ?int $position = null, ?string $reason = null): PromiseInterface
    {
        if (! in_array($this->type, [self::TYPE_GUILD_TEXT, self::TYPE_GUILD_VOICE, self::TYPE_GUILD_ANNOUNCEMENT, self::TYPE_GUILD_FORUM])) {
            return reject(new \RuntimeException('You can only move Text, Voice, Announcement or Forum channel type.'));
        }

        if ($botperms = $this->getBotPermissions()) {
            if (! $botperms->manage_channels) {
                return reject(new NoPermissionsException("You do not have permission to manage the channel {$this->id}."));
            }
        }

        if (is_string($category)) {
            if ($cachedCategory = $this->guild->channels->get('id', $category)) {
                $category = $cachedCategory;
            }
        }
        if ($category instanceof Channel) {
            if ($category->type !== self::TYPE_GUILD_CATEGORY) {
                return reject(new \InvalidArgumentException('You can only move channel into a category.'));
            }

            if ($botperms = $category->getBotPermissions()) {
                if (! $botperms->manage_channels) {
                    return reject(new NoPermissionsException("You do not have permission to manage the category channel {$category->id}."));
                }
            }

            $category = $category->id;
        }

        $payload = ['parent_id' => $category];
        if (null !== $position) {
            $payload['position'] = $position;
        }

        $headers = [];
        if (isset($reason)) {
            $headers['X-Audit-Log-Reason'] = $reason;
        }

        return $this->http->patch(Endpoint::bind(Endpoint::CHANNEL, $this->id), $payload, $headers)->then(function ($response) {
            $this->parent_id = $response->parent_id;
            $this->position = $response->position;

            return $this;
        });
    }

    /**
     * Moves a member to another voice channel.
     *
     * @param Member|string $member The member to move. (either a Member part or the member ID)
     * @param string|null   $reason Reason for Audit Log.
     *
     * @throws \RuntimeException
     * @throws NoPermissionsException Missing move_members permission.
     *
     * @return PromiseInterface
     */
    public function moveMember($member, ?string $reason = null): PromiseInterface
    {
        if (! $this->isVoiceBased()) {
            return reject(new \RuntimeException('You cannot move a member in a text channel.'));
        }

        if ($botperms = $this->getBotPermissions()) {
            if (! $botperms->move_members) {
                return reject(new NoPermissionsException("You do not have permission to move members in the channel {$this->id}."));
            }
        }

        if ($member instanceof Member) {
            $member = $member->id;
        }

        $headers = [];
        if (isset($reason)) {
            $headers['X-Audit-Log-Reason'] = $reason;
        }

        return $this->http->patch(Endpoint::bind(Endpoint::GUILD_MEMBER, $this->guild_id, $member), ['channel_id' => $this->id], $headers);
    }

    /**
     * Mutes a member on a voice channel.
     *
     * @param Member|string $member The member to mute. (either a Member part or the member ID)
     * @param string|null   $reason Reason for Audit Log.
     *
     * @throws \RuntimeException
     * @throws NoPermissionsException Missing mute_members permission.
     *
     * @return PromiseInterface
     */
    public function muteMember($member, ?string $reason = null): PromiseInterface
    {
        if (! $this->isVoiceBased()) {
            return reject(new \RuntimeException('You cannot mute a member in a text channel.'));
        }

        if ($botperms = $this->getBotPermissions()) {
            if (! $botperms->mute_members) {
                return reject(new NoPermissionsException("You do not have permission to mute members in the channel {$this->id}."));
            }
        }

        if ($member instanceof Member) {
            $member = $member->id;
        }

        $headers = [];
        if (isset($reason)) {
            $headers['X-Audit-Log-Reason'] = $reason;
        }

        return $this->http->patch(Endpoint::bind(Endpoint::GUILD_MEMBER, $this->guild_id, $member), ['mute' => true], $headers);
    }

    /**
     * Unmutes a member on a voice channel.
     *
     * @param Member|string $member The member to unmute. (either a Member part or the member ID)
     * @param string|null   $reason Reason for Audit Log.
     *
     * @throws \RuntimeException
     * @throws NoPermissionsException Missing mute_members permission.
     *
     * @return PromiseInterface
     */
    public function unmuteMember($member, ?string $reason = null): PromiseInterface
    {
        if (! $this->isVoiceBased()) {
            return reject(new \RuntimeException('You cannot unmute a member in a text channel.'));
        }

        if ($botperms = $this->getBotPermissions()) {
            if (! $botperms->mute_members) {
                return reject(new NoPermissionsException("You do not have permission to unmute members in the channel {$this->id}."));
            }
        }

        if ($member instanceof Member) {
            $member = $member->id;
        }

        $headers = [];
        if (isset($reason)) {
            $headers['X-Audit-Log-Reason'] = $reason;
        }

        return $this->http->patch(Endpoint::bind(Endpoint::GUILD_MEMBER, $this->guild_id, $member), ['mute' => false], $headers);
    }

    /**
     * Creates an invite for the channel.
     *
     * @link https://discord.com/developers/docs/resources/channel#create-channel-invite
     *
     * @param array       $options                          An array of options. All fields are optional.
     * @param int         $options['max_age']               The time that the invite will be valid in seconds.
     * @param int         $options['max_uses']              The amount of times the invite can be used.
     * @param bool        $options['temporary']             Whether the invite is for temporary membership.
     * @param bool        $options['unique']                Whether the invite code should be unique (useful for creating many unique one time use invites).
     * @param int         $options['target_type']           The type of target for this voice channel invite.
     * @param string      $options['target_user_id']        The id of the user whose stream to display for this invite, required if target_type is `Invite::TARGET_TYPE_STREAM`, the user must be streaming in the channel.
     * @param string      $options['target_application_id'] The id of the embedded application to open for this invite, required if target_type is `Invite::TARGET_TYPE_EMBEDDED_APPLICATION`, the application must have the EMBEDDED flag.
     * @param string|null $reason                           Reason for Audit Log.
     *
     * @throws NoPermissionsException Missing create_instant_invite permission.
     *
     * @return PromiseInterface<Invite>
     */
    public function createInvite($options = [], ?string $reason = null): PromiseInterface
    {
        if (! $this->canInvite()) {
            return reject(new \RuntimeException('You cannot create invite in this type of channel.'));
        }

        if ($botperms = $this->getBotPermissions()) {
            if (! $botperms->create_instant_invite) {
                return reject(new NoPermissionsException("You do not have permission to create instant invite in the channel {$this->id}."));
            }
        }

        $resolver = new OptionsResolver();
        $resolver
            ->setDefined([
                'max_age',
                'max_uses',
                'temporary',
                'unique',
                'target_type',
                'target_user_id',
                'target_application_id',
            ])
            ->setAllowedTypes('max_age', 'int')
            ->setAllowedTypes('max_uses', 'int')
            ->setAllowedTypes('temporary', 'bool')
            ->setAllowedTypes('unique', 'bool')
            ->setAllowedTypes('target_type', 'int')
            ->setAllowedTypes('target_user_id', ['string', 'int'])
            ->setAllowedTypes('target_application_id', ['string', 'int'])
            ->setAllowedValues('max_age', fn ($value) => ($value >= 0 && $value <= 604800))
            ->setAllowedValues('max_uses', fn ($value) => ($value >= 0 && $value <= 100));

        $options = $resolver->resolve($options);

        $headers = [];
        if (isset($reason)) {
            $headers['X-Audit-Log-Reason'] = $reason;
        }

        return $this->http->post(Endpoint::bind(Endpoint::CHANNEL_INVITES, $this->id), $options, $headers)
            ->then(function ($response) {
                /** @var ?Invite */
                if (! $invitePart = $this->invites->get('code', $response->code)) {
                    /** @var Invite */
                    $invitePart = $this->invites->create($response, true);
                    $this->invites->pushItem($invitePart);
                }

                return $invitePart;
            });
    }

    /**
     * Bulk deletes an array of messages.
     *
     * @link https://discord.com/developers/docs/resources/channel#bulk-delete-messages
     *
     * @param array|Traversable $messages An array of messages to delete.
     * @param string|null       $reason   Reason for Audit Log (only for bulk messages).
     *
     * @throws \InvalidArgumentException
     * @throws NoPermissionsException    Missing manage_messages permission.
     *
     * @return PromiseInterface
     */
    public function deleteMessages($messages, ?string $reason = null): PromiseInterface
    {
        if (! is_array($messages) && ! ($messages instanceof Traversable)) {
            return reject(new \InvalidArgumentException('$messages must be an array or implement Traversable.'));
        }

        if ($botperms = $this->getBotPermissions()) {
            if (! $botperms->manage_messages) {
                return reject(new NoPermissionsException("You do not have permission to delete messages in the channel {$this->id}."));
            }
        }

        $headers = $promises = $messagesBulk = $messagesSingle = [];
        if (isset($reason)) {
            $headers['X-Audit-Log-Reason'] = $reason;
        }

        foreach ($messages as $message) {
            if ($message instanceof Message) {
                $message = $message->id;
            }

            if ($this->is_private || getSnowflakeTimestamp($message) < time() - 1209600) {
                $messagesSingle[] = $message;
            } else {
                $messagesBulk[] = $message;
            }
        }

        while (count($messagesBulk) > 1) {
            $promises[] = $this->http->post(Endpoint::bind(Endpoint::CHANNEL_MESSAGES_BULK_DELETE, $this->id), ['messages' => array_slice($messagesBulk, 0, 100)], $headers);
            $messagesBulk = array_slice($messagesBulk, 100);
        }

        $messagesSingle = array_merge($messagesSingle, $messagesBulk);

        foreach ($messagesSingle as $message) {
            $promises[] = $this->http->delete(Endpoint::bind(Endpoint::CHANNEL_MESSAGE, $this->id, $message));
        }

        return all($promises);
    }

    /**
     * Deletes a given number of messages, in order of time sent.
     *
     * @link https://discord.com/developers/docs/resources/channel#bulk-delete-messages
     *
     * @param int         $value
     * @param string|null $reason Reason for Audit Log (only for bulk messages).
     *
     * @throws NoPermissionsException Missing manage_messages permission.
     *
     * @return PromiseInterface
     */
    public function limitDelete(int $value, ?string $reason = null): PromiseInterface
    {
        if ($botperms = $this->getBotPermissions()) {
            if (! $botperms->manage_messages) {
                return reject(new NoPermissionsException("You do not have permission to delete messages in the channel {$this->id}."));
            }
        }

        return $this->getMessageHistory(['limit' => $value, 'cache' => false])->then(function ($messages) use ($reason) {
            return $this->deleteMessages($messages, $reason);
        });
    }

    /**
     * Fetches message history.
     *
     * @link https://discord.com/developers/docs/resources/channel#get-channel-messages
     *
     * @param array               $options           Array of options.
     * @param string|Message|null $options['around'] Get messages around this message ID.
     * @param string|Message|null $options['before'] Get messages before this message ID.
     * @param string|Message|null $options['after']  Get messages after this message ID.
     * @param int|null            $options['limit']  Max number of messages to return (1-100). Defaults to 50.
     *
     * @throws NoPermissionsException Missing `read_message_history` permission.
     *                                Or also missing `connect` permission for text in voice.
     * @throws \RangeException
     *
     * @return PromiseInterface<Collection<Message>>
     */
<<<<<<< HEAD
    public function getMessageHistory(array $options): PromiseInterface
=======
    public function getMessageHistory(array $options = []): Promise
>>>>>>> 18b49530
    {
        if (! $this->is_private && $botperms = $this->getBotPermissions()) {
            if (! $botperms->read_message_history) {
                return reject(new NoPermissionsException("You do not have permission to read message history in the channel {$this->id}."));
            }

            if ($this->type == self::TYPE_GUILD_VOICE && ! $botperms->connect) {
                return reject(new NoPermissionsException("You do not have permission to connect in the channel {$this->id}."));
            }
        }

        $resolver = new OptionsResolver();
        $resolver->setDefaults(['limit' => 50, 'cache' => true]);
        $resolver->setDefined(['before', 'after', 'around']);
        $resolver->setAllowedTypes('before', [Message::class, 'string']);
        $resolver->setAllowedTypes('after', [Message::class, 'string']);
        $resolver->setAllowedTypes('around', [Message::class, 'string']);
        $resolver->setAllowedTypes('limit', 'integer');
        $resolver->setAllowedValues('limit', fn ($value) => ($value >= 1 && $value <= 100));

        $options = $resolver->resolve($options);
        if (isset($options['before'], $options['after']) ||
            isset($options['before'], $options['around']) ||
            isset($options['around'], $options['after'])) {
            return reject(new \RangeException('Can only specify one of before, after and around.'));
        }

        $endpoint = Endpoint::bind(Endpoint::CHANNEL_MESSAGES, $this->id);
        $endpoint->addQuery('limit', $options['limit']);

        if (isset($options['before'])) {
            $endpoint->addQuery('before', $options['before'] instanceof Message ? $options['before']->id : $options['before']);
        }
        if (isset($options['after'])) {
            $endpoint->addQuery('after', $options['after'] instanceof Message ? $options['after']->id : $options['after']);
        }
        if (isset($options['around'])) {
            $endpoint->addQuery('around', $options['around'] instanceof Message ? $options['around']->id : $options['around']);
        }

        return $this->http->get($endpoint)->then(function ($responses) {
            $messages = Collection::for(Message::class);

            foreach ($responses as $response) {
                $messages->pushItem($this->messages->get('id', $response->id) ?: $this->messages->create($response, true));
            }

            return $messages;
        });
    }

    /**
     * Adds a message to the channels pinboard.
     *
     * @link https://discord.com/developers/docs/resources/channel#pin-message
     *
     * @param Message     $message The message to pin.
     * @param string|null $reason  Reason for Audit Log.
     *
     * @throws NoPermissionsException Missing manage_messages permission.
     * @throws \RuntimeException
     *
     * @return PromiseInterface<Message>
     */
    public function pinMessage(Message $message, ?string $reason = null): PromiseInterface
    {
        if (! $this->is_private && $botperms = $this->getBotPermissions()) {
            if (! $botperms->manage_messages) {
                return reject(new NoPermissionsException("You do not have permission to pin messages in the channel {$this->id}."));
            }
        }

        if ($message->pinned) {
            return reject(new \RuntimeException('This message is already pinned.'));
        }

        if ($message->channel_id != $this->id) {
            return reject(new \RuntimeException('You cannot pin a message to a different channel.'));
        }

        $headers = [];
        if (isset($reason)) {
            $headers['X-Audit-Log-Reason'] = $reason;
        }

        return $this->http->put(Endpoint::bind(Endpoint::CHANNEL_PIN, $this->id, $message->id), null, $headers)->then(function () use (&$message) {
            $message->pinned = true;

            return $message;
        });
    }

    /**
     * Removes a message from the channels pinboard.
     *
     * @link https://discord.com/developers/docs/resources/channel#unpin-message
     *
     * @param Message     $message The message to un-pin.
     * @param string|null $reason  Reason for Audit Log.
     *
     * @throws NoPermissionsException Missing manage_messages permission.
     * @throws \RuntimeException
     *
     * @return PromiseInterface
     */
    public function unpinMessage(Message $message, ?string $reason = null): PromiseInterface
    {
        if (! $this->is_private && $botperms = $this->getBotPermissions()) {
            if (! $botperms->manage_messages) {
                return reject(new NoPermissionsException("You do not have permission to unpin messages in the channel {$this->id}."));
            }
        }

        if (! $message->pinned) {
            return reject(new \RuntimeException('This message is not pinned.'));
        }

        if ($message->channel_id != $this->id) {
            return reject(new \RuntimeException('You cannot un-pin a message from a different channel.'));
        }

        $headers = [];
        if (isset($reason)) {
            $headers['X-Audit-Log-Reason'] = $reason;
        }

        return $this->http->delete(Endpoint::bind(Endpoint::CHANNEL_PIN, $this->id, $message->id), null, $headers)->then(function () use (&$message) {
            $message->pinned = false;

            return $message;
        });
    }

    /**
     * Sets the permission overwrites attribute.
     *
     * @param ?array $overwrites
     */
    protected function setPermissionOverwritesAttribute(?array $overwrites): void
    {
        if ($overwrites) {
            $overwritesDiscrim = $this->overwrites->discrim;
            foreach ($overwrites as $overwrite) {
                $overwrite = (array) $overwrite;
                /** @var ?Overwrite */
                if ($overwritePart = $this->overwrites->offsetGet($overwrite[$overwritesDiscrim])) {
                    $overwritePart->fill($overwrite);
                } else {
                    /** @var Overwrite */
                    $overwritePart = $this->overwrites->create($overwrite, $this->created);
                    $overwritePart->created = &$this->created;
                }
                $this->overwrites->pushItem($overwritePart);
            }
        } else {
            if (null === nowait($this->overwrites->cache->clear())) {
                foreach ($this->overwrites->keys() as $key) {
                    $this->overwrites->offsetUnset($key);
                }
            }
        }

        $this->attributes['permission_overwrites'] = $overwrites;
    }

    /**
     * Gets the permission overwrites attribute.
     *
     * @param ?array $overwrites
     */
    protected function getPermissionOverwritesAttribute(): ?array
    {
        $overwrites = null;

        /** @var Overwrite */
        foreach ($this->overwrites as $overwrite) {
            $overwrites[] = $overwrite->getRawAttributes();
        }

        return $overwrites ?? $this->attributes['permission_overwrites'] ?? null;
    }

    /**
     * Gets the available tags attribute.
     *
     * @return Collection|Tag[] Available forum tags.
     *
     * @since 7.4.0
     */
    protected function getAvailableTagsAttribute(): Collection
    {
        $available_tags = Collection::for(Tag::class);

        foreach ($this->attributes['available_tags'] ?? [] as $available_tag) {
            $available_tags->pushItem($this->createOf(Tag::class, $available_tag));
        }

        return $available_tags;
    }

    /**
     * Gets the default reaction emoji attribute.
     *
     * @return Reaction|null Default forum reaction emoji.
     *
     * @since 7.4.0
     */
    protected function getDefaultReactionEmojiAttribute(): ?Reaction
    {
        if (! isset($this->attributes['default_reaction_emoji'])) {
            return null;
        }

        return $this->createOf(Reaction::class, $this->attributes['default_reaction_emoji']);
    }

    /**
     * Starts a thread in the channel.
     *
     * @link https://discord.com/developers/docs/resources/channel#start-thread-without-message
     * @link https://discord.com/developers/docs/resources/channel#start-thread-in-forum-channel
     *
     * @param array          $options                          Thread params.
     * @param bool           $options['private']               Whether the thread should be private. Cannot start a private thread in a news channel channel. Ignored in forum channel.
     * @param string         $options['name']                  The name of the thread.
     * @param int|null       $options['auto_archive_duration'] Number of minutes of inactivity until the thread is auto-archived. one of 60, 1440, 4320, 10080.
     * @param bool|null      $options['invitable']             Whether non-moderators can add other non-moderators to a thread; only available when creating a private thread.
     * @param ?int|null      $options['rate_limit_per_user']   Amount of seconds a user has to wait before sending another message (0-21600).
     * @param MessageBuilder $options['message']               Contents of the first message in the forum thread.
     * @param string[]|null  $options['applied_tags']          The IDs of the set of tags that have been applied to a thread in a forum channel, limited to 5.
     * @param string|null    $reason                           Reason for Audit Log.
     *
     * @throws \RuntimeException
     * @throws NoPermissionsException Missing various permissions:
     *                                create_private_threads when creating a private thread.
     *                                create_public_threads when creating a public thread.
     *                                send_messages when creating a forum post.
     *
     * @return PromiseInterface<Thread>
     *
     * @since 10.0.0 Arguments for `$name`, `$private` and `$auto_archive_duration` are now inside `$options`
     */
    public function startThread(array|string $options, string|null|bool $reason = null, int $_auto_archive_duration = 1440, ?string $_reason = null): PromiseInterface
    {
        // Old v7 signature
        if (is_string($options)) {
            $options = [
                'name' => $options,
                'auto_archive_duration' => $_auto_archive_duration,
            ];
            if (is_bool($reason)) {
                $options['private'] = $reason;
            }
            $reason = $_reason;
        }

        $resolver = new OptionsResolver();
        $resolver
            ->setDefined([
                'name',
                'auto_archive_duration',
                'rate_limit_per_user',
            ])
            ->setAllowedTypes('name', 'string')
            ->setAllowedTypes('auto_archive_duration', 'int')
            ->setAllowedTypes('rate_limit_per_user', ['null', 'int'])
            ->setAllowedValues('auto_archive_duration', fn ($value) => in_array($value, [60, 1440, 4320, 10080]))
            ->setAllowedValues('rate_limit_per_user', fn ($value) => $value >= 0 && $value <= 21600)
            ->setRequired('name');

        $botperms = $this->getBotPermissions();

        if ($this->type == self::TYPE_GUILD_FORUM) {
            $resolver
                ->setDefined([
                    'message',
                    'applied_tags',
                ])
                ->setAllowedTypes('message', [MessageBuilder::class])
                ->setAllowedTypes('applied_tags', 'array')
                ->setRequired('message')
                ->setNormalizer('applied_tags', function ($options, $values) {
                    foreach ($values as &$value) {
                        if ($value instanceof Tag) {
                            $value = $value->id;
                        }
                    }

                    return $values;
                });

            $options = $resolver->resolve($options);

            if ($botperms && ! $botperms->send_messages) {
                return reject(new NoPermissionsException("You do not have permission to create forum posts in the channel {$this->id}."));
            }

            $options['type'] = self::TYPE_PUBLIC_THREAD;
        } else {
            $resolver
                ->setDefined([
                    'private',
                    'invitable',
                ])
                ->setAllowedTypes('private', 'bool')
                ->setAllowedTypes('invitable', 'bool')
                ->setDefaults(['private' => false]);

            $options = $resolver->resolve($options);

            if ($options['private']) {
                if ($botperms && ! $botperms->create_public_threads) {
                    return reject(new NoPermissionsException("You do not have permission to create public threads in the channel {$this->id}."));
                }
            } else {
                if ($botperms && ! $botperms->create_private_threads) {
                    return reject(new NoPermissionsException("You do not have permission to create private threads in the channel {$this->id}."));
                }
            }

            if ($this->type == self::TYPE_GUILD_ANNOUNCEMENT) {
                if ($options['private']) {
                    return reject(new \RuntimeException('You cannot start a private thread within a news channel.'));
                }

                $options['type'] = self::TYPE_ANNOUNCEMENT_THREAD;
            } elseif ($this->type == self::TYPE_GUILD_TEXT) {
                $options['type'] = $options['private'] ? self::TYPE_PRIVATE_THREAD : self::TYPE_PUBLIC_THREAD;
            } else {
                return reject(new \RuntimeException('You cannot start a thread in this type of channel.'));
            }
        }

        $headers = [];
        if (isset($reason)) {
            $headers['X-Audit-Log-Reason'] = $reason;
        }

        unset($options['private']);

        return (function () use ($options, $headers) {
            if (isset($options['message']) && $options['message']->requiresMultipart()) {
                /** @var Multipart */
                $multipart = $options['message']->toMultipart(false);
                $multipart->add([
                    'name' => 'payload_json',
                    'content' => json_encode($options),
                    'headers' => [
                        'Content-Type' => 'application/json',
                    ],
                ]);

                return $this->http->post(Endpoint::bind(Endpoint::CHANNEL_THREADS, $this->id), (string) $multipart, $multipart->getHeaders() + $headers);
            }

            return $this->http->post(Endpoint::bind(Endpoint::CHANNEL_THREADS, $this->id), $options, $headers);
        })()->then(function ($response) {
            /** @var ?Thread */
            if ($threadPart = $this->threads->offsetGet($response->id)) {
                $threadPart->fill((array) $response);
            } else {
                /** @var Thread */
                $threadPart = $this->threads->create($response, true);
            }
            $this->threads->pushItem($threadPart);
            if ($messageId = ($response->message->id ?? null)) {
                /** @var ?Message */
                if (! $threadPart->messages->offsetExists($messageId)) {
                    // Don't store in the external cache
                    $messagePart = $threadPart->messages->create($response->message, true);
                    $threadPart->messages->offsetSet($messageId, $messagePart);
                }
            }

            return $threadPart;
        });
    }

    /**
     * Sends a message to the channel.
     *
     * Takes a `MessageBuilder` or content of the message for the first
     * parameter. If the first parameter is an instance of `MessageBuilder`, the
     * rest of the arguments are disregarded.
     *
     * @link https://discord.com/developers/docs/resources/channel#create-message
     *
     * @param MessageBuilder|string $message          The message builder that should be converted into a message, or the string content of the message.
     * @param bool                  $tts              Whether the message is TTS.
     * @param Embed|array|null      $embed            An embed object or array to send in the message.
     * @param array|null            $allowed_mentions Allowed mentions object for the message.
     * @param Message|null          $replyTo          Sends the message as a reply to the given message instance.
     *
     * @throws \RuntimeException
     * @throws NoPermissionsException Missing various permissions depending on the message body.
     *
     * @return PromiseInterface<Message>
     */
    public function sendMessage($message, bool $tts = false, $embed = null, $allowed_mentions = null, ?Message $replyTo = null): PromiseInterface
    {
        // Backwards compatible support for old `sendMessage` function signature.
        if (! ($message instanceof MessageBuilder)) {
            $message = MessageBuilder::new()
                ->setContent($message);

            if ($tts) {
                $message->setTts(true);
            }

            if ($embed) {
                $message->addEmbed($embed);
            }

            if ($allowed_mentions) {
                $message->setAllowedMentions($allowed_mentions);
            }

            if ($replyTo) {
                $message->setReplyTo($replyTo);
            }
        }

        if (! $this->isTextBased()) {
            return reject(new \RuntimeException('You can only send messages to text channels.'));
        }

        if (! $this->is_private && $botperms = $this->getBotPermissions()) {
            if (! $botperms->send_messages) {
                return reject(new NoPermissionsException("You do not have permission to send messages in the channel {$this->id}."));
            }

            if ($message->getTts() && ! $botperms->send_tts_messages) {
                return reject(new NoPermissionsException("You do not have permission to send tts messages in the channel {$this->id}."));
            }

            if ($message->numFiles() > 0 && ! $botperms->attach_files) {
                return reject(new NoPermissionsException("You do not have permission to send files in the channel {$this->id}."));
            }
        }

        return (function () use ($message) {
            if ($message->requiresMultipart()) {
                $multipart = $message->toMultipart();

                return $this->http->post(Endpoint::bind(Endpoint::CHANNEL_MESSAGES, $this->id), (string) $multipart, $multipart->getHeaders());
            }

            return $this->http->post(Endpoint::bind(Endpoint::CHANNEL_MESSAGES, $this->id), $message);
        })()->then(function ($response) {
            if (! $messagePart = $this->messages->get('id', $response->id)) {
                $messagePart = $this->messages->create($response, true);
            }

            return $messagePart; 
        });
    }

    /**
     * Sends an embed to the channel.
     *
     * @deprecated 10.0.0 Use `Channel::sendMessage` with `MessageBuilder::addEmbed()`
     *
     * @see Channel::sendMessage()
     *
     * @param Embed $embed Embed to send.
     *
     * @return PromiseInterface<Message>
     */
    public function sendEmbed(Embed $embed): PromiseInterface
    {
        return $this->sendMessage(MessageBuilder::new()
            ->addEmbed($embed));
    }

    /**
     * Sends a file to the channel.
     *
     * @deprecated 7.0.0 Use `Channel::sendMessage` to send files.
     *
     * @see Channel::sendMessage()
     *
     * @param string      $filepath The path to the file to be sent.
     * @param string|null $filename The name to send the file as.
     * @param string|null $content  Message content to send with the file.
     * @param bool        $tts      Whether to send the message with TTS.
     *
     * @return PromiseInterface<Message>
     */
    public function sendFile(string $filepath, ?string $filename = null, ?string $content = null, bool $tts = false): PromiseInterface
    {
        $builder = MessageBuilder::new()
            ->setTts($tts)
            ->addFile($filepath, $filename);

        if ($content) {
            $builder->setContent($content);
        }

        return $this->sendMessage($builder);
    }

    /**
     * Broadcasts that you are typing to the channel. Lasts for 5 seconds.
     *
     * @link https://discord.com/developers/docs/resources/channel#trigger-typing-indicator
     *
     * @throws \RuntimeException
     *
     * @return PromiseInterface
     */
    public function broadcastTyping(): PromiseInterface
    {
        if (! $this->isTextBased()) {
            return reject(new \RuntimeException('You cannot broadcast typing to a voice channel.'));
        }

        return $this->http->post(Endpoint::bind(Endpoint::CHANNEL_TYPING, $this->id));
    }

    /**
     * Creates a message collector for the channel.
     *
     * @param callable $filter           The filter function. Returns true or false.
     * @param array    $options
     * @param int      $options['time']  Time in milliseconds until the collector finishes or false.
     * @param int      $options['limit'] The amount of messages allowed or false.
     *
     * @return PromiseInterface<Collection<Message>>
     */
    public function createMessageCollector(callable $filter, array $options = []): PromiseInterface
    {
        $deferred = new Deferred();
        $messages = new Collection([], null, null);
        $timer = null;

        $options = array_merge([
            'time' => false,
            'limit' => false,
        ], $options);

        $eventHandler = function (Message $message) use (&$eventHandler, $filter, $options, &$messages, &$deferred, &$timer) {
            if ($message->channel_id != $this->id) {
                return;
            }
            // Reject messages not in this channel
            $filterResult = call_user_func_array($filter, [$message]);

            if ($filterResult) {
                $messages->pushItem($message);

                if ($options['limit'] !== false && count($messages) >= $options['limit']) {
                    $this->discord->removeListener(Event::MESSAGE_CREATE, $eventHandler);
                    $deferred->resolve($messages);

                    if (null !== $timer) {
                        $this->discord->getLoop()->cancelTimer($timer);
                    }
                }
            }
        };

        $this->discord->on(Event::MESSAGE_CREATE, $eventHandler);

        if ($options['time'] !== false) {
            $timer = $this->discord->getLoop()->addTimer($options['time'] / 1000, function () use (&$eventHandler, &$messages, &$deferred) {
                $this->discord->removeListener(Event::MESSAGE_CREATE, $eventHandler);
                $deferred->resolve($messages);
            });
        }

        return $deferred->promise();
    }

    /**
     * Returns if allow text.
     *
     * @return bool if we can send text or not.
     *
     * @deprecated 10.0.0 Use `Channel::isTextBased()`
     */
    public function allowText()
    {
        return $this->isTextBased();
    }

    /**
     * Returns if allow voice.
     *
     * @return bool if we can send voice or not.
     *
     * @deprecated 10.0.0 Use `Channel::isVoiceBased()`
     */
    public function allowVoice()
    {
        return $this->isVoiceBased();
    }

    /**
     * Returns if allow invite.
     *
     * @return bool if we can make invite or not.
     *
     * @deprecated 10.0.0 Use `Channel::canInvite()`
     */
    public function allowInvite()
    {
        return $this->canInvite();
    }

    /**
     * Returns if channel type is text based.
     *
     * @return bool Whether the channel is possible for sending text.
     */
    public function isTextBased()
    {
        return in_array($this->type, [
            self::TYPE_GUILD_TEXT,
            self::TYPE_DM,
            self::TYPE_GUILD_VOICE,
            self::TYPE_GROUP_DM,
            self::TYPE_PUBLIC_THREAD,
            self::TYPE_PRIVATE_THREAD,
            self::TYPE_GUILD_ANNOUNCEMENT,
            self::TYPE_GUILD_STAGE_VOICE
        ]);
    }

    /**
     * Returns if channel type is voice based.
     *
     * @return bool Wether the channel is possible for voice.
     */
    public function isVoiceBased()
    {
        return in_array($this->type, [self::TYPE_GUILD_VOICE, self::TYPE_GUILD_STAGE_VOICE]);
    }

    /**
     * Returns if invite can be created in this type of channel.
     *
     * @return bool Whether the channel type is possible for creating invite.
     */
    public function canInvite()
    {
        return in_array($this->type, [self::TYPE_GUILD_TEXT, self::TYPE_GUILD_VOICE, self::TYPE_GUILD_ANNOUNCEMENT, self::TYPE_GUILD_STAGE_VOICE, self::TYPE_GUILD_FORUM]);
    }

    /**
     * Returns the bot's permissions in the channel.
     *
     * @return RolePermission|null
     */
    public function getBotPermissions(): ?RolePermission
    {
        if (! $guild = $this->guild) {
            return null;
        }

        return $guild->members->get('id', $this->discord->id)->getPermissions($this);
    }

    /**
     * {@inheritDoc}
     *
     * @link https://discord.com/developers/docs/resources/guild#create-guild-channel-json-params
     */
    public function getCreatableAttributes(): array
    {
        // Required
        $attr = ['name' => $this->name];

        // Marked "Channel Type: All" in documentation
        $attr += $this->makeOptionalAttributes([
            'type' => $this->type,
            'permission_overwrites' => $this->permission_overwrites,
            'position' => $this->position,
        ]);

        switch ($this->type) {
            case self::TYPE_GUILD_TEXT:
                $attr += $this->makeOptionalAttributes([
                    'topic' => $this->topic,
                    'rate_limit_per_user' => $this->rate_limit_per_user,
                    'parent_id' => $this->parent_id,
                    'nsfw' => $this->nsfw,
                    'default_auto_archive_duration' => $this->default_auto_archive_duration,
                    'default_thread_rate_limit_per_user' => $this->default_thread_rate_limit_per_user,
                ]);
                break;

            case self::TYPE_GUILD_VOICE:
                $attr += $this->makeOptionalAttributes([
                    'bitrate' => $this->bitrate,
                    'user_limit' => $this->user_limit,
                    'rate_limit_per_user' => $this->rate_limit_per_user,
                    'parent_id' => $this->parent_id,
                    'nsfw' => $this->nsfw,
                    'rtc_region' => $this->rtc_region,
                    'video_quality_mode' => $this->video_quality_mode,
                ]);
                break;

            case self::TYPE_GUILD_ANNOUNCEMENT:
                $attr += $this->makeOptionalAttributes([
                    'topic' => $this->topic,
                    'parent_id' => $this->parent_id,
                    'nsfw' => $this->nsfw,
                    'default_auto_archive_duration' => $this->default_auto_archive_duration,
                ]);
                break;

            case self::TYPE_GUILD_STAGE_VOICE:
                $attr += $this->makeOptionalAttributes([
                    'bitrate' => $this->bitrate,
                    'user_limit' => $this->user_limit,
                    'rate_limit_per_user' => $this->rate_limit_per_user,
                    'parent_id' => $this->parent_id,
                    'nsfw' => $this->nsfw,
                    'rtc_region' => $this->rtc_region,
                    'video_quality_mode' => $this->video_quality_mode,
                ]);
                break;

            case self::TYPE_GUILD_FORUM:
                $attr += $this->makeOptionalAttributes([
                    'topic' => $this->topic,
                    'rate_limit_per_user' => $this->rate_limit_per_user,
                    'parent_id' => $this->parent_id,
                    'nsfw' => $this->nsfw,
                    'default_auto_archive_duration' => $this->default_auto_archive_duration,
                    'default_reaction_emoji' => $this->attributes['default_reaction_emoji'] ?? null,
                    'available_tags',
                    'default_sort_order' => $this->default_sort_order,
                    'default_forum_layout' => $this->default_forum_layout,
                    'default_thread_rate_limit_per_user' => $this->default_thread_rate_limit_per_user, // Canceled documentation #5606
                ]);
                break;

            case null:
                // Type was not specified but we must not assume its default to GUILD_TEXT as that is determined by API
                $this->discord->getLogger()->warning('Not specifying channel type, creating with all filled attributes');
                $attr += $this->getRawAttributes(); // Send the remaining raw attributes
                break;
        }

        return $attr;
    }

    /**
     * {@inheritDoc}
     *
     * @link https://discord.com/developers/docs/resources/channel#modify-channel-json-params-guild-channel
     */
    public function getUpdatableAttributes(): array
    {
        if ($this->type == self::TYPE_GROUP_DM) {
            return [
                'name' => $this->name,
                'icon' => $this->icon,
            ];
        }

        // Marked "Channel Type: All" in documentation
        $attr = [
            'name' => $this->name,
            'position' => $this->position,
            'permission_overwrites' => $this->permission_overwrites,
        ];

        switch ($this->type) {
            case self::TYPE_GUILD_TEXT:
                $attr['type'] = $this->type;
                $attr['topic'] = $this->topic;
                $attr['nsfw'] = $this->nsfw;
                $attr['rate_limit_per_user'] = $this->rate_limit_per_user;
                $attr['parent_id'] = $this->parent_id;
                $attr['default_auto_archive_duration'] = $this->default_auto_archive_duration;
                $attr += $this->makeOptionalAttributes([
                    'default_thread_rate_limit_per_user' => $this->default_thread_rate_limit_per_user,
                ]);
                break;

            case self::TYPE_GUILD_VOICE:
                $attr['nsfw'] = $this->nsfw;
                $attr['rate_limit_per_user'] = $this->rate_limit_per_user;
                $attr['bitrate'] = $this->bitrate;
                $attr['user_limit'] = $this->user_limit;
                $attr['parent_id'] = $this->parent_id;
                $attr['rtc_region'] = $this->rtc_region;
                $attr['video_quality_mode'] = $this->video_quality_mode;
                break;

            case self::TYPE_GUILD_ANNOUNCEMENT:
                $attr['type'] = $this->type;
                $attr['topic'] = $this->topic;
                $attr['nsfw'] = $this->nsfw;
                $attr['parent_id'] = $this->parent_id;
                $attr['default_auto_archive_duration'] = $this->default_auto_archive_duration;
                break;

            case self::TYPE_GUILD_STAGE_VOICE:
                $attr['nsfw'] = $this->nsfw;
                $attr['rate_limit_per_user'] = $this->rate_limit_per_user;
                $attr['bitrate'] = $this->bitrate;
                $attr['user_limit'] = $this->user_limit;
                $attr['parent_id'] = $this->parent_id;
                $attr['rtc_region'] = $this->rtc_region;
                $attr['video_quality_mode'] = $this->video_quality_mode;
                break;

            case self::TYPE_GUILD_FORUM:
                $attr['topic'] = $this->topic;
                $attr['nsfw'] = $this->nsfw;
                $attr['rate_limit_per_user'] = $this->rate_limit_per_user;
                $attr['parent_id'] = $this->parent_id;
                $attr['default_auto_archive_duration'] = $this->default_auto_archive_duration;
                $attr += $this->makeOptionalAttributes([
                    'flags' => $this->flags,
                    'available_tags',
                    'default_reaction_emoji' => $this->attributes['default_reaction_emoji'],
                    'default_thread_rate_limit_per_user' => $this->default_thread_rate_limit_per_user,
                    'default_sort_order' => $this->default_sort_order,
                    'default_forum_layout' => $this->default_forum_layout,
                ]);
                break;
        }

        return $attr;
    }

    /**
     * {@inheritDoc}
     */
    public function getRepositoryAttributes(): array
    {
        return [
            'guild_id' => $this->guild_id,
            'channel_id' => $this->id,
        ];
    }

    /**
     * Returns a formatted mention for text channel or name of the channel.
     *
     * @return string A formatted mention for text channel or name of the channel.
     */
    public function __toString(): string
    {
        return "<#{$this->id}>";
    }
}<|MERGE_RESOLUTION|>--- conflicted
+++ resolved
@@ -738,11 +738,7 @@
      *
      * @return PromiseInterface<Collection<Message>>
      */
-<<<<<<< HEAD
-    public function getMessageHistory(array $options): PromiseInterface
-=======
     public function getMessageHistory(array $options = []): Promise
->>>>>>> 18b49530
     {
         if (! $this->is_private && $botperms = $this->getBotPermissions()) {
             if (! $botperms->read_message_history) {
