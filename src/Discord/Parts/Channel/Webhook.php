--- conflicted
+++ resolved
@@ -85,11 +85,7 @@
      * @param MessageBuilder|array $data
      * @param array                $queryparams Query string params to add to the request.
      *
-<<<<<<< HEAD
-     * @return PromiseInterface
-=======
-     * @return ExtendedPromiseInterface<void|Message> Message returned if wait parameter is set true.
->>>>>>> 6fbb6696
+     * @return PromiseInterface<void|Message> Message returned if wait parameter is set true.
      */
     public function execute($data, array $queryparams = []): PromiseInterface
     {
@@ -131,11 +127,7 @@
      * @param MessageBuilder $builder     The new message.
      * @param array          $queryparams Query string params to add to the request.
      *
-<<<<<<< HEAD
-     * @return PromiseInterface
-=======
-     * @return ExtendedPromiseInterface<Message>
->>>>>>> 6fbb6696
+     * @return PromiseInterface<Message>
      */
     public function updateMessage(string $message_id, MessageBuilder $builder, array $queryparams = []): PromiseInterface
     {
