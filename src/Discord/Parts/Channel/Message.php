--- conflicted
+++ resolved
@@ -48,43 +48,6 @@
  *
  * @since 2.0.0
  *
-<<<<<<< HEAD
- * @property      string                                 $id                     The unique identifier of the message.
- * @property      string                                 $channel_id             The unique identifier of the channel that the message was sent in.
- * @property-read Channel|Thread                         $channel                The channel that the message was sent in.
- * @property      User|null                              $author                 The author of the message. Will be a webhook if sent from one.
- * @property-read string|null                            $user_id                The user id of the author.
- * @property      string                                 $content                The content of the message if it is a normal message.
- * @property      Carbon                                 $timestamp              A timestamp of when the message was sent.
- * @property      Carbon|null                            $edited_timestamp       A timestamp of when the message was edited, or null.
- * @property      bool                                   $tts                    Whether the message was sent as a text-to-speech message.
- * @property      bool                                   $mention_everyone       Whether the message contained an @everyone mention.
- * @property      ExCollectionInterface|User[]           $mentions               A collection of the users mentioned in the message.
- * @property      ExCollectionInterface|Role[]           $mention_roles          A collection of roles that were mentioned in the message.
- * @property      ExCollectionInterface|Channel[]        $mention_channels       Collection of mentioned channels.
- * @property      ExCollectionInterface|Attachment[]     $attachments            Collection of attachment objects.
- * @property      ExCollectionInterface|Embed[]          $embeds                 A collection of embed objects.
- * @property      ReactionRepository                     $reactions              Collection of reactions on the message.
- * @property      string|null                            $nonce                  A randomly generated string that provides verification for the client. Not required.
- * @property      bool                                   $pinned                 Whether the message is pinned to the channel.
- * @property      string|null                            $webhook_id             ID of the webhook that made the message, if any.
- * @property      int                                    $type                   The type of message.
- * @property      object|null                            $activity               Current message activity. Requires rich presence.
- * @property      object|null                            $application            Application of message. Requires rich presence.
- * @property      string|null                            $application_id         If the message is a response to an Interaction, this is the id of the interaction's application.
- * @property      int|null                               $flags                  Message flags.
- * @property      object|null                            $message_reference      Message that is referenced by this message. Data showing the source of a crosspost, channel follow add, pin, or reply message.
- * @property      object|null                            $message_snapshot       The message associated with the message_reference. This is a minimal subset of fields in a message (e.g. author is excluded.).
- * @property      Message|null                           $referenced_message     The message that is referenced in a reply.
- * @property      MessageInteraction|null                $interaction            Sent if the message is a response to an Interaction.
- * @property      Thread|null                            $thread                 The thread that was started from this message, includes thread member object.
- * @property      ExCollectionInterface|Component[]|null $components             Sent if the message contains components like buttons, action rows, or other interactive components.
- * @property      ExCollectionInterface|Sticker[]|null   $sticker_items          Stickers attached to the message.
- * @property      int|null                               $position               A generally increasing integer (there may be gaps or duplicates) that represents the approximate position of the message in a thread, it can be used to estimate the relative position of the message in a thread in company with `total_message_sent` on parent thread.
- * @property      object|null                            $role_subscription_data Data of the role subscription purchase or renewal that prompted this `ROLE_SUBSCRIPTION_PURCHASE` message.
- * @property      Poll|null                              $poll                   The poll attached to the message.
- * @property      MessageCall|null                       $call                   The call associated with the message
-=======
  * @property      string                                       $id                     The unique identifier of the message.
  * @property      string                                       $channel_id             The unique identifier of the channel that the message was sent in.
  * @property-read Channel|Thread                               $channel                The channel that the message was sent in.
@@ -119,7 +82,7 @@
  * @property      int|null                                     $position               A generally increasing integer (there may be gaps or duplicates) that represents the approximate position of the message in a thread, it can be used to estimate the relative position of the message in a thread in company with `total_message_sent` on parent thread.
  * @property      object|null                                  $role_subscription_data Data of the role subscription purchase or renewal that prompted this `ROLE_SUBSCRIPTION_PURCHASE` message.
  * @property      Poll|null                                    $poll                   The poll attached to the message.
->>>>>>> 1641d703
+ * @property      MessageCall|null                             $call                   The call associated with the message
  *
  * @property-read bool $crossposted                            Message has been crossposted.
  * @property-read bool $is_crosspost                           Message is a crosspost from another channel.
