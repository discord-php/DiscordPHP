--- conflicted
+++ resolved
@@ -75,10 +75,7 @@
  * @property      object|null                                  $message_reference      Message that is referenced by this message. Data showing the source of a crosspost, channel follow add, pin, or reply message.
  * @property      object|null                                  $message_snapshot       The message associated with the message_reference. This is a minimal subset of fields in a message (e.g. author is excluded.).
  * @property      Message|null                                 $referenced_message     The message that is referenced in a reply.
-<<<<<<< HEAD
  * @property      MessageInteractionMetadata|null              $interaction_metadata   Sent if the message is sent as a result of an interaction.
-=======
->>>>>>> 1641d703
  * @property      MessageInteraction|null                      $interaction            Sent if the message is a response to an Interaction.
  * @property      Thread|null                                  $thread                 The thread that was started from this message, includes thread member object.
  * @property      ExCollectionInterface|Component[]|null       $components             Sent if the message contains components like buttons, action rows, or other interactive components.
