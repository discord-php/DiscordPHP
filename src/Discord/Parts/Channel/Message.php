<?php

/*
 * This file is a part of the DiscordPHP project.
 *
 * Copyright (c) 2015-present David Cole <david.cole1340@gmail.com>
 *
 * This file is subject to the MIT license that is bundled
 * with this source code in the LICENSE.md file.
 */

namespace Discord\Parts\Channel;

use Carbon\Carbon;
use Discord\Builders\MessageBuilder;
use Discord\Helpers\Collection;
use Discord\Parts\Channel\Poll;
use Discord\Parts\Embed\Embed;
use Discord\Parts\Guild\Emoji;
use Discord\Parts\Guild\Role;
use Discord\Parts\Part;
use Discord\Parts\User\Member;
use Discord\Parts\User\User;
use Discord\Parts\WebSockets\MessageReaction;
use Discord\WebSockets\Event;
use Discord\Http\Endpoint;
use Discord\Http\Exceptions\NoPermissionsException;
use Discord\Parts\Guild\Guild;
use Discord\Parts\Guild\Sticker;
use Discord\Parts\Interactions\Request\Component;
use Discord\Parts\Thread\Thread;
use Discord\Parts\WebSockets\MessageInteraction;
use Discord\Repository\Channel\ReactionRepository;
use React\EventLoop\TimerInterface;
use React\Promise\Deferred;
use React\Promise\PromiseInterface;
use Symfony\Component\OptionsResolver\OptionsResolver;

use function React\Promise\reject;

/**
 * A message which is posted to a Discord text channel.
 *
 * @link https://discord.com/developers/docs/resources/channel#message-object
 *
 * @since 2.0.0
 *
 * @property      string                      $id                     The unique identifier of the message.
 * @property      string                      $channel_id             The unique identifier of the channel that the message was sent in.
 * @property-read Channel|Thread              $channel                The channel that the message was sent in.
 * @property      User|null                   $author                 The author of the message. Will be a webhook if sent from one.
 * @property-read string|null                 $user_id                The user id of the author.
 * @property      string                      $content                The content of the message if it is a normal message.
 * @property      Carbon                      $timestamp              A timestamp of when the message was sent.
 * @property      Carbon|null                 $edited_timestamp       A timestamp of when the message was edited, or null.
 * @property      bool                        $tts                    Whether the message was sent as a text-to-speech message.
 * @property      bool                        $mention_everyone       Whether the message contained an @everyone mention.
 * @property      Collection|User[]           $mentions               A collection of the users mentioned in the message.
 * @property      Collection|Role[]           $mention_roles          A collection of roles that were mentioned in the message.
 * @property      Collection|Channel[]        $mention_channels       Collection of mentioned channels.
 * @property      Collection|Attachment[]     $attachments            Collection of attachment objects.
 * @property      Collection|Embed[]          $embeds                 A collection of embed objects.
 * @property      ReactionRepository          $reactions              Collection of reactions on the message.
 * @property      string|null                 $nonce                  A randomly generated string that provides verification for the client. Not required.
 * @property      bool                        $pinned                 Whether the message is pinned to the channel.
 * @property      string|null                 $webhook_id             ID of the webhook that made the message, if any.
 * @property      int                         $type                   The type of message.
 * @property      object|null                 $activity               Current message activity. Requires rich presence.
 * @property      object|null                 $application            Application of message. Requires rich presence.
 * @property      string|null                 $application_id         If the message is a response to an Interaction, this is the id of the interaction's application.
 * @property      object|null                 $message_reference      Message that is referenced by this message.
 * @property      int|null                    $flags                  Message flags.
 * @property      Message|null                $referenced_message     The message that is referenced in a reply.
 * @property      MessageInteraction|null     $interaction            Sent if the message is a response to an Interaction.
 * @property      Thread|null                 $thread                 The thread that was started from this message, includes thread member object.
 * @property      Collection|Component[]|null $components             Sent if the message contains components like buttons, action rows, or other interactive components.
 * @property      Collection|Sticker[]|null   $sticker_items          Stickers attached to the message.
 * @property      int|null                    $position               A generally increasing integer (there may be gaps or duplicates) that represents the approximate position of the message in a thread, it can be used to estimate the relative position of the message in a thread in company with `total_message_sent` on parent thread.
 * @property      object|null                 $role_subscription_data Data of the role subscription purchase or renewal that prompted this `ROLE_SUBSCRIPTION_PURCHASE` message.
 * @property      Poll|null                   $poll                   The poll attached to the message.
 *
 * @property-read bool $crossposted                            Message has been crossposted.
 * @property-read bool $is_crosspost                           Message is a crosspost from another channel.
 * @property-read bool $suppress_embeds                        Do not include embeds when serializing message.
 * @property-read bool $source_message_deleted                 Source message for this message has been deleted.
 * @property-read bool $urgent                                 Message is urgent.
 * @property-read bool $has_thread                             Whether this message has an associated thread, with the same id as the message.
 * @property-read bool $ephemeral                              Whether this message is only visible to the user who invoked the Interaction.
 * @property-read bool $loading                                Whether this message is an Interaction Response and the bot is "thinking".
 * @property-read bool $failed_to_mention_some_roles_in_thread This message failed to mention some roles and add their members to the thread.
 * @property-read bool $suppress_notifications                 This message will not trigger push and desktop notifications.
 *
 * @property      string|null $guild_id The unique identifier of the guild that the channel the message was sent in belongs to.
 * @property-read Guild|null  $guild    The guild that the message was sent in.
 * @property      Member|null $member   The member that sent this message, or null if it was in a private message.
 * @property-read string|null $link     Returns a link to the message.
 */
class Message extends Part
{
    public const TYPE_DEFAULT = 0;
    public const TYPE_RECIPIENT_ADD = 1;
    public const TYPE_RECIPIENT_REMOVE = 2;
    public const TYPE_CALL = 3;
    public const TYPE_CHANNEL_NAME_CHANGE = 4;
    public const TYPE_CHANNEL_ICON_CHANGE = 5;
    public const TYPE_CHANNEL_PINNED_MESSAGE = 6;
    public const TYPE_USER_JOIN = 7;
    public const TYPE_GUILD_BOOST = 8;
    public const TYPE_GUILD_BOOST_TIER_1 = 9;
    public const TYPE_GUILD_BOOST_TIER_2 = 10;
    public const TYPE_GUILD_BOOST_TIER_3 = 11;
    public const TYPE_CHANNEL_FOLLOW_ADD = 12;
    public const TYPE_GUILD_DISCOVERY_DISQUALIFIED = 14;
    public const TYPE_GUILD_DISCOVERY_REQUALIFIED = 15;
    public const TYPE_GUILD_DISCOVERY_GRACE_PERIOD_INITIAL_WARNING = 16;
    public const TYPE_GUILD_DISCOVERY_GRACE_PERIOD_FINAL_WARNING = 17;
    public const TYPE_THREAD_CREATED = 18;
    public const TYPE_REPLY = 19;
    public const TYPE_CHAT_INPUT_COMMAND = 20;
    public const TYPE_THREAD_STARTER_MESSAGE = 21;
    public const TYPE_GUILD_INVITE_REMINDER = 22;
    public const TYPE_CONTEXT_MENU_COMMAND = 23;
    public const TYPE_AUTO_MODERATION_ACTION = 24;
    public const TYPE_ROLE_SUBSCRIPTION_PURCHASE = 25;
    public const TYPE_INTERACTION_PREMIUM_UPSELL = 26;
    public const TYPE_STAGE_START = 27;
    public const TYPE_STAGE_END = 28;
    public const TYPE_STAGE_SPEAKER = 29;
    public const TYPE_STAGE_TOPIC = 31;
    public const TYPE_GUILD_APPLICATION_PREMIUM_SUBSCRIPTION = 32;

    /** @deprecated 7.1.0 Use `Message::TYPE_USER_JOIN` */
    public const GUILD_MEMBER_JOIN = self::TYPE_USER_JOIN;
    /** @deprecated 7.1.0 Use `Message::TYPE_GUILD_BOOST` */
    public const USER_PREMIUM_GUILD_SUBSCRIPTION = self::TYPE_GUILD_BOOST;
    /** @deprecated 7.1.0 Use `Message::TYPE_GUILD_BOOST_TIER_1` */
    public const USER_PREMIUM_GUILD_SUBSCRIPTION_TIER_1 = self::TYPE_GUILD_BOOST_TIER_1;
    /** @deprecated 7.1.0 Use `Message::TYPE_GUILD_BOOST_TIER_2` */
    public const USER_PREMIUM_GUILD_SUBSCRIPTION_TIER_2 = self::TYPE_GUILD_BOOST_TIER_2;
    /** @deprecated 7.1.0 Use `Message::TYPE_GUILD_BOOST_TIER_3` */
    public const USER_PREMIUM_GUILD_SUBSCRIPTION_TIER_3 = self::TYPE_GUILD_BOOST_TIER_3;
    /** @deprecated 10.0.0 Use `Message::TYPE_DEFAULT` */
    public const TYPE_NORMAL = self::TYPE_DEFAULT;
    /** @deprecated 10.0.0 Use `Message::TYPE_RECIPIENT_ADD` */
    public const TYPE_USER_ADDED = self::TYPE_RECIPIENT_ADD;
    /** @deprecated 10.0.0 Use `Message::TYPE_RECIPIENT_REMOVE` */
    public const TYPE_USER_REMOVED = self::TYPE_RECIPIENT_REMOVE;
    /** @deprecated 10.0.0 Use `Message::TYPE_CHANNEL_PINNED_MESSAGE` */
    public const CHANNEL_PINNED_MESSAGE = self::TYPE_CHANNEL_PINNED_MESSAGE;
    /** @deprecated 10.0.0 Use `Message::TYPE_CHANNEL_FOLLOW_ADD` */
    public const CHANNEL_FOLLOW_ADD = self::TYPE_CHANNEL_FOLLOW_ADD;
    /** @deprecated 10.0.0 Use `Message::TYPE_GUILD_DISCOVERY_DISQUALIFIED` */
    public const GUILD_DISCOVERY_DISQUALIFIED = self::TYPE_GUILD_DISCOVERY_DISQUALIFIED;
    /** @deprecated 10.0.0 Use `Message::TYPE_GUILD_DISCOVERY_REQUALIFIED` */
    public const GUILD_DISCOVERY_REQUALIFIED = self::TYPE_GUILD_DISCOVERY_REQUALIFIED;
    /** @deprecated 10.0.0 Use `Message::TYPE_GUILD_DISCOVERY_GRACE_PERIOD_INITIAL_WARNING` */
    public const GUILD_DISCOVERY_GRACE_PERIOD_INITIAL_WARNING = self::TYPE_GUILD_DISCOVERY_GRACE_PERIOD_INITIAL_WARNING;
    /** @deprecated 10.0.0 Use `Message::TYPE_GUILD_DISCOVERY_GRACE_PERIOD_FINAL_WARNING` */
    public const GUILD_DISCOVERY_GRACE_PERIOD_FINAL_WARNING = self::TYPE_GUILD_DISCOVERY_GRACE_PERIOD_FINAL_WARNING;
    /** @deprecated 10.0.0 Use `Message::TYPE_CHAT_INPUT_COMMAND` */
    public const TYPE_APPLICATION_COMMAND = self::TYPE_CHAT_INPUT_COMMAND;

    public const ACTIVITY_JOIN = 1;
    public const ACTIVITY_SPECTATE = 2;
    public const ACTIVITY_LISTEN = 3;
    public const ACTIVITY_JOIN_REQUEST = 5;

    public const REACT_DELETE_ALL = 0;
    public const REACT_DELETE_ME = 1;
    public const REACT_DELETE_ID = 2;
    public const REACT_DELETE_EMOJI = 3;

    public const FLAG_CROSSPOSTED = (1 << 0);
    public const FLAG_IS_CROSSPOST = (1 << 1);
    public const FLAG_SUPPRESS_EMBED = (1 << 2);
    public const FLAG_SOURCE_MESSAGE_DELETED = (1 << 3);
    public const FLAG_URGENT = (1 << 4);
    public const FLAG_HAS_THREAD = (1 << 5);
    public const FLAG_EPHEMERAL = (1 << 6);
    public const FLAG_LOADING = (1 << 7);
    public const FLAG_FAILED_TO_MENTION_SOME_ROLES_IN_THREAD = (1 << 8);
    public const FLAG_SUPPRESS_NOTIFICATIONS = (1 << 12);

    /**
     * {@inheritDoc}
     */
    protected $fillable = [
        'id',
        'channel_id',
        'author',
        'content',
        'timestamp',
        'edited_timestamp',
        'tts',
        'mention_everyone',
        'mentions',
        'mention_roles',
        'mention_channels',
        'attachments',
        'embeds',
        'nonce',
        'pinned',
        'webhook_id',
        'type',
        'activity',
        'application',
        'application_id',
        'message_reference',
        'flags',
        'referenced_message',
        'interaction',
        'thread',
        'components',
        'sticker_items',
        'position',
        'role_subscription_data',
        'poll',

        // @internal
        'guild_id',
        'member',

        // repositories
        'reactions',
    ];

    /**
     * {@inheritDoc}
     */
    protected $repositories = [
        'reactions' => ReactionRepository::class,
    ];

    /**
     * Gets the crossposted attribute.
     *
     * @return bool
     */
    protected function getCrosspostedAttribute(): bool
    {
        return (bool) ($this->flags & self::FLAG_CROSSPOSTED);
    }

    /**
     * Gets the is_crosspost attribute.
     *
     * @return bool
     */
    protected function getIsCrosspostAttribute(): bool
    {
        return (bool) ($this->flags & self::FLAG_IS_CROSSPOST);
    }

    /**
     * Gets the suppress_embeds attribute.
     *
     * @return bool
     */
    protected function getSuppressEmbedsAttribute(): bool
    {
        return (bool) ($this->flags & self::FLAG_SUPPRESS_EMBED);
    }

    /**
     * Gets the source_message_deleted attribute.
     *
     * @return bool
     */
    protected function getSourceMessageDeletedAttribute(): bool
    {
        return (bool) ($this->flags & self::FLAG_SOURCE_MESSAGE_DELETED);
    }

    /**
     * Gets the urgent attribute.
     *
     * @return bool
     */
    protected function getUrgentAttribute(): bool
    {
        return (bool) ($this->flags & self::FLAG_URGENT);
    }

    /**
     * Gets the has thread attribute.
     *
     * @return bool
     */
    protected function getHasThreadAttribute(): bool
    {
        return (bool) ($this->flags & self::FLAG_HAS_THREAD);
    }

    /**
     * Gets the ephemeral attribute.
     *
     * @return bool
     */
    protected function getEphemeralAttribute(): bool
    {
        return (bool) ($this->flags & self::FLAG_EPHEMERAL);
    }

    /**
     * Gets the loading attribute.
     *
     * @return bool
     */
    protected function getLoadingAttribute(): bool
    {
        return (bool) ($this->flags & self::FLAG_LOADING);
    }

    /**
     * Gets the failed to mention some roles in thread attribute.
     *
     * @return bool
     */
    protected function getFailedToMentionSomeRolesInThreadAttribute(): bool
    {
        return (bool) ($this->flags & self::FLAG_FAILED_TO_MENTION_SOME_ROLES_IN_THREAD);
    }

    /**
     * Gets the suppress notification attribute.
     *
     * @return bool
     */
    protected function getSuppressNotificationsAttribute(): bool
    {
        return (bool) ($this->flags & self::FLAG_SUPPRESS_NOTIFICATIONS);
    }

    /**
     * Gets the mention_channels attribute.
     *
     * @return Collection|Channel[]
     */
    protected function getMentionChannelsAttribute(): Collection
    {
        $collection = Collection::for(Channel::class);

        if (preg_match_all('/<#([0-9]*)>/', $this->content, $matches)) {
            foreach ($matches[1] as $channelId) {
                if ($channel = $this->discord->getChannel($channelId)) {
                    $collection->pushItem($channel);
                }
            }
        }

        foreach ($this->attributes['mention_channels'] ?? [] as $mention_channel) {
            $collection->pushItem($this->discord->getChannel($mention_channel->id) ?: $this->factory->part(Channel::class, (array) $mention_channel, true));
        }

        return $collection;
    }

    /**
     * Returns any attached files.
     *
     * @return Collection|Attachment[] Attachment objects.
     */
    protected function getAttachmentsAttribute(): Collection
    {
        $attachments = Collection::for(Attachment::class);

        foreach ($this->attributes['attachments'] ?? [] as $attachment) {
            $attachments->pushItem($this->createOf(Attachment::class, $attachment));
        }

        return $attachments;
    }

    /**
     * Sets the reactions attribute.
     *
     * @param ?array $reactions
     */
    protected function setReactionsAttribute(?array $reactions): void
    {
        $keepReactions = [];
        foreach ($reactions ?? [] as $reaction) {
            $keepReactions[] = $reactionKey = $reaction->emoji->id ?? $reaction->emoji->name;
            $reaction = (array) $reaction;
            /** @var ?Reaction */
            if ($reactionPart = $this->reactions->offsetGet($reactionKey)) {
                $reactionPart->fill($reaction);
            } else {
                /** @var Reaction */
                $reactionPart = $this->reactions->create($reaction, $this->created);
                $reactionPart->created = &$this->created;
            }
            $this->reactions->pushItem($reactionPart);
        }

        $oldReactions = [];
        if (! empty($this->attributes['reactions'])) {
            foreach ($this->attributes['reactions'] as $oldReaction) {
                $oldReactions[] = $oldReaction->emoji->id ?? $oldReaction->emoji->name;
            }
            if ($clean = array_diff($oldReactions, $keepReactions)) {
                $this->reactions->cache->deleteMultiple($clean);
            }
        }

        $this->attributes['reactions'] = $reactions;
    }

    /**
     * Returns the channel attribute.
     *
     * @return Channel|Thread The channel or thread the message was sent in.
     */
    protected function getChannelAttribute(): Part
    {
        if ($guild = $this->guild) {
            $channels = $guild->channels;
            if ($channel = $channels->get('id', $this->channel_id)) {
                return $channel;
            }

            foreach ($channels as $parent) {
                if ($thread = $parent->threads->get('id', $this->channel_id)) {
                    return $thread;
                }
            }
        }

        // @todo potentially slow
        if ($channel = $this->discord->getChannel($this->channel_id)) {
            return $channel;
        }

        return $this->factory->part(Channel::class, [
            'id' => $this->channel_id,
            'type' => Channel::TYPE_DM,
        ], true);
    }

    /**
     * Returns the thread that was started from this message, includes thread member object.
     *
     * @since 10.0.0 This only returns a thread that was started on this message, not the thread of the message.
     * @since 7.0.0
     *
     * @return Thread|null
     */
    protected function getThreadAttribute(): ?Thread
    {
        if (! isset($this->attributes['thread'])) {
            return null;
        }

        $thread = null;
        if ($guild = $this->guild) {
            if ($channel = $guild->channels->get('id', $this->attributes['thread']->parent_id)) {
                if ($thread = $channel->threads->get('id', $this->channel_id)) {
                    return $thread;
                }
                $thread = $channel->threads->create($this->attributes['thread'], $channel->created);
                $thread->created = &$channel->created;
                $channel->threads->pushItem($thread);
            }
        }

        return $thread;
    }

    /**
     * Returns the guild which the channel that the message was sent in belongs to.
     *
     * @return Guild|null
     */
    protected function getGuildAttribute(): ?Guild
    {
        if ($guild = $this->discord->guilds->get('id', $this->guild_id)) {
            return $guild;
        }

        // Workaround for Channel::sendMessage() no guild_id
        if ($this->channel_id) {
            return $this->discord->guilds->find(function (Guild $guild) {
                return $guild->channels->offsetExists($this->channel_id);
            });
        }

        return null;
    }

    /**
     * Returns the mention_roles attribute.
     *
     * @return Collection<?Role> The roles that were mentioned. null role only contains the ID in the collection.
     */
    protected function getMentionRolesAttribute(): Collection
    {
        $roles = new Collection();

        if (empty($this->attributes['mention_roles'])) {
            return $roles;
        }

        $roles->fill(array_fill_keys($this->attributes['mention_roles'], null));

        if ($guild = $this->guild) {
            $roles->merge($guild->roles->filter(function ($role) {
                return in_array($role->id, $this->attributes['mention_roles']);
            }));
        }

        return $roles;
    }

    /**
     * Returns the mention attribute.
     *
     * @return Collection|User[] The users that were mentioned.
     */
    protected function getMentionsAttribute(): Collection
    {
        $users = Collection::for(User::class);

        foreach ($this->attributes['mentions'] ?? [] as $mention) {
            $users->pushItem($this->discord->users->get('id', $mention->id) ?: $this->factory->part(User::class, (array) $mention, true));
        }

        return $users;
    }

    /**
     * Returns the `user_id` attribute.
     *
     * @return string|null
     */
    protected function getUserIdAttribute(): ?string
    {
        return $this->attributes['author']->id ?? null;
    }

    /**
     * Returns the author attribute.
     *
     * @return User|null The author of the message.
     */
    protected function getAuthorAttribute(): ?User
    {
        if (! isset($this->attributes['author'])) {
            return null;
        }

        if ($user = $this->discord->users->get('id', $this->attributes['author']->id)) {
            return $user;
        }

        return $this->factory->part(User::class, (array) $this->attributes['author'], true);
    }

    /**
     * Returns the member attribute.
     *
     * @return Member|null The member that sent the message, or null if it was in a private message.
     */
    protected function getMemberAttribute(): ?Member
    {
        if ($guild = $this->guild) {
            if ($member = $guild->members->get('id', $this->attributes['author']->id)) {
                return $member;
            }
        }

        if (isset($this->attributes['member'])) {
            return $this->factory->part(Member::class, array_merge((array) $this->attributes['member'], [
                'user' => $this->attributes['author'],
                'guild_id' => $this->guild_id,
            ]), true);
        }

        return null;
    }

    /**
     * Returns the embed attribute.
     *
     * @return Collection<Embed> A collection of embeds.
     */
    protected function getEmbedsAttribute(): Collection
    {
        $embeds = new Collection([], null);

        foreach ($this->attributes['embeds'] ?? [] as $embed) {
            $embeds->pushItem($this->createOf(Embed::class, $embed));
        }

        return $embeds;
    }

    /**
     * Gets the interaction which triggered the message (application commands).
     *
     * @return MessageInteraction|null
     */
    protected function getInteractionAttribute(): ?MessageInteraction
    {
        if (! isset($this->attributes['interaction'])) {
            return null;
        }

        return $this->createOf(MessageInteraction::class, (array) $this->attributes['interaction'] + ['guild_id' => $this->guild_id]);
    }

    /**
     * Gets the referenced message attribute, if present.
     *
     * @return Message|null
     */
    protected function getReferencedMessageAttribute(): ?Message
    {
        // try to get the message from the relevant repository
        // otherwise, if message is present in payload, create it
        // otherwise, return null
        if ($reference = $this->attributes['message_reference'] ?? null) {
            if (isset($reference->message_id, $reference->channel_id)) {
                $channel = null;

                if (isset($reference->guild_id) && $guild = $this->discord->guilds->get('id', $reference->guild_id)) {
                    $channel = $guild->channels->get('id', $reference->channel_id);
                }

                // @todo potentially slow
                if (! $channel && ! isset($this->attributes['referenced_message'])) {
                    $channel = $this->discord->getChannel($reference->channel_id);
                }

                if ($channel) {
                    if ($message = $channel->messages->get('id', $reference->message_id)) {
                        return $message;
                    }
                }
            }
        }

        if (isset($this->attributes['referenced_message'])) {
            return $this->factory->part(Message::class, (array) $this->attributes['referenced_message'], true);
        }

        return null;
    }

    /**
     * Returns the timestamp attribute.
     *
     * @return Carbon|null The time that the message was sent.
     *
     * @throws \Exception
     */
    protected function getTimestampAttribute(): ?Carbon
    {
        if (! isset($this->attributes['timestamp'])) {
            return null;
        }

        return new Carbon($this->attributes['timestamp']);
    }

    /**
     * Returns the edited_timestamp attribute.
     *
     * @return Carbon|null The time that the message was edited.
     *
     * @throws \Exception
     */
    protected function getEditedTimestampAttribute(): ?Carbon
    {
        if (! isset($this->attributes['edited_timestamp'])) {
            return null;
        }

        return new Carbon($this->attributes['edited_timestamp']);
    }

    /**
     * Returns the components attribute.
     *
     * @return Collection|Component[]|null
     */
    protected function getComponentsAttribute(): ?Collection
    {
        if (! isset($this->attributes['components'])) {
            return null;
        }

        $components = Collection::for(Component::class, null);

        foreach ($this->attributes['components'] as $component) {
            $components->pushItem($this->createOf(Component::class, $component));
        }

        return $components;
    }

    /**
     * Returns the sticker_items attribute.
     *
     * @return Collection|Sticker[]|null Partial stickers.
     */
    protected function getStickerItemsAttribute(): ?Collection
    {
        if (! isset($this->attributes['sticker_items']) && ! in_array($this->type, [self::TYPE_DEFAULT, self::TYPE_REPLY])) {
            return null;
        }

        $sticker_items = Collection::for(Sticker::class);

        foreach ($this->attributes['sticker_items'] ?? [] as $sticker) {
            $sticker_items->pushItem($this->factory->part(Sticker::class, (array) $sticker, true));
        }

        return $sticker_items;
    }

    /**
     * Returns the poll attribute.
     *
     * @return Poll|null
     */
    protected function getPollAttribute(): ?Poll
    {
        if (! isset($this->attributes['poll'])) {
            return null;
        }

        return $this->factory->part(Poll::class, (array) $this->attributes['poll'] + ['channel_id' => $this->channel_id, 'message_id' => $this->id], true);
    }

    /**
     * Returns the message link attribute.
     *
     * @return string|null
     */
    public function getLinkAttribute(): ?string
    {
        if ($this->id && $this->channel_id) {
            return 'https://discord.com/channels/'.($this->guild_id ?? '@me').'/'.$this->channel_id.'/'.$this->id;
        }

        return null;
    }

    /**
     * Starts a public thread from the message.
     *
     * @link https://discord.com/developers/docs/resources/channel#start-thread-from-message
     *
     * @param array       $options                          Thread params.
     * @param string      $options['name']                  The name of the thread.
     * @param int|null    $options['auto_archive_duration'] The thread will stop showing in the channel list after `auto_archive_duration` minutes of inactivity, can be set to: of 60, 1440, 4320, 10080.
     * @param ?int|null   $options['rate_limit_per_user']   Amount of seconds a user has to wait before sending another message (0-21600).
     * @param string|null $reason                           Reason for Audit Log.
     *
     * @throws \RuntimeException      Channel type is not guild text or news.
     * @throws NoPermissionsException Missing create_public_threads permission to create or manage_threads permission to set rate_limit_per_user.
     *
     * @return PromiseInterface<Thread>
     *
     * @since 10.0.0 Arguments for `$name` and `$auto_archive_duration` are now inside `$options`
     */
    public function startThread(array|string $options, string|null|int $reason = null, ?string $_reason = null): PromiseInterface
    {
        // Old v7 signature
        if (is_string($options)) {
            $options = [
                'name' => $options,
            ];
            if (! is_string($reason)) {
                $options['auto_archive_duration'] = $reason ?? 1440;
            }
            $reason = $_reason;
        }

        $resolver = new OptionsResolver();
        $resolver
            ->setDefined([
                'name',
                'auto_archive_duration',
                'rate_limit_per_user',
            ])
            ->setAllowedTypes('name', 'string')
            ->setAllowedTypes('auto_archive_duration', 'int')
            ->setAllowedTypes('rate_limit_per_user', ['null', 'int'])
            ->setAllowedValues('auto_archive_duration', fn ($value) => in_array($value, [60, 1440, 4320, 10080]))
            ->setAllowedValues('rate_limit_per_user', fn ($value) => $value >= 0 && $value <= 21600)
            ->setRequired('name');

        $options = $resolver->resolve($options);

        $channel = $this->channel;
        if ($channel) {
            if (! in_array($channel->type, [Channel::TYPE_GUILD_TEXT, Channel::TYPE_GUILD_ANNOUNCEMENT, null])) {
                return reject(new \RuntimeException('You can only start threads on guild text channels or news channels.'));
            }

            $botperms = $channel->getBotPermissions();
            if ($botperms && ! $botperms->create_public_threads) {
                return reject(new NoPermissionsException("You do not have permission to create public threads in channel {$this->id}."));
            }

            if (! empty($options['rate_limit_per_user']) && ! $botperms->manage_threads) {
                return reject(new NoPermissionsException("You do not have permission to manage threads in channel {$this->id}."));
            }
        }

        $headers = [];
        if (isset($reason)) {
            $headers['X-Audit-Log-Reason'] = $reason;
        }

        return $this->http->post(Endpoint::bind(Endpoint::CHANNEL_MESSAGE_THREADS, $this->channel_id, $this->id), $options, $headers)->then(function ($response) use ($channel) {
            $this->attributes['thread'] ??= $response;
            if ($channel) {
                /** @var ?Thread */
                if ($threadPart = $channel->threads->offsetGet($response->id)) {
                    $threadPart->fill((array) $response);
                } else {
                    /** @var Thread */
                    $threadPart = $channel->threads->create($response, $channel->created);
                    $threadPart->created = &$channel->created;
                }
                $channel->threads->pushItem($threadPart);

                return $threadPart;
            }

            return $this->factory->part(Thread::class, (array) $response, true);
        });
    }

    /**
     * Replies to the message.
     *
     * @link https://discord.com/developers/docs/resources/channel#create-message
     *
     * @param string|MessageBuilder $message The reply message.
     *
<<<<<<< HEAD
     * @return PromiseInterface<Message>
=======
     * @return ExtendedPromiseInterface<self>
>>>>>>> 6fbb6696
     */
    public function reply($message): PromiseInterface
    {
        $channel = $this->channel;

        if ($message instanceof MessageBuilder) {
            return $channel->sendMessage($message->setReplyTo($this));
        }

        return $channel->sendMessage(MessageBuilder::new()
            ->setContent($message)
            ->setReplyTo($this));
    }

    /**
     * Crossposts the message to any following channels (publish announcement).
     *
     * @link https://discord.com/developers/docs/resources/channel#crosspost-message
     *
     * @throws \RuntimeException      Message has already been crossposted.
     * @throws NoPermissionsException Missing permission:
     *                                send_messages if this message author is the bot.
     *                                manage_messages if this message author is other user.
     *
<<<<<<< HEAD
     * @return PromiseInterface<Message>
=======
     * @return ExtendedPromiseInterface<static>
>>>>>>> 6fbb6696
     */
    public function crosspost(): PromiseInterface
    {
        if ($this->crossposted) {
            return reject(new \RuntimeException('This message has already been crossposted.'));
        }

        if ($channel = $this->channel) {
            if ($botperms = $channel->getBotPermissions()) {
                if ($this->user_id == $this->discord->id) {
                    if (! $botperms->send_messages) {
                        return reject(new NoPermissionsException("You do not have permission to crosspost message in channel {$this->id}."));
                    }
                } else {
                    if (! $botperms->manage_messages) {
                        return reject(new NoPermissionsException("You do not have permission to crosspost others message in channel {$this->id}."));
                    }
                }
            }
        }

        return $this->http->post(Endpoint::bind(Endpoint::CHANNEL_CROSSPOST_MESSAGE, $this->channel_id, $this->id))->then(function ($response) {
            $this->flags = $response->flags;

            return $this;
        });
    }

    /**
     * Replies to the message after a delay.
     *
     * @see Message::reply()
     *
     * @param string|MessageBuilder $message Reply message to send after delay.
     * @param int                   $delay   Delay after text will be sent in milliseconds.
     * @param TimerInterface        &$timer  Delay timer passed by reference.
     *
<<<<<<< HEAD
     * @return PromiseInterface<Message>
=======
     * @return ExtendedPromiseInterface<self>
>>>>>>> 6fbb6696
     */
    public function delayedReply($message, int $delay, &$timer = null): PromiseInterface
    {
        $deferred = new Deferred();

        $timer = $this->discord->getLoop()->addTimer($delay / 1000, function () use ($message, $deferred) {
            $this->reply($message)->then([$deferred, 'resolve'], [$deferred, 'reject']);
        });

        return $deferred->promise();
    }

    /**
     * Deletes the message after a delay.
     *
     * @see Message::deleteMessage()
     *
     * @param int            $delay  Time to delay the delete by, in milliseconds.
     * @param TimerInterface &$timer Delay timer passed by reference.
     *
     * @return ExtendedPromiseInterface
     */
    public function delayedDelete(int $delay, &$timer = null): PromiseInterface
    {
        $deferred = new Deferred();

        $timer = $this->discord->getLoop()->addTimer($delay / 1000, function () use ($deferred) {
            $this->delete()->then([$deferred, 'resolve'], [$deferred, 'reject']);
        });

        return $deferred->promise();
    }

    /**
     * Reacts to the message.
     *
     * @link https://discord.com/developers/docs/resources/channel#create-reaction
     *
     * @param Emoji|string $emoticon The emoticon to react with. (custom: ':michael:251127796439449631')
     *
     * @throws NoPermissionsException Missing read_message_history permission.
     *
     * @return PromiseInterface
     */
    public function react($emoticon): PromiseInterface
    {
        if ($emoticon instanceof Emoji) {
            $emoticon = $emoticon->toReactionString();
        }

        if ($channel = $this->channel) {
            $botperms = $channel->getBotPermissions();
            if ($botperms && ! $botperms->read_message_history) {
                return reject(new NoPermissionsException("You do not have permission to read message history in channel {$channel->id}."));
            }
        }

        return $this->http->put(Endpoint::bind(Endpoint::OWN_MESSAGE_REACTION, $this->channel_id, $this->id, urlencode($emoticon)));
    }

    /**
     * Deletes a reaction.
     *
     * @link https://discord.com/developers/docs/resources/channel#delete-own-reaction
     * @link https://discord.com/developers/docs/resources/channel#delete-user-reaction
     *
     * @param int               $type     The type of deletion to perform.
     * @param Emoji|string|null $emoticon The emoticon to delete (if not all).
     * @param string|null       $id       The user reaction to delete (if not all).
     *
     * @throws \UnexpectedValueException Invalid reaction `$type`.
     * @throws NoPermissionsException    Missing manage_messages permission when deleting others reaction.
     *
     * @return PromiseInterface
     */
    public function deleteReaction(int $type, $emoticon = null, ?string $id = null): PromiseInterface
    {
        if ($emoticon instanceof Emoji) {
            $emoticon = $emoticon->toReactionString();
        } else {
            $emoticon = urlencode($emoticon);
        }

        switch ($type) {
            case self::REACT_DELETE_ALL:
                $url = Endpoint::bind(Endpoint::MESSAGE_REACTION_ALL, $this->channel_id, $this->id);
                break;
            case self::REACT_DELETE_ME:
                $url = Endpoint::bind(Endpoint::OWN_MESSAGE_REACTION, $this->channel_id, $this->id, $emoticon);
                break;
            case self::REACT_DELETE_ID:
                $url = Endpoint::bind(Endpoint::USER_MESSAGE_REACTION, $this->channel_id, $this->id, $emoticon, $id);
                break;
            case self::REACT_DELETE_EMOJI:
                $url = Endpoint::bind(Endpoint::MESSAGE_REACTION_EMOJI, $this->channel_id, $this->id, $emoticon);
                break;
            default:
                return reject(new \UnexpectedValueException('Invalid reaction type'));
        }

        if (($type != self::REACT_DELETE_ME || $id != $this->discord->id) && $channel = $this->channel) {
            $botperms = $channel->getBotPermissions();
            if ($botperms && ! $botperms->manage_messages) {
                return reject(new NoPermissionsException("You do not have permission to delete reaction by others in channel {$channel->id}."));
            }
        }

        return $this->http->delete($url);
    }

    /**
     * Edits the message.
     *
     * @link https://discord.com/developers/docs/resources/channel#edit-message
     *
     * @param MessageBuilder $message Contains the new contents of the message. Note that fields not specified in the builder will not be overwritten.
     *
<<<<<<< HEAD
     * @return PromiseInterface<Message>
=======
     * @return ExtendedPromiseInterface<static>
>>>>>>> 6fbb6696
     */
    public function edit(MessageBuilder $message): PromiseInterface
    {
        return $this->_edit($message)->then(function ($response) {
            $this->fill((array) $response);

            return $this;
        });
    }

    private function _edit(MessageBuilder $message): PromiseInterface
    {
        if ($message->requiresMultipart()) {
            $multipart = $message->toMultipart();

            return $this->http->patch(Endpoint::bind(Endpoint::CHANNEL_MESSAGE, $this->channel_id, $this->id), (string) $multipart, $multipart->getHeaders());
        }

        return $this->http->patch(Endpoint::bind(Endpoint::CHANNEL_MESSAGE, $this->channel_id, $this->id), $message);
    }

    /**
     * Deletes the message from the channel.
     *
     * @link https://discord.com/developers/docs/resources/channel#delete-message
     *
     * @return PromiseInterface
     *
     * @throws \RuntimeException      This type of message cannot be deleted.
     * @throws NoPermissionsException Missing manage_messages permission when deleting others message.
     */
    public function delete(): PromiseInterface
    {
        if (! $this->isDeletable()) {
            return reject(new \RuntimeException("Cannot delete this type of message: {$this->type}", 50021));
        }

        if ($this->user_id != $this->discord->id && $channel = $this->channel) {
            $botperms = $channel->getBotPermissions();
            if ($botperms && ! $botperms->manage_messages) {
                return reject(new NoPermissionsException("You do not have permission to delete message by others in channel {$channel->id}."));
            }
        }

        return $this->http->delete(Endpoint::bind(Endpoint::CHANNEL_MESSAGE, $this->channel_id, $this->id));
    }

    /**
     * Creates a reaction collector for the message.
     *
     * @param callable $filter           The filter function. Returns true or false.
     * @param int      $options['time']  Time in milliseconds until the collector finishes or false.
     * @param int      $options['limit'] The amount of reactions allowed or false.
     *
     * @return PromiseInterface<Collection<MessageReaction>>
     */
    public function createReactionCollector(callable $filter, array $options = []): PromiseInterface
    {
        $deferred = new Deferred();
        $reactions = new Collection([], null, null);
        $timer = null;

        $options = array_merge([
            'time' => false,
            'limit' => false,
        ], $options);

        $eventHandler = function (MessageReaction $reaction) use (&$eventHandler, $filter, $options, &$reactions, &$deferred, &$timer) {
            if ($reaction->message_id != $this->id) {
                return;
            }

            $filterResult = call_user_func_array($filter, [$reaction]);

            if ($filterResult) {
                $reactions->pushItem($reaction);

                if ($options['limit'] !== false && count($reactions) >= $options['limit']) {
                    $this->discord->removeListener(Event::MESSAGE_REACTION_ADD, $eventHandler);
                    $deferred->resolve($reactions);

                    if (null !== $timer) {
                        $this->discord->getLoop()->cancelTimer($timer);
                    }
                }
            }
        };

        $this->discord->on(Event::MESSAGE_REACTION_ADD, $eventHandler);

        if ($options['time'] !== false) {
            $timer = $this->discord->getLoop()->addTimer($options['time'] / 1000, function () use (&$eventHandler, &$reactions, &$deferred) {
                $this->discord->removeListener(Event::MESSAGE_REACTION_ADD, $eventHandler);
                $deferred->resolve($reactions);
            });
        }

        return $deferred->promise();
    }

    /**
     * Adds an embed to the message.
     *
     * @param Embed $embed
     *
<<<<<<< HEAD
     * @return PromiseInterface<Message>
=======
     * @return ExtendedPromiseInterface<static>
>>>>>>> 6fbb6696
     */
    public function addEmbed(Embed $embed): PromiseInterface
    {
        return $this->edit(MessageBuilder::new()
            ->addEmbed($embed));
    }

    /**
     * Whether this type of message can be deleted (not due to permission).
     *
     * @return bool true if this message can be deleted.
     */
    public function isDeletable(): bool
    {
        return ! in_array($this->type, [
            self::TYPE_RECIPIENT_ADD,
            self::TYPE_RECIPIENT_REMOVE,
            self::TYPE_CALL,
            self::TYPE_CHANNEL_NAME_CHANGE,
            self::TYPE_CHANNEL_ICON_CHANGE,
            self::TYPE_GUILD_DISCOVERY_DISQUALIFIED,
            self::TYPE_GUILD_DISCOVERY_REQUALIFIED,
            self::TYPE_GUILD_DISCOVERY_GRACE_PERIOD_INITIAL_WARNING,
            self::TYPE_GUILD_DISCOVERY_GRACE_PERIOD_FINAL_WARNING,
            self::TYPE_THREAD_STARTER_MESSAGE,
            self::TYPE_GUILD_APPLICATION_PREMIUM_SUBSCRIPTION,
        ]);
    }

    /**
     * {@inheritDoc}
     *
     * @link https://discord.com/developers/docs/resources/channel#edit-message-jsonform-params
     */
    public function getUpdatableAttributes(): array
    {
        return [
            'content' => $this->content,
            'flags' => $this->flags,
        ];
    }

    /**
     * {@inheritDoc}
     */
    public function getRepositoryAttributes(): array
    {
        return [
            'guild_id' => $this->guild_id,
            'channel_id' => $this->channel_id,
            'message_id' => $this->id,
        ];
    }
}<|MERGE_RESOLUTION|>--- conflicted
+++ resolved
@@ -841,11 +841,7 @@
      *
      * @param string|MessageBuilder $message The reply message.
      *
-<<<<<<< HEAD
      * @return PromiseInterface<Message>
-=======
-     * @return ExtendedPromiseInterface<self>
->>>>>>> 6fbb6696
      */
     public function reply($message): PromiseInterface
     {
@@ -870,11 +866,7 @@
      *                                send_messages if this message author is the bot.
      *                                manage_messages if this message author is other user.
      *
-<<<<<<< HEAD
      * @return PromiseInterface<Message>
-=======
-     * @return ExtendedPromiseInterface<static>
->>>>>>> 6fbb6696
      */
     public function crosspost(): PromiseInterface
     {
@@ -912,11 +904,7 @@
      * @param int                   $delay   Delay after text will be sent in milliseconds.
      * @param TimerInterface        &$timer  Delay timer passed by reference.
      *
-<<<<<<< HEAD
      * @return PromiseInterface<Message>
-=======
-     * @return ExtendedPromiseInterface<self>
->>>>>>> 6fbb6696
      */
     public function delayedReply($message, int $delay, &$timer = null): PromiseInterface
     {
@@ -1034,11 +1022,7 @@
      *
      * @param MessageBuilder $message Contains the new contents of the message. Note that fields not specified in the builder will not be overwritten.
      *
-<<<<<<< HEAD
      * @return PromiseInterface<Message>
-=======
-     * @return ExtendedPromiseInterface<static>
->>>>>>> 6fbb6696
      */
     public function edit(MessageBuilder $message): PromiseInterface
     {
@@ -1144,11 +1128,7 @@
      *
      * @param Embed $embed
      *
-<<<<<<< HEAD
      * @return PromiseInterface<Message>
-=======
-     * @return ExtendedPromiseInterface<static>
->>>>>>> 6fbb6696
      */
     public function addEmbed(Embed $embed): PromiseInterface
     {
