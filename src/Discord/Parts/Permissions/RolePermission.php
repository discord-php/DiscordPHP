--- conflicted
+++ resolved
@@ -49,12 +49,8 @@
  * @property bool $view_guild_insights
  * @property bool $change_nickname
  * @property bool $manage_nicknames
-<<<<<<< HEAD
- * @property bool $manage_emojis
-=======
  * @property bool $manage_emojis_and_stickers
  * @property bool $manage_events
->>>>>>> bbc8e912
  * @property bool $moderate_members
  */
 class RolePermission extends Permission
