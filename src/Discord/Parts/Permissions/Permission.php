<?php

/*
 * This file is a part of the DiscordPHP project.
 *
 * Copyright (c) 2015-present David Cole <david.cole1340@gmail.com>
 *
 * This file is subject to the MIT license that is bundled
 * with this source code in the LICENSE.md file.
 */

namespace Discord\Parts\Permissions;

use Discord\Discord;
use Discord\Helpers\Bitwise;
use Discord\Parts\Part;

/**
 * Permission represents a set of permissions for a given role or overwrite.
 *
 * @property int|string $bitwise
 * @property bool       $create_instant_invite
 * @property bool       $manage_channels
 * @property bool       $view_channel
 * @property bool       $manage_roles
 * @property bool       $manage_webhooks
 */
abstract class Permission extends Part
{
    /**
     * Array of permissions that only apply to voice channels.
     *
     * @var array
     */
    public const VOICE_PERMISSIONS = [
        'priority_speaker' => 8,
        'stream' => 9,
        'connect' => 20,
        'speak' => 21,
        'mute_members' => 22,
        'deafen_members' => 23,
        'move_members' => 24,
        'use_vad' => 25,
        'request_to_speak' => 32,
        'manage_events' => 33,
        'start_embedded_activities' => 39,
    ];

    /**
     * Array of permissions that only apply to text channels.
     *
     * @var array
     */
    public const TEXT_PERMISSIONS = [
        'add_reactions' => 6,
        'send_messages' => 11,
        'send_tts_messages' => 12,
        'manage_messages' => 13,
        'embed_links' => 14,
        'attach_files' => 15,
        'read_message_history' => 16,
        'mention_everyone' => 17,
        'use_external_emojis' => 18,
        'use_application_commands' => 31,
        'manage_threads' => 34,
        'create_public_threads' => 35,
        'create_private_threads' => 36,
        'use_external_stickers' => 37,
        'send_messages_in_threads' => 38,
    ];

    /**
     * Array of permissions that can only be applied to roles.
     *
     * @var array
     */
    public const ROLE_PERMISSIONS = [
<<<<<<< HEAD
        'kick_members' => (1 << 1),
        'ban_members' => (1 << 2),
        'administrator' => (1 << 3),
        'manage_guild' => (1 << 5),
        'view_audit_log' => (1 << 7),
        'view_guild_insights' => (1 << 19),
        'change_nickname' => (1 << 26),
        'manage_nicknames' => (1 << 27),
        'manage_emojis' => (1 << 30),
        'moderate_members' => (1 << 40),
=======
        'kick_members' => 1,
        'ban_members' => 2,
        'administrator' => 3,
        'manage_guild' => 5,
        'view_audit_log' => 7,
        'view_guild_insights' => 19,
        'change_nickname' => 26,
        'manage_nicknames' => 27,
        'manage_emojis_and_stickers' => 30,
        'manage_events' => 33,
        'moderate_members' => 40,
>>>>>>> bbc8e912
    ];

    /**
     * Array of permissions for all roles.
     *
     * @var array
     */
    public const ALL_PERMISSIONS = [
        'create_instant_invite' => 0,
        'manage_channels' => 4,
        'view_channel' => 10,
        'manage_roles' => 28,
        'manage_webhooks' => 29,
    ];

    /**
     * Array of permissions.
     *
     * @var array
     */
    private $permissions = [];

    /**
     * @inheritdoc
     */
    public function __construct(Discord $discord, array $attributes = [], bool $created = false)
    {
        $this->permissions = $this->getPermissions();
        $this->fillable = array_keys($this->permissions);
        $this->fillable[] = 'bitwise';

        parent::__construct($discord, $attributes, $created);

        foreach ($this->fillable as $permission) {
            if (! isset($this->attributes[$permission])) {
                $this->attributes[$permission] = false;
            }
        }
    }

    /**
     * Returns an array of extra permissions.
     *
     * @return array
     */
    abstract public static function getPermissions(): array;

    /**
     * Gets the bitwise attribute of the permission.
     *
     * @return int|string
     */
    protected function getBitwiseAttribute()
    {
        $bitwise = 0;

        if (Bitwise::$is_32_gmp) { // x86
            $bitwise = \gmp_init(0);

            foreach ($this->permissions as $permission => $value) {
                \gmp_setbit($bitwise, $value, $this->attributes[$permission]);
            }

            return \gmp_strval($bitwise);
        }

        foreach ($this->permissions as $permission => $value) {
            if ($this->attributes[$permission]) {
                $bitwise |= 1 << $value;
            }
        }

        return $bitwise;
    }

    /**
     * Sets the bitwise attribute of the permission.
     *
     * @param int|string $bitwise
     */
    protected function setBitwiseAttribute($bitwise)
    {
        if (PHP_INT_SIZE === 8 && is_string($bitwise)) { // x64
            $bitwise = (int) $bitwise;
        }

        foreach ($this->permissions as $permission => $value) {
            if (Bitwise::test($bitwise, $value)) {
                $this->attributes[$permission] = true;
            } else {
                $this->attributes[$permission] = false;
            }
        }
    }

    /**
     * @inheritdoc
     *
     * @deprecated 7.0.0 Use `use_application_commands`
     */
    public function getUseSlashCommandsAttribute()
    {
        return $this->attributes['use_application_commands'] ?? null;
    }

    /**
     * @inheritdoc
     *
     * @deprecated 7.0.0 Use `create_public_threads`
     */
    public function getUsePublicThreadsAttribute()
    {
        return $this->attributes['create_public_threads'] ?? null;
    }

    /**
     * @inheritdoc
     *
     * @deprecated 7.0.0 Use `create_private_threads`
     */
    public function getUsePrivateThreadsAttribute()
    {
        return $this->attributes['create_private_threads'] ?? null;
    }

    /**
     * @inheritdoc
     *
     * @deprecated 7.0.0 Use `manage_emojis_and_stickers`
     */
    public function getManageEmojisAttribute()
    {
        return $this->attributes['manage_emojis_and_stickers'] ?? null;
    }

    /**
     * @inheritdoc
     *
     * @deprecated 7.0.0 Use `use_application_commands`
     */
    public function setUseSlashCommandsAttribute($value)
    {
        return $this->attributes['use_application_commands'] = $value;
    }

    /**
     * @inheritdoc
     *
     * @deprecated 7.0.0 Use `create_public_threads`
     */
    public function setUsePublicThreadsAttribute($value)
    {
        return $this->attributes['create_public_threads'] = $value;
    }

    /**
     * @inheritdoc
     *
     * @deprecated 7.0.0 Use `create_private_threads`
     */
    public function setUsePrivateThreadsAttribute($value)
    {
        return $this->attributes['create_private_threads'] = $value;
    }

    /**
     * @inheritdoc
     *
     * @deprecated 7.0.0 Use `manage_emojis_and_stickers`
     */
    public function setManageEmojisAttribute($value)
    {
        return $this->attributes['manage_emojis_and_stickers'] = $value;
    }
}<|MERGE_RESOLUTION|>--- conflicted
+++ resolved
@@ -75,18 +75,6 @@
      * @var array
      */
     public const ROLE_PERMISSIONS = [
-<<<<<<< HEAD
-        'kick_members' => (1 << 1),
-        'ban_members' => (1 << 2),
-        'administrator' => (1 << 3),
-        'manage_guild' => (1 << 5),
-        'view_audit_log' => (1 << 7),
-        'view_guild_insights' => (1 << 19),
-        'change_nickname' => (1 << 26),
-        'manage_nicknames' => (1 << 27),
-        'manage_emojis' => (1 << 30),
-        'moderate_members' => (1 << 40),
-=======
         'kick_members' => 1,
         'ban_members' => 2,
         'administrator' => 3,
@@ -98,7 +86,6 @@
         'manage_emojis_and_stickers' => 30,
         'manage_events' => 33,
         'moderate_members' => 40,
->>>>>>> bbc8e912
     ];
 
     /**
