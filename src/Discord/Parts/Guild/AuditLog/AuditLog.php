<?php

/*
 * This file is a part of the DiscordPHP project.
 *
 * Copyright (c) 2015-present David Cole <david.cole1340@gmail.com>
 *
 * This file is subject to the MIT license that is bundled
 * with this source code in the LICENSE.md file.
 */

namespace Discord\Parts\Guild\AuditLog;

use Discord\Helpers\Collection;
use Discord\Parts\Channel\Webhook;
use Discord\Parts\Guild\AutoModeration\Rule;
use Discord\Parts\Guild\Guild;
use Discord\Parts\Guild\Integration;
use Discord\Parts\Guild\ScheduledEvent;
use Discord\Parts\Interactions\Command\Command;
use Discord\Parts\Part;
use Discord\Parts\Thread\Thread;
use Discord\Parts\User\User;
use ReflectionClass;

/**
 * Represents an audit log query from a guild.
 *
 * @link https://discord.com/developers/docs/resources/audit-log#audit-log-object
 *
<<<<<<< HEAD
 * @since 5.1.0
 *
 * @property Collection|Command[]             $application_commands   List of application commands referenced in the audit log.
=======
 * @property Collection|Command               $application_commands   List of application commands referenced in the audit log.
>>>>>>> 7a866062
 * @property Collection|Entry[]               $audit_log_entries      List of audit log entries.
 * @property Collection|Rule[]                $auto_moderation_rules  List of auto moderation rules referenced in the audit log.
 * @property Collection|GuildScheduledEvent[] $guild_scheduled_events List of guild scheduled events referenced in the audit log.
 * @property Collection|Integration[]         $integrations           List of partial integration objects.
 * @property Collection|Threads[]             $threads                List of threads referenced in the audit log.
 * @property Collection|User[]                $users                  List of users referenced in the audit log.
 * @property Collection|Webhook[]             $webhooks               List of webhooks referenced in the audit log.
 *
 * @property      string     $guild_id
 * @property-read Guild|null $guild
 */
class AuditLog extends Part
{
    /**
     * @inheritdoc
     */
    protected $fillable = [
<<<<<<< HEAD
=======
        'application_commands',
        'webhooks',
        'auto_moderation_rules',
        'guild_scheduled_events',
        'users',
>>>>>>> 7a866062
        'audit_log_entries',
        'users',
        'integrations',
        'webhooks',
        'guild_scheduled_events',
        'threads',
        'application_commands',
        'auto_moderation_rules',

        // @internal
        'guild_id',
    ];

    /**
     * Returns the guild the audit log belongs to.
     *
     * @return Guild|null
     */
    protected function getGuildAttribute(): ?Guild
    {
        return $this->discord->guilds->get('id', $this->guild_id);
    }

    /**
<<<<<<< HEAD
     * Returns a collection of audit log entries.
=======
     * Returns a collection of application commands found in the audit log.
     *
     * @return Collection|Command[]
     */
    protected function getApplicationCommandsAttribute(): Collection
    {
        $collection = Collection::for(Command::class);

        foreach ($this->attributes['application_commands'] ?? [] as $application_commands) {
            $collection->pushItem($this->factory->create(Command::class, $application_commands, true));
        }

        return $collection;
    }

    /**
     * Returns a collection of webhooks found in the audit log.
>>>>>>> 7a866062
     *
     * @return Collection|Command[]
     */
    protected function getApplicationCommandsAttribute(): Collection
    {
        $collection = Collection::for(Command::class);

        foreach ($this->attributes['application_commands'] ?? [] as $application_commands) {
            $collection->pushItem($this->factory->part(Command::class, (array) $application_commands, true));
        }

        return $collection;
    }

    /**
     * Returns a collection of audit log entries.
     *
     * @return Collection|Entry[]
     */
    protected function getAuditLogEntriesAttribute(): Collection
    {
        $collection = Collection::for(Entry::class);

        foreach ($this->attributes['audit_log_entries'] ?? [] as $entry) {
            $collection->pushItem($this->factory->part(Entry::class, (array) $entry, true));
        }

        return $collection;
    }

    /**
     * Returns a collection of auto moderation rules found in the audit log.
     *
     * @return Collection|Rule[]
     */
    protected function getAutoModerationRulesAttribute(): Collection
    {
        $collection = Collection::for(Rule::class);

        foreach ($this->attributes['auto_moderation_rules'] ?? [] as $rule) {
            $collection->pushItem($this->factory->part(Rule::class, (array) $rule, true));
        }

        return $collection;
    }

    /**
     * Returns a collection of guild scheduled events found in the audit log.
     *
     * @return Collection|ScheduledEvent[]
     */
    protected function getGuildScheduledEventsAttribute(): Collection
    {
        $collection = Collection::for(ScheduledEvent::class);

        foreach ($this->attributes['guild_scheduled_events'] ?? [] as $scheduled_event) {
            $collection->pushItem($this->factory->part(ScheduledEvent::class, (array) $scheduled_event, true));
        }

        return $collection;
    }

    /**
     * Returns a collection of partial integrations found in the audit log.
     *
     * @link https://discord.com/developers/docs/resources/audit-log#audit-log-object-example-partial-integration-object
     *
     * @return Collection|Integration[]
     */
    protected function getIntegrationsAttribute(): Collection
    {
        $collection = Collection::for(Integration::class);

        foreach ($this->attributes['integrations'] ?? [] as $integration) {
            $collection->pushItem($this->factory->part(Integration::class, (array) $integration, true));
        }

        return $collection;
    }

    /**
     * Returns a collection of threads found in the audit log.
     *
     * @return Collection|Thread[]
     */
    protected function getThreadsAttribute(): Collection
    {
        $collection = Collection::for(Thread::class);

        foreach ($this->attributes['threads'] ?? [] as $thread) {
            $collection->pushItem($this->factory->part(Thread::class, (array) $thread, true));
        }

        return $collection;
    }

    /**
     * Returns a collection of users found in the audit log.
     *
     * @return Collection|User[]
     */
    protected function getUsersAttribute(): Collection
    {
        $collection = Collection::for(User::class);

        foreach ($this->attributes['users'] ?? [] as $user) {
            if (! $userPart = $this->discord->users->get('id', $user->id)) {
                $userPart = $this->factory->part(User::class, (array) $user, true);
            }

            $collection->pushItem($userPart);
        }

        return $collection;
    }

    /**
     * Returns a collection of webhooks found in the audit log.
     *
     * @return Collection|Webhook[]
     */
    protected function getWebhooksAttribute(): Collection
    {
        $collection = Collection::for(Webhook::class);

        foreach ($this->attributes['webhooks'] ?? [] as $webhook) {
            $collection->pushItem($this->factory->part(Webhook::class, (array) $webhook, true));
        }

        return $collection;
    }

    /**
     * Searches the audit log entries with action type.
     *
     * @param int $action_type
     *
     * @throws \InvalidArgumentException
     *
     * @return Collection|Entry[]
     */
    public function searchByType(int $action_type): Collection
    {
        $types = array_values((new ReflectionClass(Entry::class))->getConstants());

        if (! in_array($action_type, $types)) {
            throw new \InvalidArgumentException("The given action type `{$action_type}` is not valid.");
        }

        return $this->audit_log_entries->filter(function (Entry $entry) use ($action_type) {
            return $entry->action_type == $action_type;
        });
    }
}<|MERGE_RESOLUTION|>--- conflicted
+++ resolved
@@ -28,13 +28,9 @@
  *
  * @link https://discord.com/developers/docs/resources/audit-log#audit-log-object
  *
-<<<<<<< HEAD
  * @since 5.1.0
  *
  * @property Collection|Command[]             $application_commands   List of application commands referenced in the audit log.
-=======
- * @property Collection|Command               $application_commands   List of application commands referenced in the audit log.
->>>>>>> 7a866062
  * @property Collection|Entry[]               $audit_log_entries      List of audit log entries.
  * @property Collection|Rule[]                $auto_moderation_rules  List of auto moderation rules referenced in the audit log.
  * @property Collection|GuildScheduledEvent[] $guild_scheduled_events List of guild scheduled events referenced in the audit log.
@@ -52,22 +48,14 @@
      * @inheritdoc
      */
     protected $fillable = [
-<<<<<<< HEAD
-=======
         'application_commands',
         'webhooks',
         'auto_moderation_rules',
         'guild_scheduled_events',
         'users',
->>>>>>> 7a866062
         'audit_log_entries',
-        'users',
         'integrations',
-        'webhooks',
-        'guild_scheduled_events',
         'threads',
-        'application_commands',
-        'auto_moderation_rules',
 
         // @internal
         'guild_id',
@@ -84,27 +72,7 @@
     }
 
     /**
-<<<<<<< HEAD
-     * Returns a collection of audit log entries.
-=======
      * Returns a collection of application commands found in the audit log.
-     *
-     * @return Collection|Command[]
-     */
-    protected function getApplicationCommandsAttribute(): Collection
-    {
-        $collection = Collection::for(Command::class);
-
-        foreach ($this->attributes['application_commands'] ?? [] as $application_commands) {
-            $collection->pushItem($this->factory->create(Command::class, $application_commands, true));
-        }
-
-        return $collection;
-    }
-
-    /**
-     * Returns a collection of webhooks found in the audit log.
->>>>>>> 7a866062
      *
      * @return Collection|Command[]
      */
