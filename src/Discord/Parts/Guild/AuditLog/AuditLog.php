<?php

/*
 * This file is a part of the DiscordPHP project.
 *
 * Copyright (c) 2015-present David Cole <david.cole1340@gmail.com>
 *
 * This file is subject to the MIT license that is bundled
 * with this source code in the LICENSE.md file.
 */

namespace Discord\Parts\Guild\AuditLog;

use Discord\Helpers\Collection;
use Discord\Parts\Channel\Webhook;
use Discord\Parts\Guild\Guild;
use Discord\Parts\Guild\ScheduledEvent;
use Discord\Parts\Part;
use Discord\Parts\Thread\Thread;
use Discord\Parts\User\User;
use InvalidArgumentException;
use ReflectionClass;

/**
 * Represents an audit log query from a guild.
 *
 * @property string               $guild_id
 * @property Guild                $guild
 * @property Collection|Webhook[] $webhooks
 * @property Collection|User[]    $users
 * @property Collection|Entry[]   $audit_log_entries
 * @property Collection           $integrations
<<<<<<< HEAD
 * @property Collection|GuildScheduledEvent[] $guild_scheduled_events
=======
 * @property Collection|Threads[] $threads
>>>>>>> 63bbd6f6
 */
class AuditLog extends Part
{
    /**
     * @inheritdoc
     */
    protected $fillable = [
        'guild_id',
        'webhooks',
        'users',
        'audit_log_entries',
        'integrations',
<<<<<<< HEAD
        'guild_scheduled_events',
=======
        'threads',
>>>>>>> 63bbd6f6
    ];

    /**
     * Returns the guild the audit log belongs to.
     *
     * @return Guild|null
     */
    protected function getGuildAttribute(): ?Guild
    {
        return $this->discord->guilds->get('id', $this->guild_id);
    }

    /**
     * Returns a collection of webhooks found in the audit log.
     *
     * @return Collection|Webhook[]
     */
    protected function getWebhooksAttribute(): Collection
    {
        $collection = Collection::for(Webhook::class);

        foreach ($this->attributes['webhooks'] ?? [] as $webhook) {
            $collection->push($this->factory->create(Webhook::class, $webhook, true));
        }

        return $collection;
    }

    /**
     * Returns a collection of users found in the audit log.
     *
     * @return Collection|User[]
     */
    protected function getUsersAttribute(): Collection
    {
        $collection = Collection::for(User::class);

        foreach ($this->attributes['users'] ?? [] as $user) {
            if ($user = $this->discord->users->get('id', $user->id)) {
                $collection->push($user);
            } else {
                $collection->push($this->factory->create(User::class, $user, true));
            }
        }

        return $collection;
    }

    /**
     * Returns a collection of audit log entries.
     *
     * @return Collection|Entry[]
     */
    protected function getAuditLogEntriesAttribute(): Collection
    {
        $collection = Collection::for(Entry::class);

        foreach ($this->attributes['audit_log_entries'] ?? [] as $entry) {
            $collection->push($this->factory->create(Entry::class, $entry, true));
        }

        return $collection;
    }

    /**
     * Returns a collection of integrations found in the audit log.
     *
     * @return Collection
     */
    protected function getIntegrationsAttribute(): Collection
    {
        return new Collection($this->attributes['integrations'] ?? []);
    }

    /**
<<<<<<< HEAD
     * Returns a collection of guild scheduled events found in the audit log.
     *
     * @return Collection|ScheduledEvent[]
     */
    protected function getGuildScheduledEventsAttribute(): Collection
    {
        $collection = Collection::for(ScheduledEvent::class);

        foreach ($this->attributes['guild_scheduled_events'] ?? [] as $scheduled_event) {
            $collection->push($this->factory->create(ScheduledEvent::class, $scheduled_event, true));
=======
     * Returns a collection of threads found in the audit log.
     *
     * @return Collection|Thread[]
     */
    protected function getThreadsAttribute(): Collection
    {
        $collection = Collection::for(Thread::class);

        foreach ($this->attributes['threads'] ?? [] as $thread) {
            $collection->push($this->factory->create(Thread::class, $thread, true));
>>>>>>> 63bbd6f6
        }

        return $collection;
    }

    /**
     * Searches the audit log entries with action type.
     *
     * @param int $action_type
     *
     * @return Collection|Entry[]
     */
    public function searchByType(int $action_type): Collection
    {
        $types = array_values((new ReflectionClass(Entry::class))->getConstants());

        if (! in_array($action_type, $types)) {
            throw new InvalidArgumentException("The given action type `{$action_type}` is not valid.");
        }

        return $this->audit_log_entries->filter(function (Entry $entry) use ($action_type) {
            return $entry->action_type == $action_type;
        });
    }
}<|MERGE_RESOLUTION|>--- conflicted
+++ resolved
@@ -30,11 +30,8 @@
  * @property Collection|User[]    $users
  * @property Collection|Entry[]   $audit_log_entries
  * @property Collection           $integrations
-<<<<<<< HEAD
  * @property Collection|GuildScheduledEvent[] $guild_scheduled_events
-=======
  * @property Collection|Threads[] $threads
->>>>>>> 63bbd6f6
  */
 class AuditLog extends Part
 {
@@ -47,11 +44,8 @@
         'users',
         'audit_log_entries',
         'integrations',
-<<<<<<< HEAD
         'guild_scheduled_events',
-=======
         'threads',
->>>>>>> 63bbd6f6
     ];
 
     /**
@@ -127,7 +121,6 @@
     }
 
     /**
-<<<<<<< HEAD
      * Returns a collection of guild scheduled events found in the audit log.
      *
      * @return Collection|ScheduledEvent[]
@@ -138,7 +131,12 @@
 
         foreach ($this->attributes['guild_scheduled_events'] ?? [] as $scheduled_event) {
             $collection->push($this->factory->create(ScheduledEvent::class, $scheduled_event, true));
-=======
+        }
+
+        return $collection;
+    }
+
+    /**
      * Returns a collection of threads found in the audit log.
      *
      * @return Collection|Thread[]
@@ -149,7 +147,6 @@
 
         foreach ($this->attributes['threads'] ?? [] as $thread) {
             $collection->push($this->factory->create(Thread::class, $thread, true));
->>>>>>> 63bbd6f6
         }
 
         return $collection;
