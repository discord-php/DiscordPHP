--- conflicted
+++ resolved
@@ -65,21 +65,18 @@
     public const INTEGRATION_CREATE = 80;
     public const INTEGRATION_UPDATE = 81;
     public const INTEGRATION_DELETE = 82;
-<<<<<<< HEAD
+    public const STAGE_INSTANCE_CREATE = 83;
+    public const STAGE_INSTANCE_UPDATE = 84;
+    public const STAGE_INSTANCE_DELETE = 85;
     public const STICKER_CREATE = 90;
     public const STICKER_UPDATE = 91;
     public const STICKER_DELETE = 92;
-=======
-    public const STAGE_INSTANCE_CREATE = 83;
-    public const STAGE_INSTANCE_UPDATE = 84;
-    public const STAGE_INSTANCE_DELETE = 85;
     public const GUILD_SCHEDULED_EVENT_CREATE = 100;
     public const GUILD_SCHEDULED_EVENT_UPDATE = 101;
     public const GUILD_SCHEDULED_EVENT_DELETE = 102;
     public const THREAD_CREATE = 110;
     public const THREAD_UPDATE = 111;
     public const THREAD_DELETE = 112;
->>>>>>> 20855e76
     // AUDIT LOG ENTRY TYPES
 
     /**
