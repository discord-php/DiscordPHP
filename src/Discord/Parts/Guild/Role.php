--- conflicted
+++ resolved
@@ -138,7 +138,6 @@
     protected function getIconHashAttribute(): ?string
     {
         return $this->attributes['icon'] ?? null;
-<<<<<<< HEAD
     }
 
     /**
@@ -155,8 +154,6 @@
             'unicode_emoji' => $this->unicode_emoji ?? null,
             'mentionable' => $this->mentionable,
         ];
-=======
->>>>>>> 49476711
     }
 
     /**
