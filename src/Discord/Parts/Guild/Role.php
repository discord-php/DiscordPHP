--- conflicted
+++ resolved
@@ -60,19 +60,6 @@
     ];
 
     /**
-<<<<<<< HEAD
-     * @inheritDoc
-     */
-    protected function afterConstruct(): void
-    {
-        if (! ($this->attributes['permissions'] instanceof RolePermission)) {
-            $this->permissions = $this->attributes['permissions'];
-        }
-    }
-
-    /**
-=======
->>>>>>> 9327ddca
      * Sets the permissions attribute.
      *
      * @param RolePermission|int $permission The permissions to set.
