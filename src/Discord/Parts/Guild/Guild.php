--- conflicted
+++ resolved
@@ -990,11 +990,7 @@
      *
      * @throws \RuntimeException Ownership not transferred correctly.
      *
-<<<<<<< HEAD
-     * @return PromiseInterface
-=======
-     * @return ExtendedPromiseInterface<static>
->>>>>>> 6fbb6696
+     * @return PromiseInterface<self>
      */
     public function transferOwnership($member, ?string $reason = null): PromiseInterface
     {
@@ -1116,11 +1112,7 @@
      *
      * @throws NoPermissionsException Missing manage_roles permission.
      *
-<<<<<<< HEAD
      * @return PromiseInterface<self>
-=======
-     * @return ExtendedPromiseInterface<static>
->>>>>>> 6fbb6696
      */
     public function updateRolePositions(array $roles): PromiseInterface
     {
@@ -1407,11 +1399,7 @@
      *
      * @throws NoPermissionsException Missing manage_guild permission.
      *
-<<<<<<< HEAD
-     * @return PromiseInterface
-=======
-     * @return ExtendedPromiseInterface<object>
->>>>>>> 6fbb6696
+     * @return PromiseInterface<object>
      */
     public function getWidgetSettings(): PromiseInterface
     {
@@ -1524,11 +1512,7 @@
      * @param int         $level  The new MFA level `Guild::MFA_NONE` or `Guild::MFA_ELEVATED`.
      * @param string|null $reason Reason for Audit Log.
      *
-<<<<<<< HEAD
      * @return PromiseInterface<self> This guild.
-=======
-     * @return ExtendedPromiseInterface<static> This guild.
->>>>>>> 6fbb6696
      */
     public function updateMFALevel(int $level, ?string $reason = null): PromiseInterface
     {
@@ -1559,11 +1543,7 @@
      *                                administrator for COMMUNITY or DISCOVERABLE.
      *                                manage_guild for INVITES_DISABLED or RAID_ALERTS_ENABLED.
      *
-<<<<<<< HEAD
      * @return PromiseInterface<self> This guild.
-=======
-     * @return ExtendedPromiseInterface<static> This guild.
->>>>>>> 6fbb6696
      */
     public function setFeatures(array $features, ?string $reason = null): PromiseInterface
     {
