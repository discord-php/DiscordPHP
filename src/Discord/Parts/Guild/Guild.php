<?php

/*
 * This file is a part of the DiscordPHP project.
 *
 * Copyright (c) 2015-present David Cole <david.cole1340@gmail.com>
 *
 * This file is subject to the MIT license that is bundled
 * with this source code in the LICENSE.md file.
 */

namespace Discord\Parts\Guild;

use Carbon\Carbon;
use Discord\Helpers\Collection;
use Discord\Http\Endpoint;
use Discord\Http\Exceptions\NoPermissionsException;
use Discord\Parts\Part;
use Discord\Parts\User\Member;
use Discord\Parts\User\User;
use Discord\Repository\Guild\BanRepository;
use Discord\Repository\Guild\ChannelRepository;
use Discord\Repository\Guild\EmojiRepository;
use Discord\Repository\Guild\InviteRepository;
use Discord\Repository\Guild\MemberRepository;
use Discord\Repository\Guild\RoleRepository;
use Discord\Parts\Guild\AuditLog\AuditLog;
use Discord\Parts\Guild\AuditLog\Entry;
<<<<<<< HEAD
use Discord\Repository\Guild\ScheduledEventRepository;
=======
use Discord\Repository\Guild\GuildTemplateRepository;
use Discord\Repository\Guild\StageInstanceRepository;
>>>>>>> 63bbd6f6
use Exception;
use React\Promise\ExtendedPromiseInterface;
use ReflectionClass;
use Symfony\Component\OptionsResolver\OptionsResolver;

/**
 * A Guild is Discord's equivalent of a server. It contains all the Members, Channels, Roles, Bans etc.
 *
 * @property string            $id                                       The unique identifier of the guild.
 * @property string            $name                                     The name of the guild.
 * @property string            $icon                                     The URL to the guild icon.
 * @property string            $icon_hash                                The icon hash for the guild.
 * @property string            $region                                   The region the guild's voice channels are hosted in.
 * @property User              $owner                                    The owner of the guild.
 * @property string            $owner_id                                 The unique identifier of the owner of the guild.
 * @property Carbon            $joined_at                                A timestamp of when the current user joined the guild.
 * @property string            $afk_channel_id                           The unique identifier of the AFK channel ID.
 * @property int               $afk_timeout                              How long you will remain in the voice channel until you are moved into the AFK channel.
 * @property string[]          $features                                 An array of features that the guild has.
 * @property string            $splash                                   The URL to the guild splash.
 * @property string            $discovery_splash                         Discovery splash hash. Only for discoverable guilds.
 * @property string            $splash_hash                              The splash hash for the guild.
 * @property bool              $large                                    Whether the guild is considered 'large' (over 250 members).
 * @property int               $verification_level                       The verification level used for the guild.
 * @property int               $member_count                             How many members are in the guild.
 * @property int               $default_message_notifications            Default notification level.
 * @property int               $explicit_content_filter                  Explicit content filter level.
 * @property int               $mfa_level                                MFA level required to join.
 * @property string            $application_id                           Application that made the guild, if made by one.
 * @property bool              $widget_enabled                           Is server widget enabled.
 * @property string            $widget_channel_id                        Channel that the widget will create an invite to.
 * @property string            $system_channel_id                        Channel that system notifications are posted in.
 * @property int               $system_channel_flags                     Flags for the system channel.
 * @property string            $rules_channel_id                         Channel that the rules are in.
 * @property object[]          $voice_states                             Array of voice states.
 * @property int               $max_presences                            Maximum amount of presences allowed in the guild.
 * @property int               $max_members                              Maximum amount of members allowed in the guild.
 * @property string            $vanity_url_code                          Vanity URL code for the guild.
 * @property string            $description                              Guild description if it is discoverable.
 * @property string            $banner                                   Banner hash.
 * @property int               $premium_tier                             Server boost level.
 * @property int               $premium_subscription_count               Number of boosts in the guild.
 * @property string            $preferred_locale                         Preferred locale of the guild.
 * @property string            $public_updates_channel_id                Notice channel id.
 * @property int               $max_video_channel_users                  Maximum amount of users allowed in a video channel.
 * @property int               $approximate_member_count
 * @property int               $approximate_presence_count
 * @property int               $nsfw_level                               The guild NSFW level.
 * @property bool              $premium_progress_bar_enabled             Whether the guild has the boost progress bar enabled.
 * @property bool              $feature_animated_icon                    guild has access to set an animated guild icon.
 * @property bool              $feature_banner                           guild has access to set a guild banner image.
 * @property bool              $feature_commerce                         guild has access to use commerce features (create store channels).
 * @property bool              $feature_community                        guild can enable welcome screen, Membership Screening, stage channels and discovery, and receives community updates.
 * @property bool              $feature_discoverable                     guild is able to be discovered in the directory.
 * @property bool              $feature_featurable                       guild is able to be featured in the directory.
 * @property bool              $feature_invite_splash                    guild has access to set an invite splash background.
 * @property bool              $feature_member_verification_gate_enabled guild has enabled membership screening.
 * @property bool              $feature_news                             guild has access to create news channels.
 * @property bool              $feature_partnered                        guild is partnered.
 * @property bool              $feature_preview_enabled                  guild can be previewed before joining via membership screening or the directory.
 * @property bool              $feature_vanity_url                       guild has access to set a vanity url.
 * @property bool              $feature_verified                         guild is verified.
 * @property bool              $feature_vip_regions                      guild has access to set 384kbps bitrate in voice.
 * @property bool              $feature_welcome_screen_enabled           guild has enabled the welcome screen.
 * @property bool              $feature_ticketed_events_enabled          guild has enabled ticketed events.
 * @property bool              $feature_monetization_enabled             guild has enabled monetization.
 * @property bool              $feature_more_stickers                    guild has increased custom sticker slots.
 * @property bool              $feature_three_day_thread_archive         guild has access to the three day archive time for threads.
 * @property bool              $feature_seven_day_thread_archive         guild has access to the seven day archive time for threads.
 * @property bool              $feature_private_threads                  guild has access to create private threads.
 * @property bool              $feature_role_icons                       guild is able to set role icons.
 * @property RoleRepository    $roles
 * @property ChannelRepository $channels
 * @property MemberRepository  $members
 * @property InviteRepository  $invites
 * @property BanRepository     $bans
 * @property EmojiRepository   $emojis
<<<<<<< HEAD
 * @property ScheduledeventRepository $scheduled_events
=======
 * @property GuildTemplateRepository $templates
 * @property StageInstanceRepository $stage_instances
>>>>>>> 63bbd6f6
 */
class Guild extends Part
{
    public const REGION_DEFAULT = 'us_west';

    public const LEVEL_OFF = 0;
    public const LEVEL_LOW = 1;
    public const LEVEL_MEDIUM = 2;
    public const LEVEL_TABLEFLIP = 3;
    public const LEVEL_DOUBLE_TABLEFLIP = 4;

    public const SUPPRESS_JOIN_NOTIFICATIONS = (1 << 0);
    public const SUPPRESS_PREMIUM_SUBSCRIPTION = (1 << 1);
    public const SUPPRESS_GUILD_REMINDER_NOTIFICATIONS = (1 << 2);
    public const SUPPRESS_JOIN_NOTIFICATION_REPLIES = (1 << 3);

    public const NSFW_DEFAULT = 0;
    public const NSFW_EXPLICIT = 1;
    public const NSFW_SAFE = 2;
    public const NSFW_AGE_RESTRICTED = 3;

    /**
     * @inheritdoc
     */
    protected $fillable = [
        'id',
        'name',
        'icon',
        'region',
        'owner_id',
        'roles',
        'joined_at',
        'afk_channel_id',
        'afk_timeout',
        'features',
        'splash',
        'discovery_splash',
        'emojis',
        'large',
        'verification_level',
        'member_count',
        'default_message_notifications',
        'explicit_content_filter',
        'mfa_level',
        'application_id',
        'widget_enabled',
        'widget_channel_id',
        'system_channel_id',
        'system_channel_flags',
        'rules_channel_id',
        'voice_states',
        'max_presences',
        'max_members',
        'vanity_url_code',
        'description',
        'banner',
        'premium_tier',
        'premium_subscription_count',
        'preferred_locale',
        'public_updates_channel_id',
        'max_video_channel_users',
        'approximate_member_count',
        'approximate_presence_count',
        'welcome_screen',
        'nsfw_level',
        'stage_instances',
        'premium_progress_bar_enabled',
    ];

    /**
     * @inheritDoc
     */
    protected $visible = [
        'feature_animated_icon',
        'feature_banner',
        'feature_commerce',
        'feature_community',
        'feature_discoverable',
        'feature_featurable',
        'feature_invite_splash',
        'feature_member_verification_gate_enabled',
        'feature_news',
        'feature_partnered',
        'feature_preview_enabled',
        'feature_vanity_url',
        'feature_verified',
        'feature_vip_regions',
        'feature_welcome_screen_enabled',
        'feature_ticketed_events_enabled',
        'feature_monetization_enabled',
        'feature_more_stickers',
        'feature_three_day_thread_archive',
        'feature_seven_day_thread_archive',
        'feature_private_threads',
        'feature_role_icons',
    ];

    /**
     * @inheritdoc
     */
    protected $repositories = [
        'members' => MemberRepository::class,
        'roles' => RoleRepository::class,
        'channels' => ChannelRepository::class,
        'bans' => BanRepository::class,
        'invites' => InviteRepository::class,
        'emojis' => EmojiRepository::class,
<<<<<<< HEAD
        'scheduled_events' => ScheduledEventRepository::class,
=======
        'templates' => GuildTemplateRepository::class,
        'stage_instances' => StageInstanceRepository::class,
>>>>>>> 63bbd6f6
    ];

    /**
     * An array of valid regions.
     *
     * @var Collection|null
     */
    protected $regions;

    /**
     * Returns the channels invites.
     *
     * @return ExtendedPromiseInterface
     * @throws \Exception
     */
    public function getInvites(): ExtendedPromiseInterface
    {
        return $this->http->get(Endpoint::bind(Endpoint::GUILD_INVITES, $this->id))->then(function ($response) {
            $invites = new Collection();

            foreach ($response as $invite) {
                $invite = $this->factory->create(Invite::class, $invite, true);
                $invites->push($invite);
            }

            return $invites;
        });
    }

    /**
     * Unbans a member. Alias for `$guild->bans->unban($user)`.
     *
     * @param User|string $user
     *
     * @return ExtendedPromiseInterface
     */
    public function unban($user): ExtendedPromiseInterface
    {
        return $this->bans->unban($user);
    }

    /**
     * Returns the owner.
     *
     * @return ExtendedPromiseInterface
     */
    protected function getOwnerAttribute()
    {
        return $this->discord->users->get('id', $this->owner_id);
    }

    /**
     * Returns the joined_at attribute.
     *
     * @return Carbon|null The joined_at attribute.
     * @throws \Exception
     */
    protected function getJoinedAtAttribute()
    {
        if (! array_key_exists('joined_at', $this->attributes)) {
            return null;
        }

        return new Carbon($this->attributes['joined_at']);
    }

    /**
     * Returns the guilds icon.
     *
     * @param string|null $format The image format.
     * @param int         $size   The size of the image.
     *
     * @return string|null The URL to the guild icon or null.
     */
    public function getIconAttribute(?string $format = null, int $size = 1024)
    {
        if (! isset($this->attributes['icon'])) {
            return null;
        }

        if (isset($format)) {
            $allowed = ['png', 'jpg', 'webp', 'gif'];

            if (! in_array(strtolower($format), $allowed)) {
                $format = 'webp';
            }
        } elseif (strpos($this->attributes['icon'], 'a_') === 0) {
            $format = 'gif';
        } else {
            $format = 'webp';
        }

        return "https://cdn.discordapp.com/icons/{$this->id}/{$this->attributes['icon']}.{$format}?size={$size}";
    }

    /**
     * Returns the guild icon hash.
     *
     * @return string|null The guild icon hash or null.
     */
    protected function getIconHashAttribute()
    {
        return $this->attributes['icon'];
    }

    /**
     * Returns the guild splash.
     *
     * @param string $format The image format.
     * @param int    $size   The size of the image.
     *
     * @return string|null The URL to the guild splash or null.
     */
    public function getSplashAttribute(string $format = 'webp', int $size = 2048)
    {
        if (! isset($this->attributes['splash'])) {
            return null;
        }

        $allowed = ['png', 'jpg', 'webp'];

        if (! in_array(strtolower($format), $allowed)) {
            $format = 'webp';
        }

        return "https://cdn.discordapp.com/splashes/{$this->id}/{$this->attributes['splash']}.{$format}?size={$size}";
    }

    /**
     * Returns the guild splash hash.
     *
     * @return string|null The guild splash hash or null.
     */
    protected function getSplashHashAttribute()
    {
        return $this->attributes['splash'];
    }

    protected function getFeatureAnimatedIconAttribute(): bool
    {
        return in_array('ANIMATED_ICON', $this->features);
    }

    protected function getFeatureBannerAttribute(): bool
    {
        return in_array('BANNER', $this->features);
    }

    protected function getFeatureCommerceAttribute(): bool
    {
        return in_array('COMMERCE', $this->features);
    }

    protected function getFeatureDiscoverableAttribute(): bool
    {
        return in_array('DISCOVERABLE', $this->features);
    }

    protected function getFeatureFeaturableAttribute(): bool
    {
        return in_array('FEATURABLE', $this->features);
    }

    protected function getFeatureInviteSplashAttribute(): bool
    {
        return in_array('INVITE_SPLASH', $this->features);
    }

    protected function getFeatureMemberVerificationGateEnabledAttribute(): bool
    {
        return in_array('MEMBER_VERIFICATION_GATE_ENABLED', $this->features);
    }

    protected function getFeatureNewsAttribute(): bool
    {
        return in_array('NEWS', $this->features);
    }

    protected function getFeaturePartneredAttribute(): bool
    {
        return in_array('PARTNERED', $this->features);
    }

    protected function getFeaturePreviewEnabledAttribute(): bool
    {
        return in_array('PREVIEW_ENABLED', $this->features);
    }

    protected function getFeatureVanityUrlAttribute(): bool
    {
        return in_array('VANITY_URL', $this->features);
    }

    protected function getFeatureVerifiedAttribute(): bool
    {
        return in_array('VERIFIED', $this->features);
    }

    protected function getFeatureVipRegionsAttribute(): bool
    {
        return in_array('VIP_REGIONS', $this->features);
    }

    protected function getFeatureWelcomeScreenEnabledAttribute(): bool
    {
        return in_array('WELCOME_SCREEN_ENABLED', $this->features);
    }

    protected function getFeatureTicketedEventsEnabledAttribute(): bool
    {
        return in_array('TICKETED_EVENTS_ENABLED', $this->features);
    }

    protected function getFeatureMonetizationEnabledAttribute(): bool
    {
        return in_array('MONETIZATION_ENABLED', $this->features);
    }

    protected function getFeatureMoreStickersAttribute(): bool
    {
        return in_array('MORE_STICKERS', $this->features);
    }

    protected function getFeatureThreeDayThreadArchiveAttribute(): bool
    {
        return in_array('THREE_DAY_THREAD_ARCHIVE', $this->features);
    }

    protected function getFeatureSevenDayThreadArchiveAttribute(): bool
    {
        return in_array('SEVEN_DAY_THREAD_ARCHIVE', $this->features);
    }

    protected function getFeaturePrivateThreadsAttribute(): bool
    {
        return in_array('PRIVATE_THREADS', $this->features);
    }

    protected function getFeatureRoleIconsAttribute(): bool
    {
        return in_array('ROLE_ICONS', $this->features);
    }

    /**
     * Gets the voice regions available.
     *
     * @return ExtendedPromiseInterface
     */
    public function getVoiceRegions(): ExtendedPromiseInterface
    {
        if (! is_null($this->regions)) {
            return \React\Promise\resolve($this->regions);
        }

        return $this->http->get('voice/regions')->then(function ($regions) {
            $regions = new Collection($regions);

            $this->regions = $regions;

            return $regions;
        });
    }

    /**
     * Creates a role.
     *
     * @param array $data The data to fill the role with.
     *
     * @return ExtendedPromiseInterface
     * @throws \Exception
     */
    public function createRole(array $data = []): ExtendedPromiseInterface
    {
        $botperms = $this->members->offsetGet($this->discord->id)->getPermissions();

        if (! $botperms->manage_roles) {
            return \React\Promise\reject(new NoPermissionsException('You do not have permission to manage roles in the specified guild.'));
        }

        return $this->roles->save($this->factory->create(Role::class, $data));
    }

    /**
     * Leaves the guild.
     *
     * @return ExtendedPromiseInterface
     */
    public function leave(): ExtendedPromiseInterface
    {
        return $this->discord->guilds->leave($this->id);
    }

    /**
     * Transfers ownership of the guild to
     * another member.
     *
     * @param Member|int  $member The member to transfer ownership to.
     * @param string|null $reason Reason for Audit Log.
     *
     * @return ExtendedPromiseInterface
     */
    public function transferOwnership($member, ?string $reason = null): ExtendedPromiseInterface
    {
        if ($member instanceof Member) {
            $member = $member->id;
        }

        $headers = [];
        if (isset($reason)) {
            $headers['X-Audit-Log-Reason'] = $reason;
        }

        return $this->http->patch(Endpoint::bind(Endpoint::GUILD), ['owner_id' => $member], $headers)->then(function ($response) use ($member) {
            if ($response->owner_id != $member) {
                throw new Exception('Ownership was not transferred correctly.');
            }

            return $this;
        });
    }

    /**
     * Validates the specified region.
     *
     * @return ExtendedPromiseInterface
     *
     * @see self::REGION_DEFAULT The default region.
     */
    public function validateRegion(): ExtendedPromiseInterface
    {
        return $this->getVoiceRegions()->then(function () {
            $regions = $this->regions->map(function ($region) {
                return $region->id;
            })->toArray();

            if (! in_array($this->region, $regions)) {
                return self::REGION_DEFAULT;
            }

            return $this->region;
        });
    }

    /**
     * Returns an audit log object for the query.
     *
     * @param array $options An array of options.
     *                       user_id => filter the log for actions made by a user
     *                       action_type => the type of audit log event
     *                       before => filter the log before a certain entry id
     *                       limit => how many entries are returned (default 50, minimum 1, maximum 100)
     *
     * @return ExtendedPromiseInterface
     */
    public function getAuditLog(array $options = []): ExtendedPromiseInterface
    {
        $resolver = new OptionsResolver();
        $resolver->setDefined([
            'user_id',
            'action_type',
            'before',
            'limit',
        ])
        ->setAllowedTypes('user_id', ['string', 'int', Member::class, User::class])
        ->setAllowedTypes('action_type', 'int')
        ->setAllowedTypes('before', ['string', 'int', Entry::class])
        ->setAllowedTypes('limit', 'int')
        ->setAllowedValues('action_type', array_values((new ReflectionClass(Entry::class))->getConstants()))
        ->setAllowedValues('limit', range(1, 100));

        $options = $resolver->resolve($options);

        if ($options['user_id'] ?? null instanceof Part) {
            $options['user_id'] = $options['user_id']->id;
        }

        if ($options['before'] ?? null instanceof Part) {
            $options['before'] = $options['before']->id;
        }

        $endpoint = Endpoint::bind(Endpoint::AUDIT_LOG, $this->id);

        foreach ($options as $key => $value) {
            $endpoint->addQuery($key, $value);
        }

        return $this->http->get($endpoint)->then(function ($response) {
            $response = (array) $response;
            $response['guild_id'] = $this->id;

            return $this->factory->create(AuditLog::class, $response, true);
        });
    }

    /**
     * Updates the positions of a list of given roles.
     *
     * The `$roles` array should be an associative array where the LHS key is the position,
     * and the RHS value is a `Role` object or a string ID, e.g. [1 => 'role_id_1', 3 => 'role_id_3'].
     *
     * @param array $roles
     *
     * @return ExtendedPromiseInterface
     */
    public function updateRolePositions(array $roles): ExtendedPromiseInterface
    {
        $payload = [];

        foreach ($roles as $position => $role) {
            $payload[] = [
                'id' => ($role instanceof Role) ? $role->id : $role,
                'position' => $position,
            ];
        }

        return $this->http->patch(Endpoint::bind(Endpoint::GUILD_ROLES, $this->id), $payload)
            ->then(function () {
                return $this;
            });
    }

    /**
     * Returns a list of guild member objects whose username or nickname starts with a provided string.
     *
     * @param array $options An array of options.
     *                       query => query string to match username(s) and nickname(s) against
     *                       limit => how many entries are returned (default 1, minimum 1, maximum 1000)
     *
     * @return ExtendedPromiseInterface
     */
    public function searchMembers(array $options): ExtendedPromiseInterface
    {
        $resolver = new OptionsResolver();
        $resolver->setDefined([
            'query',
            'limit',
        ])
        ->setDefaults(['limit' => 1])
        ->setAllowedTypes('query', 'string')
        ->setAllowedTypes('limit', 'int')
        ->setAllowedValues('limit', range(1, 1000));

        $options = $resolver->resolve($options);

        $endpoint = Endpoint::bind(Endpoint::GUILD_MEMBERS_SEARCH, $this->id);
        $endpoint->addQuery('query', $options['query']);
        $endpoint->addQuery('limit', $options['limit']);

        return $this->http->get($endpoint)->then(function ($responses) {
            $members = new Collection();

            foreach ($responses as $response) {
                if (! $member = $this->members->get('id', $response->user->id)) {
                    $member = $this->factory->create(Member::class, $response, true);
                    $this->members->push($member);
                }

                $members->push($member);
            }

            return $members;
        });
    }

    /**
     * Get the Welcome Screen for the guild.
     *
     * @param bool $fresh Whether we should skip checking the cache.
     *
     * @return ExtendedPromiseInterface
     */
    public function getWelcomeScreen(bool $fresh = false): ExtendedPromiseInterface
    {
        if (! $fresh && isset($this->attributes['welcome_screen'])) {
            return \React\Promise\resolve($this->attributes['welcome_screen']);
        }

        return $this->http->get(Endpoint::bind(Endpoint::GUILD_WELCOME_SCREEN, $this->id))->then(function ($response) {
            $welcome_screen = $this->discord->factory(WelcomeScreen::class, $response, true);
            $this->attributes['welcome_screen'] = $welcome_screen;

            return $welcome_screen;
        });
    }

    /**
     * Modify the guild's Welcome Screen. Requires the MANAGE_GUILD permission. Returns the updated Welcome Screen object.
     *
     * @param array $options An array of options.
     *                       enabled => whether the welcome screen is enabled
     *                       welcome_channels => channels linked in the welcome screen and their display options (maximum 5)
     *                       description => the server description to show in the welcome screen (maximum 140)
     *
     * @return ExtendedPromiseInterface
     */
    public function updateWelcomeScreen(array $options): ExtendedPromiseInterface
    {
        $resolver = new OptionsResolver();
        $resolver->setDefined([
            'enabled',
            'welcome_channels',
            'description'
        ])
        ->setAllowedTypes('enabled', 'string')
        ->setAllowedTypes('welcome_channels', ['array', WelcomeScreen::class])
        ->setAllowedTypes('description', 'string');

        $options = $resolver->resolve($options);

        return $this->http->patch(Endpoint::bind(Endpoint::GUILD_WELCOME_SCREEN, $this->id), $options)->then(function ($response) {
            $welcome_screen = $this->discord->factory(WelcomeScreen::class, $response, true);
            $this->attributes['welcome_screen'] = $welcome_screen;

            return $welcome_screen;
        });
    }

    /**
     * Returns the Welcome Screen object for the guild.
     *
     * @return WelcomeScreen|null
     */
    public function getWelcomeScreenAttribute(): ?WelcomeScreen
    {
        return $this->attributes['welcome_screen'] ?? null;
    }

    /**
     * @inheritdoc
     */
    public function getCreatableAttributes(): array
    {
        return [
            'name' => $this->name,
            'icon' => $this->attributes['icon'],
            'verification_level' => $this->verification_level,
            'default_message_notifications' => $this->default_message_notifications,
            'explicit_content_filter' => $this->explicit_content_filter,
            'afk_channel_id' => $this->afk_channel_id,
            'afk_timeout' => $this->afk_timeout,
            'system_channel_id' => $this->system_channel_id,
        ];
    }

    /**
     * @inheritdoc
     */
    public function getUpdatableAttributes(): array
    {
        return [
            'name' => $this->name,
            'verification_level' => $this->verification_level,
            'default_message_notifications' => $this->default_message_notifications,
            'explicit_content_filter' => $this->explicit_content_filter,
            'afk_channel_id' => $this->afk_channel_id,
            'afk_timeout' => $this->afk_timeout,
            'icon' => $this->attributes['icon'],
            'splash' => $this->attributes['splash'],
            'banner' => $this->attributes['banner'],
            'system_channel_id' => $this->system_channel_id,
            'rules_channel_id' => $this->rules_channel_id,
            'public_updates_channel_id' => $this->public_updates_channel_id,
            'preferred_locale' => $this->preferred_locale,
            'premium_progress_bar_enabled' => $this->premium_progress_bar_enabled,
        ];
    }

    /**
     * @inheritdoc
     */
    public function getRepositoryAttributes(): array
    {
        return [
            'guild_id' => $this->id,
        ];
    }

    /**
     * Returns the timestamp of when the guild was created.
     *
     * @return float
     */
    public function createdTimestamp()
    {
        return \Discord\getSnowflakeTimestamp($this->id);
    }
}<|MERGE_RESOLUTION|>--- conflicted
+++ resolved
@@ -26,12 +26,9 @@
 use Discord\Repository\Guild\RoleRepository;
 use Discord\Parts\Guild\AuditLog\AuditLog;
 use Discord\Parts\Guild\AuditLog\Entry;
-<<<<<<< HEAD
 use Discord\Repository\Guild\ScheduledEventRepository;
-=======
 use Discord\Repository\Guild\GuildTemplateRepository;
 use Discord\Repository\Guild\StageInstanceRepository;
->>>>>>> 63bbd6f6
 use Exception;
 use React\Promise\ExtendedPromiseInterface;
 use ReflectionClass;
@@ -109,12 +106,9 @@
  * @property InviteRepository  $invites
  * @property BanRepository     $bans
  * @property EmojiRepository   $emojis
-<<<<<<< HEAD
  * @property ScheduledeventRepository $scheduled_events
-=======
  * @property GuildTemplateRepository $templates
  * @property StageInstanceRepository $stage_instances
->>>>>>> 63bbd6f6
  */
 class Guild extends Part
 {
@@ -222,12 +216,9 @@
         'bans' => BanRepository::class,
         'invites' => InviteRepository::class,
         'emojis' => EmojiRepository::class,
-<<<<<<< HEAD
         'scheduled_events' => ScheduledEventRepository::class,
-=======
         'templates' => GuildTemplateRepository::class,
         'stage_instances' => StageInstanceRepository::class,
->>>>>>> 63bbd6f6
     ];
 
     /**
