<?php

/*
 * This file is a part of the DiscordPHP project.
 *
 * Copyright (c) 2015-present David Cole <david.cole1340@gmail.com>
 *
 * This file is subject to the MIT license that is bundled
 * with this source code in the LICENSE.md file.
 */

namespace Discord\Parts\Guild;

use Carbon\Carbon;
use Discord\Helpers\Collection;
use Discord\Http\Endpoint;
use Discord\Http\Exceptions\NoPermissionsException;
use Discord\Parts\Part;
use Discord\Parts\User\Member;
use Discord\Parts\User\User;
use Discord\Repository\Guild\BanRepository;
use Discord\Repository\Guild\ChannelRepository;
use Discord\Repository\Guild\EmojiRepository;
use Discord\Repository\Guild\InviteRepository;
use Discord\Repository\Guild\MemberRepository;
use Discord\Repository\Guild\RoleRepository;
use Discord\Parts\Guild\AuditLog\AuditLog;
use Discord\Parts\Guild\AuditLog\Entry;
use Discord\Repository\Guild\GuildTemplateRepository;
<<<<<<< HEAD
use Discord\Repository\Guild\StageInstanceRepository;
=======
>>>>>>> 61ac7b5f
use Exception;
use React\Promise\ExtendedPromiseInterface;
use ReflectionClass;
use Symfony\Component\OptionsResolver\OptionsResolver;

/**
 * A Guild is Discord's equivalent of a server. It contains all the Members, Channels, Roles, Bans etc.
 *
 * @property string            $id                                       The unique identifier of the guild.
 * @property string            $name                                     The name of the guild.
 * @property string            $icon                                     The URL to the guild icon.
 * @property string            $icon_hash                                The icon hash for the guild.
 * @property string            $region                                   The region the guild's voice channels are hosted in.
 * @property User              $owner                                    The owner of the guild.
 * @property string            $owner_id                                 The unique identifier of the owner of the guild.
 * @property Carbon            $joined_at                                A timestamp of when the current user joined the guild.
 * @property string            $afk_channel_id                           The unique identifier of the AFK channel ID.
 * @property int               $afk_timeout                              How long you will remain in the voice channel until you are moved into the AFK channel.
 * @property string[]          $features                                 An array of features that the guild has.
 * @property string            $splash                                   The URL to the guild splash.
 * @property string            $discovery_splash                         Discovery splash hash. Only for discoverable guilds.
 * @property string            $splash_hash                              The splash hash for the guild.
 * @property bool              $large                                    Whether the guild is considered 'large' (over 250 members).
 * @property int               $verification_level                       The verification level used for the guild.
 * @property int               $member_count                             How many members are in the guild.
 * @property int               $default_message_notifications            Default notification level.
 * @property int               $explicit_content_filter                  Explicit content filter level.
 * @property int               $mfa_level                                MFA level required to join.
 * @property string            $application_id                           Application that made the guild, if made by one.
 * @property bool              $widget_enabled                           Is server widget enabled.
 * @property string            $widget_channel_id                        Channel that the widget will create an invite to.
 * @property string            $system_channel_id                        Channel that system notifications are posted in.
 * @property int               $system_channel_flags                     Flags for the system channel.
 * @property string            $rules_channel_id                         Channel that the rules are in.
 * @property object[]          $voice_states                             Array of voice states.
 * @property int               $max_presences                            Maximum amount of presences allowed in the guild.
 * @property int               $max_members                              Maximum amount of members allowed in the guild.
 * @property string            $vanity_url_code                          Vanity URL code for the guild.
 * @property string            $description                              Guild description if it is discoverable.
 * @property string            $banner                                   Banner hash.
 * @property int               $premium_tier                             Server boost level.
 * @property int               $premium_subscription_count               Number of boosts in the guild.
 * @property string            $preferred_locale                         Preferred locale of the guild.
 * @property string            $public_updates_channel_id                Notice channel id.
 * @property int               $max_video_channel_users                  Maximum amount of users allowed in a video channel.
 * @property int               $approximate_member_count
 * @property int               $approximate_presence_count
 * @property int               $nsfw_level                               The guild NSFW level
 * @property bool              $premium_progress_bar_enabled             Whether the guild has the boost progress bar enabled
 * @property bool              $feature_animated_icon                    guild has access to set an animated guild icon.
 * @property bool              $feature_banner                           guild has access to set a guild banner image.
 * @property bool              $feature_commerce                         guild has access to use commerce features (create store channels).
 * @property bool              $feature_community                        guild can enable welcome screen, Membership Screening, stage channels and discovery, and receives community updates.
 * @property bool              $feature_discoverable                     guild is able to be discovered in the directory.
 * @property bool              $feature_featurable                       guild is able to be featured in the directory.
 * @property bool              $feature_invite_splash                    guild has access to set an invite splash background.
 * @property bool              $feature_member_verification_gate_enabled guild has enabled membership screening.
 * @property bool              $feature_news                             guild has access to create news channels.
 * @property bool              $feature_partnered                        guild is partnered.
 * @property bool              $feature_preview_enabled                  guild can be previewed before joining via membership screening or the directory.
 * @property bool              $feature_vanity_url                       guild has access to set a vanity url.
 * @property bool              $feature_verified                         guild is verified.
 * @property bool              $feature_vip_regions                      guild has access to set 384kbps bitrate in voice.
 * @property bool              $feature_welcome_screen_enabled           guild has enabled the welcome screen.
 * @property bool              $feature_ticketed_events_enabled          guild has enabled ticketed events.
 * @property bool              $feature_monetization_enabled             guild has enabled monetization.
 * @property bool              $feature_more_stickers                    guild has increased custom sticker slots.
 * @property bool              $feature_three_day_thread_archive         guild has access to the three day archive time for threads.
 * @property bool              $feature_seven_day_thread_archive         guild has access to the seven day archive time for threads.
 * @property bool              $feature_private_threads                  guild has access to create private threads.
 * @property bool              $feature_role_icons                       guild is able to set role icons.
 * @property RoleRepository    $roles
 * @property ChannelRepository $channels
 * @property MemberRepository  $members
 * @property InviteRepository  $invites
 * @property BanRepository     $bans
 * @property EmojiRepository   $emojis
 * @property GuildTemplateRepository $templates
<<<<<<< HEAD
 * @property StageInstanceRepository $stage_instances
=======
>>>>>>> 61ac7b5f
 */
class Guild extends Part
{
    public const REGION_DEFAULT = 'us_west';

    public const LEVEL_OFF = 0;
    public const LEVEL_LOW = 1;
    public const LEVEL_MEDIUM = 2;
    public const LEVEL_TABLEFLIP = 3;
    public const LEVEL_DOUBLE_TABLEFLIP = 4;

    public const SUPPRESS_JOIN_NOTIFICATIONS = (1 << 0);
    public const SUPPRESS_PREMIUM_SUBSCRIPTION = (1 << 1);
    public const SUPPRESS_GUILD_REMINDER_NOTIFICATIONS = (1 << 2);
    public const SUPPRESS_JOIN_NOTIFICATION_REPLIES = (1 << 3);

    public const NSFW_DEFAULT = 0;
    public const NSFW_EXPLICIT = 1;
    public const NSFW_SAFE = 2;
    public const NSFW_AGE_RESTRICTED = 3;

    /**
     * @inheritdoc
     */
    protected $fillable = [
        'id',
        'name',
        'icon',
        'region',
        'owner_id',
        'roles',
        'joined_at',
        'afk_channel_id',
        'afk_timeout',
        'features',
        'splash',
        'discovery_splash',
        'emojis',
        'large',
        'verification_level',
        'member_count',
        'default_message_notifications',
        'explicit_content_filter',
        'mfa_level',
        'application_id',
        'widget_enabled',
        'widget_channel_id',
        'system_channel_id',
        'system_channel_flags',
        'rules_channel_id',
        'voice_states',
        'max_presences',
        'max_members',
        'vanity_url_code',
        'description',
        'banner',
        'premium_tier',
        'premium_subscription_count',
        'preferred_locale',
        'public_updates_channel_id',
        'max_video_channel_users',
        'approximate_member_count',
        'approximate_presence_count',
        'nsfw_level',
        'stage_instances',
        'premium_progress_bar_enabled',
    ];

    /**
     * @inheritDoc
     */
    protected $visible = [
        'feature_animated_icon',
        'feature_banner',
        'feature_commerce',
        'feature_community',
        'feature_discoverable',
        'feature_featurable',
        'feature_invite_splash',
        'feature_member_verification_gate_enabled',
        'feature_news',
        'feature_partnered',
        'feature_preview_enabled',
        'feature_vanity_url',
        'feature_verified',
        'feature_vip_regions',
        'feature_welcome_screen_enabled',
        'feature_ticketed_events_enabled',
        'feature_monetization_enabled',
        'feature_more_stickers',
        'feature_three_day_thread_archive',
        'feature_seven_day_thread_archive',
        'feature_private_threads',
        'feature_role_icons',
    ];

    /**
     * @inheritdoc
     */
    protected $repositories = [
        'members' => MemberRepository::class,
        'roles' => RoleRepository::class,
        'channels' => ChannelRepository::class,
        'bans' => BanRepository::class,
        'invites' => InviteRepository::class,
        'emojis' => EmojiRepository::class,
        'templates' => GuildTemplateRepository::class,
<<<<<<< HEAD
        'stage_instances' => StageInstanceRepository::class,
=======
>>>>>>> 61ac7b5f
    ];

    /**
     * An array of valid regions.
     *
     * @var Collection|null
     */
    protected $regions;

    /**
     * Returns the channels invites.
     *
     * @return ExtendedPromiseInterface
     * @throws \Exception
     */
    public function getInvites(): ExtendedPromiseInterface
    {
        return $this->http->get(Endpoint::bind(Endpoint::GUILD_INVITES, $this->id))->then(function ($response) {
            $invites = new Collection();

            foreach ($response as $invite) {
                $invite = $this->factory->create(Invite::class, $invite, true);
                $invites->push($invite);
            }

            return $invites;
        });
    }

    /**
     * Unbans a member. Alias for `$guild->bans->unban($user)`.
     *
     * @param User|string $user
     *
     * @return ExtendedPromiseInterface
     */
    public function unban($user): ExtendedPromiseInterface
    {
        return $this->bans->unban($user);
    }

    /**
     * Returns the owner.
     *
     * @return ExtendedPromiseInterface
     */
    protected function getOwnerAttribute()
    {
        return $this->discord->users->get('id', $this->owner_id);
    }

    /**
     * Returns the joined_at attribute.
     *
     * @return Carbon|null The joined_at attribute.
     * @throws \Exception
     */
    protected function getJoinedAtAttribute()
    {
        if (! array_key_exists('joined_at', $this->attributes)) {
            return null;
        }

        return new Carbon($this->attributes['joined_at']);
    }

    /**
     * Returns the guilds icon.
     *
     * @param string|null $format The image format.
     * @param int         $size   The size of the image.
     *
     * @return string|null The URL to the guild icon or null.
     */
    public function getIconAttribute(?string $format = null, int $size = 1024)
    {
        if (! isset($this->attributes['icon'])) {
            return null;
        }

        if (isset($format)) {
            $allowed = ['png', 'jpg', 'webp', 'gif'];

            if (! in_array(strtolower($format), $allowed)) {
                $format = 'webp';
            }
        } elseif (strpos($this->attributes['icon'], 'a_') === 0) {
            $format = 'gif';
        } else {
            $format = 'webp';
        }

        return "https://cdn.discordapp.com/icons/{$this->id}/{$this->attributes['icon']}.{$format}?size={$size}";
    }

    /**
     * Returns the guild icon hash.
     *
     * @return string|null The guild icon hash or null.
     */
    protected function getIconHashAttribute()
    {
        return $this->attributes['icon'];
    }

    /**
     * Returns the guild splash.
     *
     * @param string $format The image format.
     * @param int    $size   The size of the image.
     *
     * @return string|null The URL to the guild splash or null.
     */
    public function getSplashAttribute(string $format = 'webp', int $size = 2048)
    {
        if (! isset($this->attributes['splash'])) {
            return null;
        }

        $allowed = ['png', 'jpg', 'webp'];

        if (! in_array(strtolower($format), $allowed)) {
            $format = 'webp';
        }

        return "https://cdn.discordapp.com/splashes/{$this->id}/{$this->attributes['splash']}.{$format}?size={$size}";
    }

    /**
     * Returns the guild splash hash.
     *
     * @return string|null The guild splash hash or null.
     */
    protected function getSplashHashAttribute()
    {
        return $this->attributes['splash'];
    }

    protected function getFeatureAnimatedIconAttribute(): bool
    {
        return in_array('ANIMATED_ICON', $this->features);
    }

    protected function getFeatureBannerAttribute(): bool
    {
        return in_array('BANNER', $this->features);
    }

    protected function getFeatureCommerceAttribute(): bool
    {
        return in_array('COMMERCE', $this->features);
    }

    protected function getFeatureDiscoverableAttribute(): bool
    {
        return in_array('DISCOVERABLE', $this->features);
    }

    protected function getFeatureFeaturableAttribute(): bool
    {
        return in_array('FEATURABLE', $this->features);
    }

    protected function getFeatureInviteSplashAttribute(): bool
    {
        return in_array('INVITE_SPLASH', $this->features);
    }

    protected function getFeatureMemberVerificationGateEnabledAttribute(): bool
    {
        return in_array('MEMBER_VERIFICATION_GATE_ENABLED', $this->features);
    }

    protected function getFeatureNewsAttribute(): bool
    {
        return in_array('NEWS', $this->features);
    }

    protected function getFeaturePartneredAttribute(): bool
    {
        return in_array('PARTNERED', $this->features);
    }

    protected function getFeaturePreviewEnabledAttribute(): bool
    {
        return in_array('PREVIEW_ENABLED', $this->features);
    }

    protected function getFeatureVanityUrlAttribute(): bool
    {
        return in_array('VANITY_URL', $this->features);
    }

    protected function getFeatureVerifiedAttribute(): bool
    {
        return in_array('VERIFIED', $this->features);
    }

    protected function getFeatureVipRegionsAttribute(): bool
    {
        return in_array('VIP_REGIONS', $this->features);
    }

    protected function getFeatureWelcomeScreenEnabledAttribute(): bool
    {
        return in_array('WELCOME_SCREEN_ENABLED', $this->features);
    }

    protected function getFeatureTicketedEventsEnabledAttribute(): bool
    {
        return in_array('TICKETED_EVENTS_ENABLED', $this->features);
    }

    protected function getFeatureMonetizationEnabledAttribute(): bool
    {
        return in_array('MONETIZATION_ENABLED', $this->features);
    }

    protected function getFeatureMoreStickersAttribute(): bool
    {
        return in_array('MORE_STICKERS', $this->features);
    }

    protected function getFeatureThreeDayThreadArchiveAttribute(): bool
    {
        return in_array('THREE_DAY_THREAD_ARCHIVE', $this->features);
    }

    protected function getFeatureSevenDayThreadArchiveAttribute(): bool
    {
        return in_array('SEVEN_DAY_THREAD_ARCHIVE', $this->features);
    }

    protected function getFeaturePrivateThreadsAttribute(): bool
    {
        return in_array('PRIVATE_THREADS', $this->features);
    }

    protected function getFeatureRoleIconsAttribute(): bool
    {
        return in_array('ROLE_ICONS', $this->features);
    }

    /**
     * Gets the voice regions available.
     *
     * @return ExtendedPromiseInterface
     */
    public function getVoiceRegions(): ExtendedPromiseInterface
    {
        if (! is_null($this->regions)) {
            return \React\Promise\resolve($this->regions);
        }

        return $this->http->get('voice/regions')->then(function ($regions) {
            $regions = new Collection($regions);

            $this->regions = $regions;

            return $regions;
        });
    }

    /**
     * Creates a role.
     *
     * @param array $data The data to fill the role with.
     *
     * @return ExtendedPromiseInterface
     * @throws \Exception
     */
    public function createRole(array $data = []): ExtendedPromiseInterface
    {
        $botperms = $this->members->offsetGet($this->discord->id)->getPermissions();

        if (! $botperms->manage_roles) {
            return \React\Promise\reject(new NoPermissionsException('You do not have permission to manage roles in the specified guild.'));
        }

        return $this->roles->save($this->factory->create(Role::class, $data));
    }

    /**
     * Leaves the guild.
     *
     * @return ExtendedPromiseInterface
     */
    public function leave(): ExtendedPromiseInterface
    {
        return $this->discord->guilds->leave($this->id);
    }

    /**
     * Transfers ownership of the guild to
     * another member.
     *
     * @param Member|int $member The member to transfer ownership to.
     *
     * @return ExtendedPromiseInterface
     */
    public function transferOwnership($member): ExtendedPromiseInterface
    {
        if ($member instanceof Member) {
            $member = $member->id;
        }

        return $this->http->patch(Endpoint::bind(Endpoint::GUILD), ['owner_id' => $member])->then(function ($response) use ($member) {
            if ($response->owner_id != $member) {
                throw new Exception('Ownership was not transferred correctly.');
            }

            return $this;
        });
    }

    /**
     * Validates the specified region.
     *
     * @return ExtendedPromiseInterface
     *
     * @see self::REGION_DEFAULT The default region.
     */
    public function validateRegion(): ExtendedPromiseInterface
    {
        return $this->getVoiceRegions()->then(function () {
            $regions = $this->regions->map(function ($region) {
                return $region->id;
            })->toArray();

            if (! in_array($this->region, $regions)) {
                return self::REGION_DEFAULT;
            }

            return $this->region;
        });
    }

    /**
     * Returns an audit log object for the query.
     *
     * @param array $options An array of options.
     *                       user_id => filter the log for actions made by a user
     *                       action_type => the type of audit log event
     *                       before => filter the log before a certain entry id
     *                       limit => how many entries are returned (default 50, minimum 1, maximum 100)
     *
     * @return ExtendedPromiseInterface
     */
    public function getAuditLog(array $options = []): ExtendedPromiseInterface
    {
        $resolver = new OptionsResolver();
        $resolver->setDefined([
            'user_id',
            'action_type',
            'before',
            'limit',
        ])
        ->setAllowedTypes('user_id', ['string', 'int', Member::class, User::class])
        ->setAllowedTypes('action_type', 'int')
        ->setAllowedTypes('before', ['string', 'int', Entry::class])
        ->setAllowedTypes('limit', 'int')
        ->setAllowedValues('action_type', array_values((new ReflectionClass(Entry::class))->getConstants()))
        ->setAllowedValues('limit', range(1, 100));

        $options = $resolver->resolve($options);

        if ($options['user_id'] ?? null instanceof Part) {
            $options['user_id'] = $options['user_id']->id;
        }

        if ($options['before'] ?? null instanceof Part) {
            $options['before'] = $options['before']->id;
        }

        $endpoint = Endpoint::bind(Endpoint::AUDIT_LOG, $this->id);

        foreach ($options as $key => $value) {
            $endpoint->addQuery($key, $value);
        }

        return $this->http->get($endpoint)->then(function ($response) {
            $response = (array) $response;
            $response['guild_id'] = $this->id;

            return $this->factory->create(AuditLog::class, $response, true);
        });
    }

    /**
     * Updates the positions of a list of given roles.
     *
     * The `$roles` array should be an associative array where the LHS key is the position,
     * and the RHS value is a `Role` object or a string ID, e.g. [1 => 'role_id_1', 3 => 'role_id_3'].
     *
     * @param array $roles
     *
     * @return ExtendedPromiseInterface
     */
    public function updateRolePositions(array $roles): ExtendedPromiseInterface
    {
        $payload = [];

        foreach ($roles as $position => $role) {
            $payload[] = [
                'id' => ($role instanceof Role) ? $role->id : $role,
                'position' => $position,
            ];
        }

        return $this->http->patch(Endpoint::bind(Endpoint::GUILD_ROLES, $this->id), $payload)
            ->then(function () {
                return $this;
            });
    }

    /**
     * Returns a list of guild member objects whose username or nickname starts with a provided string.
     *
     * @param array $options An array of options.
     *                       query => query string to match username(s) and nickname(s) against
     *                       limit => how many entries are returned (default 1, minimum 1, maximum 1000)
     *
     * @return ExtendedPromiseInterface
     */
    public function searchMembers(array $options): ExtendedPromiseInterface
    {
        $resolver = new OptionsResolver();
        $resolver->setDefined([
            'query',
            'limit',
        ])
        ->setDefaults(['limit' => 1])
        ->setAllowedTypes('query', 'string')
        ->setAllowedTypes('limit', 'int')
        ->setAllowedValues('limit', range(1, 1000));

        $options = $resolver->resolve($options);

        $endpoint = Endpoint::bind(Endpoint::GUILD_MEMBERS_SEARCH, $this->id);
        $endpoint->addQuery('query', $options['query']);
        $endpoint->addQuery('limit', $options['limit']);

        return $this->http->get($endpoint)->then(function ($responses) {
            $members = new Collection();

            foreach ($responses as $response) {
                if (! $member = $this->members->get('id', $response->user->id)) {
                    $member = $this->factory->create(Member::class, $response, true);
                    $this->members->push($member);
                }

                $members->push($member);
            }

            return $members;
        });
    }

    /**
     * @inheritdoc
     */
    public function getCreatableAttributes(): array
    {
        return [
            'name' => $this->name,
            'icon' => $this->attributes['icon'],
            'verification_level' => $this->verification_level,
            'default_message_notifications' => $this->default_message_notifications,
            'explicit_content_filter' => $this->explicit_content_filter,
            'afk_channel_id' => $this->afk_channel_id,
            'afk_timeout' => $this->afk_timeout,
            'system_channel_id' => $this->system_channel_id,
        ];
    }

    /**
     * @inheritdoc
     */
    public function getUpdatableAttributes(): array
    {
        return [
            'name' => $this->name,
            'verification_level' => $this->verification_level,
            'default_message_notifications' => $this->default_message_notifications,
            'explicit_content_filter' => $this->explicit_content_filter,
            'afk_channel_id' => $this->afk_channel_id,
            'afk_timeout' => $this->afk_timeout,
            'icon' => $this->attributes['icon'],
            'splash' => $this->attributes['splash'],
            'banner' => $this->attributes['banner'],
            'system_channel_id' => $this->system_channel_id,
            'rules_channel_id' => $this->rules_channel_id,
            'public_updates_channel_id' => $this->public_updates_channel_id,
            'preferred_locale' => $this->preferred_locale,
            'premium_progress_bar_enabled' => $this->premium_progress_bar_enabled,
        ];
    }

    /**
     * @inheritdoc
     */
    public function getRepositoryAttributes(): array
    {
        return [
            'guild_id' => $this->id,
        ];
    }

    /**
     * Returns the timestamp of when the guild was created.
     *
     * @return float
     */
    public function createdTimestamp()
    {
        return \Discord\getSnowflakeTimestamp($this->id);
    }
}<|MERGE_RESOLUTION|>--- conflicted
+++ resolved
@@ -27,10 +27,7 @@
 use Discord\Parts\Guild\AuditLog\AuditLog;
 use Discord\Parts\Guild\AuditLog\Entry;
 use Discord\Repository\Guild\GuildTemplateRepository;
-<<<<<<< HEAD
 use Discord\Repository\Guild\StageInstanceRepository;
-=======
->>>>>>> 61ac7b5f
 use Exception;
 use React\Promise\ExtendedPromiseInterface;
 use ReflectionClass;
@@ -109,10 +106,7 @@
  * @property BanRepository     $bans
  * @property EmojiRepository   $emojis
  * @property GuildTemplateRepository $templates
-<<<<<<< HEAD
  * @property StageInstanceRepository $stage_instances
-=======
->>>>>>> 61ac7b5f
  */
 class Guild extends Part
 {
@@ -220,10 +214,7 @@
         'invites' => InviteRepository::class,
         'emojis' => EmojiRepository::class,
         'templates' => GuildTemplateRepository::class,
-<<<<<<< HEAD
         'stage_instances' => StageInstanceRepository::class,
-=======
->>>>>>> 61ac7b5f
     ];
 
     /**
