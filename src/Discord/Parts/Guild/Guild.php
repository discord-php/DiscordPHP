<?php

/*
 * This file is a part of the DiscordPHP project.
 *
 * Copyright (c) 2015-present David Cole <david.cole1340@gmail.com>
 *
 * This file is subject to the MIT license that is bundled
 * with this source code in the LICENSE.md file.
 */

namespace Discord\Parts\Guild;

use Carbon\Carbon;
use Discord\Helpers\Collection;
use Discord\Http\Endpoint;
use Discord\Http\Exceptions\NoPermissionsException;
use Discord\Parts\Part;
use Discord\Parts\User\Member;
use Discord\Parts\User\User;
use Discord\Repository\Guild\BanRepository;
use Discord\Repository\Guild\ChannelRepository;
use Discord\Repository\Guild\EmojiRepository;
use Discord\Repository\Guild\InviteRepository;
use Discord\Repository\Guild\MemberRepository;
use Discord\Repository\Guild\RoleRepository;
use Discord\Parts\Guild\AuditLog\AuditLog;
use Discord\Parts\Guild\AuditLog\Entry;
use Discord\Repository\Guild\GuildTemplateRepository;
use Discord\Repository\Guild\StageInstanceRepository;
use Exception;
use React\Promise\ExtendedPromiseInterface;
use ReflectionClass;
use Symfony\Component\OptionsResolver\OptionsResolver;

/**
 * A Guild is Discord's equivalent of a server. It contains all the Members, Channels, Roles, Bans etc.
 *
<<<<<<< HEAD
 * @property string             $id                                       The unique identifier of the guild.
 * @property string             $name                                     The name of the guild.
 * @property string             $icon                                     The URL to the guild icon.
 * @property string             $icon_hash                                The icon hash for the guild.
 * @property string             $region                                   The region the guild's voice channels are hosted in.
 * @property User               $owner                                    The owner of the guild.
 * @property string             $owner_id                                 The unique identifier of the owner of the guild.
 * @property Carbon             $joined_at                                A timestamp of when the current user joined the guild.
 * @property string             $afk_channel_id                           The unique identifier of the AFK channel ID.
 * @property int                $afk_timeout                              How long you will remain in the voice channel until you are moved into the AFK channel.
 * @property string[]           $features                                 An array of features that the guild has.
 * @property string             $splash                                   The URL to the guild splash.
 * @property string             $discovery_splash                         Discovery splash hash. Only for discoverable guilds.
 * @property string             $splash_hash                              The splash hash for the guild.
 * @property bool               $large                                    Whether the guild is considered 'large' (over 250 members).
 * @property int                $verification_level                       The verification level used for the guild.
 * @property int                $member_count                             How many members are in the guild.
 * @property int                $default_message_notifications            Default notification level.
 * @property int                $explicit_content_filter                  Explicit content filter level.
 * @property int                $mfa_level                                MFA level required to join.
 * @property string             $application_id                           Application that made the guild, if made by one.
 * @property bool               $widget_enabled                           Is server widget enabled.
 * @property string             $widget_channel_id                        Channel that the widget will create an invite to.
 * @property string             $system_channel_id                        Channel that system notifications are posted in.
 * @property int                $system_channel_flags                     Flags for the system channel.
 * @property string             $rules_channel_id                         Channel that the rules are in.
 * @property object[]           $voice_states                             Array of voice states.
 * @property int                $max_presences                            Maximum amount of presences allowed in the guild.
 * @property int                $max_members                              Maximum amount of members allowed in the guild.
 * @property string             $vanity_url_code                          Vanity URL code for the guild.
 * @property string             $description                              Guild description if it is discoverable.
 * @property string             $banner                                   Banner hash.
 * @property int                $premium_tier                             Server boost level.
 * @property int                $premium_subscription_count               Number of boosts in the guild.
 * @property string             $preferred_locale                         Preferred locale of the guild.
 * @property string             $public_updates_channel_id                Notice channel id.
 * @property int                $max_video_channel_users                  Maximum amount of users allowed in a video channel.
 * @property int                $approximate_member_count
 * @property int                $approximate_presence_count
 * @property int                $nsfw_level                               The guild NSFW level.
 * @property bool               $premium_progress_bar_enabled             Whether the guild has the boost progress bar enabled.
 * @property bool               $feature_animated_icon                    guild has access to set an animated guild icon.
 * @property bool               $feature_banner                           guild has access to set a guild banner image.
 * @property bool               $feature_commerce                         guild has access to use commerce features (create store channels).
 * @property bool               $feature_community                        guild can enable welcome screen, Membership Screening, stage channels and discovery, and receives community updates.
 * @property bool               $feature_discoverable                     guild is able to be discovered in the directory.
 * @property bool               $feature_featurable                       guild is able to be featured in the directory.
 * @property bool               $feature_invite_splash                    guild has access to set an invite splash background.
 * @property bool               $feature_member_verification_gate_enabled guild has enabled membership screening.
 * @property bool               $feature_news                             guild has access to create news channels.
 * @property bool               $feature_partnered                        guild is partnered.
 * @property bool               $feature_preview_enabled                  guild can be previewed before joining via membership screening or the directory.
 * @property bool               $feature_vanity_url                       guild has access to set a vanity url.
 * @property bool               $feature_verified                         guild is verified.
 * @property bool               $feature_vip_regions                      guild has access to set 384kbps bitrate in voice.
 * @property bool               $feature_welcome_screen_enabled           guild has enabled the welcome screen.
 * @property bool               $feature_ticketed_events_enabled          guild has enabled ticketed events.
 * @property bool               $feature_monetization_enabled             guild has enabled monetization.
 * @property bool               $feature_more_stickers                    guild has increased custom sticker slots.
 * @property bool               $feature_three_day_thread_archive         guild has access to the three day archive time for threads.
 * @property bool               $feature_seven_day_thread_archive         guild has access to the seven day archive time for threads.
 * @property bool               $feature_private_threads                  guild has access to create private threads.
 * @property bool               $feature_role_icons                       guild is able to set role icons.
 * @property RoleRepository     $roles
 * @property ChannelRepository  $channels
 * @property MemberRepository   $members
 * @property InviteRepository   $invites
 * @property BanRepository      $bans
 * @property EmojiRepository    $emojis
=======
 * @property string            $id                                       The unique identifier of the guild.
 * @property string            $name                                     The name of the guild.
 * @property string            $icon                                     The URL to the guild icon.
 * @property string            $icon_hash                                The icon hash for the guild.
 * @property string            $region                                   The region the guild's voice channels are hosted in.
 * @property User              $owner                                    The owner of the guild.
 * @property string            $owner_id                                 The unique identifier of the owner of the guild.
 * @property Carbon            $joined_at                                A timestamp of when the current user joined the guild.
 * @property string            $afk_channel_id                           The unique identifier of the AFK channel ID.
 * @property int               $afk_timeout                              How long you will remain in the voice channel until you are moved into the AFK channel.
 * @property string[]          $features                                 An array of features that the guild has.
 * @property string            $splash                                   The URL to the guild splash.
 * @property string            $discovery_splash                         Discovery splash hash. Only for discoverable guilds.
 * @property string            $splash_hash                              The splash hash for the guild.
 * @property bool              $large                                    Whether the guild is considered 'large' (over 250 members).
 * @property int               $verification_level                       The verification level used for the guild.
 * @property int               $member_count                             How many members are in the guild.
 * @property int               $default_message_notifications            Default notification level.
 * @property int               $explicit_content_filter                  Explicit content filter level.
 * @property int               $mfa_level                                MFA level required to join.
 * @property string            $application_id                           Application that made the guild, if made by one.
 * @property bool              $widget_enabled                           Is server widget enabled.
 * @property string            $widget_channel_id                        Channel that the widget will create an invite to.
 * @property string            $system_channel_id                        Channel that system notifications are posted in.
 * @property int               $system_channel_flags                     Flags for the system channel.
 * @property string            $rules_channel_id                         Channel that the rules are in.
 * @property object[]          $voice_states                             Array of voice states.
 * @property int               $max_presences                            Maximum amount of presences allowed in the guild.
 * @property int               $max_members                              Maximum amount of members allowed in the guild.
 * @property string            $vanity_url_code                          Vanity URL code for the guild.
 * @property string            $description                              Guild description if it is discoverable.
 * @property string            $banner                                   Banner hash.
 * @property int               $premium_tier                             Server boost level.
 * @property int               $premium_subscription_count               Number of boosts in the guild.
 * @property string            $preferred_locale                         Preferred locale of the guild.
 * @property string            $public_updates_channel_id                Notice channel id.
 * @property int               $max_video_channel_users                  Maximum amount of users allowed in a video channel.
 * @property int               $approximate_member_count
 * @property int               $approximate_presence_count
 * @property int               $nsfw_level                               The guild NSFW level
 * @property bool              $premium_progress_bar_enabled             Whether the guild has the boost progress bar enabled
 * @property bool              $feature_animated_icon                    guild has access to set an animated guild icon.
 * @property bool              $feature_banner                           guild has access to set a guild banner image.
 * @property bool              $feature_commerce                         guild has access to use commerce features (create store channels).
 * @property bool              $feature_community                        guild can enable welcome screen, Membership Screening, stage channels and discovery, and receives community updates.
 * @property bool              $feature_discoverable                     guild is able to be discovered in the directory.
 * @property bool              $feature_featurable                       guild is able to be featured in the directory.
 * @property bool              $feature_invite_splash                    guild has access to set an invite splash background.
 * @property bool              $feature_member_verification_gate_enabled guild has enabled membership screening.
 * @property bool              $feature_news                             guild has access to create news channels.
 * @property bool              $feature_partnered                        guild is partnered.
 * @property bool              $feature_preview_enabled                  guild can be previewed before joining via membership screening or the directory.
 * @property bool              $feature_vanity_url                       guild has access to set a vanity url.
 * @property bool              $feature_verified                         guild is verified.
 * @property bool              $feature_vip_regions                      guild has access to set 384kbps bitrate in voice.
 * @property bool              $feature_welcome_screen_enabled           guild has enabled the welcome screen.
 * @property bool              $feature_ticketed_events_enabled          guild has enabled ticketed events.
 * @property bool              $feature_monetization_enabled             guild has enabled monetization.
 * @property bool              $feature_more_stickers                    guild has increased custom sticker slots.
 * @property bool              $feature_three_day_thread_archive         guild has access to the three day archive time for threads.
 * @property bool              $feature_seven_day_thread_archive         guild has access to the seven day archive time for threads.
 * @property bool              $feature_private_threads                  guild has access to create private threads.
 * @property bool              $feature_role_icons                       guild is able to set role icons.
 * @property RoleRepository    $roles
 * @property ChannelRepository $channels
 * @property MemberRepository  $members
 * @property InviteRepository  $invites
 * @property BanRepository     $bans
 * @property EmojiRepository   $emojis
 * @property GuildTemplateRepository $templates
 * @property StageInstanceRepository $stage_instances
>>>>>>> ddf4d593
 */
class Guild extends Part
{
    public const REGION_DEFAULT = 'us_west';

    public const LEVEL_OFF = 0;
    public const LEVEL_LOW = 1;
    public const LEVEL_MEDIUM = 2;
    public const LEVEL_TABLEFLIP = 3;
    public const LEVEL_DOUBLE_TABLEFLIP = 4;

    public const SUPPRESS_JOIN_NOTIFICATIONS = (1 << 0);
    public const SUPPRESS_PREMIUM_SUBSCRIPTION = (1 << 1);
    public const SUPPRESS_GUILD_REMINDER_NOTIFICATIONS = (1 << 2);
    public const SUPPRESS_JOIN_NOTIFICATION_REPLIES = (1 << 3);

    public const NSFW_DEFAULT = 0;
    public const NSFW_EXPLICIT = 1;
    public const NSFW_SAFE = 2;
    public const NSFW_AGE_RESTRICTED = 3;

    /**
     * @inheritdoc
     */
    protected $fillable = [
        'id',
        'name',
        'icon',
        'region',
        'owner_id',
        'roles',
        'joined_at',
        'afk_channel_id',
        'afk_timeout',
        'features',
        'splash',
        'discovery_splash',
        'emojis',
        'large',
        'verification_level',
        'member_count',
        'default_message_notifications',
        'explicit_content_filter',
        'mfa_level',
        'application_id',
        'widget_enabled',
        'widget_channel_id',
        'system_channel_id',
        'system_channel_flags',
        'rules_channel_id',
        'voice_states',
        'max_presences',
        'max_members',
        'vanity_url_code',
        'description',
        'banner',
        'premium_tier',
        'premium_subscription_count',
        'preferred_locale',
        'public_updates_channel_id',
        'max_video_channel_users',
        'approximate_member_count',
        'approximate_presence_count',
        'welcome_screen',
        'nsfw_level',
        'stage_instances',
        'premium_progress_bar_enabled',
    ];

    /**
     * @inheritDoc
     */
    protected $visible = [
        'feature_animated_icon',
        'feature_banner',
        'feature_commerce',
        'feature_community',
        'feature_discoverable',
        'feature_featurable',
        'feature_invite_splash',
        'feature_member_verification_gate_enabled',
        'feature_news',
        'feature_partnered',
        'feature_preview_enabled',
        'feature_vanity_url',
        'feature_verified',
        'feature_vip_regions',
        'feature_welcome_screen_enabled',
        'feature_ticketed_events_enabled',
        'feature_monetization_enabled',
        'feature_more_stickers',
        'feature_three_day_thread_archive',
        'feature_seven_day_thread_archive',
        'feature_private_threads',
        'feature_role_icons',
    ];

    /**
     * @inheritdoc
     */
    protected $repositories = [
        'members' => MemberRepository::class,
        'roles' => RoleRepository::class,
        'channels' => ChannelRepository::class,
        'bans' => BanRepository::class,
        'invites' => InviteRepository::class,
        'emojis' => EmojiRepository::class,
        'templates' => GuildTemplateRepository::class,
        'stage_instances' => StageInstanceRepository::class,
    ];

    /**
     * An array of valid regions.
     *
     * @var Collection|null
     */
    protected $regions;

    /**
     * Returns the channels invites.
     *
     * @return ExtendedPromiseInterface
     * @throws \Exception
     */
    public function getInvites(): ExtendedPromiseInterface
    {
        return $this->http->get(Endpoint::bind(Endpoint::GUILD_INVITES, $this->id))->then(function ($response) {
            $invites = new Collection();

            foreach ($response as $invite) {
                $invite = $this->factory->create(Invite::class, $invite, true);
                $invites->push($invite);
            }

            return $invites;
        });
    }

    /**
     * Unbans a member. Alias for `$guild->bans->unban($user)`.
     *
     * @param User|string $user
     *
     * @return ExtendedPromiseInterface
     */
    public function unban($user): ExtendedPromiseInterface
    {
        return $this->bans->unban($user);
    }

    /**
     * Returns the owner.
     *
     * @return ExtendedPromiseInterface
     */
    protected function getOwnerAttribute()
    {
        return $this->discord->users->get('id', $this->owner_id);
    }

    /**
     * Returns the joined_at attribute.
     *
     * @return Carbon|null The joined_at attribute.
     * @throws \Exception
     */
    protected function getJoinedAtAttribute()
    {
        if (! array_key_exists('joined_at', $this->attributes)) {
            return null;
        }

        return new Carbon($this->attributes['joined_at']);
    }

    /**
     * Returns the guilds icon.
     *
     * @param string|null $format The image format.
     * @param int         $size   The size of the image.
     *
     * @return string|null The URL to the guild icon or null.
     */
    public function getIconAttribute(?string $format = null, int $size = 1024)
    {
        if (! isset($this->attributes['icon'])) {
            return null;
        }

        if (isset($format)) {
            $allowed = ['png', 'jpg', 'webp', 'gif'];

            if (! in_array(strtolower($format), $allowed)) {
                $format = 'webp';
            }
        } elseif (strpos($this->attributes['icon'], 'a_') === 0) {
            $format = 'gif';
        } else {
            $format = 'webp';
        }

        return "https://cdn.discordapp.com/icons/{$this->id}/{$this->attributes['icon']}.{$format}?size={$size}";
    }

    /**
     * Returns the guild icon hash.
     *
     * @return string|null The guild icon hash or null.
     */
    protected function getIconHashAttribute()
    {
        return $this->attributes['icon'];
    }

    /**
     * Returns the guild splash.
     *
     * @param string $format The image format.
     * @param int    $size   The size of the image.
     *
     * @return string|null The URL to the guild splash or null.
     */
    public function getSplashAttribute(string $format = 'webp', int $size = 2048)
    {
        if (! isset($this->attributes['splash'])) {
            return null;
        }

        $allowed = ['png', 'jpg', 'webp'];

        if (! in_array(strtolower($format), $allowed)) {
            $format = 'webp';
        }

        return "https://cdn.discordapp.com/splashes/{$this->id}/{$this->attributes['splash']}.{$format}?size={$size}";
    }

    /**
     * Returns the guild splash hash.
     *
     * @return string|null The guild splash hash or null.
     */
    protected function getSplashHashAttribute()
    {
        return $this->attributes['splash'];
    }

    protected function getFeatureAnimatedIconAttribute(): bool
    {
        return in_array('ANIMATED_ICON', $this->features);
    }

    protected function getFeatureBannerAttribute(): bool
    {
        return in_array('BANNER', $this->features);
    }

    protected function getFeatureCommerceAttribute(): bool
    {
        return in_array('COMMERCE', $this->features);
    }

    protected function getFeatureDiscoverableAttribute(): bool
    {
        return in_array('DISCOVERABLE', $this->features);
    }

    protected function getFeatureFeaturableAttribute(): bool
    {
        return in_array('FEATURABLE', $this->features);
    }

    protected function getFeatureInviteSplashAttribute(): bool
    {
        return in_array('INVITE_SPLASH', $this->features);
    }

    protected function getFeatureMemberVerificationGateEnabledAttribute(): bool
    {
        return in_array('MEMBER_VERIFICATION_GATE_ENABLED', $this->features);
    }

    protected function getFeatureNewsAttribute(): bool
    {
        return in_array('NEWS', $this->features);
    }

    protected function getFeaturePartneredAttribute(): bool
    {
        return in_array('PARTNERED', $this->features);
    }

    protected function getFeaturePreviewEnabledAttribute(): bool
    {
        return in_array('PREVIEW_ENABLED', $this->features);
    }

    protected function getFeatureVanityUrlAttribute(): bool
    {
        return in_array('VANITY_URL', $this->features);
    }

    protected function getFeatureVerifiedAttribute(): bool
    {
        return in_array('VERIFIED', $this->features);
    }

    protected function getFeatureVipRegionsAttribute(): bool
    {
        return in_array('VIP_REGIONS', $this->features);
    }

    protected function getFeatureWelcomeScreenEnabledAttribute(): bool
    {
        return in_array('WELCOME_SCREEN_ENABLED', $this->features);
    }

    protected function getFeatureTicketedEventsEnabledAttribute(): bool
    {
        return in_array('TICKETED_EVENTS_ENABLED', $this->features);
    }

    protected function getFeatureMonetizationEnabledAttribute(): bool
    {
        return in_array('MONETIZATION_ENABLED', $this->features);
    }

    protected function getFeatureMoreStickersAttribute(): bool
    {
        return in_array('MORE_STICKERS', $this->features);
    }

    protected function getFeatureThreeDayThreadArchiveAttribute(): bool
    {
        return in_array('THREE_DAY_THREAD_ARCHIVE', $this->features);
    }

    protected function getFeatureSevenDayThreadArchiveAttribute(): bool
    {
        return in_array('SEVEN_DAY_THREAD_ARCHIVE', $this->features);
    }

    protected function getFeaturePrivateThreadsAttribute(): bool
    {
        return in_array('PRIVATE_THREADS', $this->features);
    }

    protected function getFeatureRoleIconsAttribute(): bool
    {
        return in_array('ROLE_ICONS', $this->features);
    }

    /**
     * Gets the voice regions available.
     *
     * @return ExtendedPromiseInterface
     */
    public function getVoiceRegions(): ExtendedPromiseInterface
    {
        if (! is_null($this->regions)) {
            return \React\Promise\resolve($this->regions);
        }

        return $this->http->get('voice/regions')->then(function ($regions) {
            $regions = new Collection($regions);

            $this->regions = $regions;

            return $regions;
        });
    }

    /**
     * Creates a role.
     *
     * @param array $data The data to fill the role with.
     *
     * @return ExtendedPromiseInterface
     * @throws \Exception
     */
    public function createRole(array $data = []): ExtendedPromiseInterface
    {
        $botperms = $this->members->offsetGet($this->discord->id)->getPermissions();

        if (! $botperms->manage_roles) {
            return \React\Promise\reject(new NoPermissionsException('You do not have permission to manage roles in the specified guild.'));
        }

        return $this->roles->save($this->factory->create(Role::class, $data));
    }

    /**
     * Leaves the guild.
     *
     * @return ExtendedPromiseInterface
     */
    public function leave(): ExtendedPromiseInterface
    {
        return $this->discord->guilds->leave($this->id);
    }

    /**
     * Transfers ownership of the guild to
     * another member.
     *
     * @param Member|int  $member The member to transfer ownership to.
     * @param string|null $reason Reason for Audit Log.
     *
     * @return ExtendedPromiseInterface
     */
    public function transferOwnership($member, ?string $reason = null): ExtendedPromiseInterface
    {
        if ($member instanceof Member) {
            $member = $member->id;
        }

        $headers = [];
        if (isset($reason)) {
            $headers['X-Audit-Log-Reason'] = $reason;
        }

        return $this->http->patch(Endpoint::bind(Endpoint::GUILD), ['owner_id' => $member], $headers)->then(function ($response) use ($member) {
            if ($response->owner_id != $member) {
                throw new Exception('Ownership was not transferred correctly.');
            }

            return $this;
        });
    }

    /**
     * Validates the specified region.
     *
     * @return ExtendedPromiseInterface
     *
     * @see self::REGION_DEFAULT The default region.
     */
    public function validateRegion(): ExtendedPromiseInterface
    {
        return $this->getVoiceRegions()->then(function () {
            $regions = $this->regions->map(function ($region) {
                return $region->id;
            })->toArray();

            if (! in_array($this->region, $regions)) {
                return self::REGION_DEFAULT;
            }

            return $this->region;
        });
    }

    /**
     * Returns an audit log object for the query.
     *
     * @param array $options An array of options.
     *                       user_id => filter the log for actions made by a user
     *                       action_type => the type of audit log event
     *                       before => filter the log before a certain entry id
     *                       limit => how many entries are returned (default 50, minimum 1, maximum 100)
     *
     * @return ExtendedPromiseInterface
     */
    public function getAuditLog(array $options = []): ExtendedPromiseInterface
    {
        $resolver = new OptionsResolver();
        $resolver->setDefined([
            'user_id',
            'action_type',
            'before',
            'limit',
        ])
        ->setAllowedTypes('user_id', ['string', 'int', Member::class, User::class])
        ->setAllowedTypes('action_type', 'int')
        ->setAllowedTypes('before', ['string', 'int', Entry::class])
        ->setAllowedTypes('limit', 'int')
        ->setAllowedValues('action_type', array_values((new ReflectionClass(Entry::class))->getConstants()))
        ->setAllowedValues('limit', range(1, 100));

        $options = $resolver->resolve($options);

        if ($options['user_id'] ?? null instanceof Part) {
            $options['user_id'] = $options['user_id']->id;
        }

        if ($options['before'] ?? null instanceof Part) {
            $options['before'] = $options['before']->id;
        }

        $endpoint = Endpoint::bind(Endpoint::AUDIT_LOG, $this->id);

        foreach ($options as $key => $value) {
            $endpoint->addQuery($key, $value);
        }

        return $this->http->get($endpoint)->then(function ($response) {
            $response = (array) $response;
            $response['guild_id'] = $this->id;

            return $this->factory->create(AuditLog::class, $response, true);
        });
    }

    /**
     * Updates the positions of a list of given roles.
     *
     * The `$roles` array should be an associative array where the LHS key is the position,
     * and the RHS value is a `Role` object or a string ID, e.g. [1 => 'role_id_1', 3 => 'role_id_3'].
     *
     * @param array $roles
     *
     * @return ExtendedPromiseInterface
     */
    public function updateRolePositions(array $roles): ExtendedPromiseInterface
    {
        $payload = [];

        foreach ($roles as $position => $role) {
            $payload[] = [
                'id' => ($role instanceof Role) ? $role->id : $role,
                'position' => $position,
            ];
        }

        return $this->http->patch(Endpoint::bind(Endpoint::GUILD_ROLES, $this->id), $payload)
            ->then(function () {
                return $this;
            });
    }

    /**
     * Returns a list of guild member objects whose username or nickname starts with a provided string.
     *
     * @param array $options An array of options.
     *                       query => query string to match username(s) and nickname(s) against
     *                       limit => how many entries are returned (default 1, minimum 1, maximum 1000)
     *
     * @return ExtendedPromiseInterface
     */
    public function searchMembers(array $options): ExtendedPromiseInterface
    {
        $resolver = new OptionsResolver();
        $resolver->setDefined([
            'query',
            'limit',
        ])
        ->setDefaults(['limit' => 1])
        ->setAllowedTypes('query', 'string')
        ->setAllowedTypes('limit', 'int')
        ->setAllowedValues('limit', range(1, 1000));

        $options = $resolver->resolve($options);

        $endpoint = Endpoint::bind(Endpoint::GUILD_MEMBERS_SEARCH, $this->id);
        $endpoint->addQuery('query', $options['query']);
        $endpoint->addQuery('limit', $options['limit']);

        return $this->http->get($endpoint)->then(function ($responses) {
            $members = new Collection();

            foreach ($responses as $response) {
                if (! $member = $this->members->get('id', $response->user->id)) {
                    $member = $this->factory->create(Member::class, $response, true);
                    $this->members->push($member);
                }

                $members->push($member);
            }

            return $members;
        });
    }

    /**
     * Get the Welcome Screen for the guild.
     *
     * @param bool $fresh Whether we should skip checking the cache.
     *
     * @return ExtendedPromiseInterface
     */
    public function getWelcomeScreen(bool $fresh = false): ExtendedPromiseInterface
    {
        if (! $fresh && isset($this->attributes['welcome_screen'])) {
            return \React\Promise\resolve($this->attributes['welcome_screen']);
        }

        return $this->http->get(Endpoint::bind(Endpoint::GUILD_WELCOME_SCREEN, $this->id))->then(function ($response) {
            $welcome_screen = $this->discord->factory(WelcomeScreen::class, $response, true);
            $this->attributes['welcome_screen'] = $welcome_screen;

            return $welcome_screen;
        });
    }

    /**
     * Modify the guild's Welcome Screen. Requires the MANAGE_GUILD permission. Returns the updated Welcome Screen object.
     *
     * @param array $options An array of options.
     *                       enabled => whether the welcome screen is enabled
     *                       welcome_channels => channels linked in the welcome screen and their display options (maximum 5)
     *                       description => the server description to show in the welcome screen (maximum 140)
     *
     * @return ExtendedPromiseInterface
     */
    public function updateWelcomeScreen(array $options): ExtendedPromiseInterface
    {
        $resolver = new OptionsResolver();
        $resolver->setDefined([
            'enabled',
            'welcome_channels',
            'description'
        ])
        ->setAllowedTypes('enabled', 'string')
        ->setAllowedTypes('welcome_channels', ['array', WelcomeScreen::class])
        ->setAllowedTypes('description', 'string');

        $options = $resolver->resolve($options);

        return $this->http->patch(Endpoint::bind(Endpoint::GUILD_WELCOME_SCREEN, $this->id), $options)->then(function ($response) {
            $welcome_screen = $this->discord->factory(WelcomeScreen::class, $response, true);
            $this->attributes['welcome_screen'] = $welcome_screen;

            return $welcome_screen;
        });
    }

    /**
     * Returns the Welcome Screen object for the guild.
     *
     * @return WelcomeScreen|null
     */
    public function getWelcomeScreenAttribute(): ?WelcomeScreen
    {
        return $this->attributes['welcome_screen'] ?? null;
    }

    /**
     * @inheritdoc
     */
    public function getCreatableAttributes(): array
    {
        return [
            'name' => $this->name,
            'icon' => $this->attributes['icon'],
            'verification_level' => $this->verification_level,
            'default_message_notifications' => $this->default_message_notifications,
            'explicit_content_filter' => $this->explicit_content_filter,
            'afk_channel_id' => $this->afk_channel_id,
            'afk_timeout' => $this->afk_timeout,
            'system_channel_id' => $this->system_channel_id,
        ];
    }

    /**
     * @inheritdoc
     */
    public function getUpdatableAttributes(): array
    {
        return [
            'name' => $this->name,
            'verification_level' => $this->verification_level,
            'default_message_notifications' => $this->default_message_notifications,
            'explicit_content_filter' => $this->explicit_content_filter,
            'afk_channel_id' => $this->afk_channel_id,
            'afk_timeout' => $this->afk_timeout,
            'icon' => $this->attributes['icon'],
            'splash' => $this->attributes['splash'],
            'banner' => $this->attributes['banner'],
            'system_channel_id' => $this->system_channel_id,
            'rules_channel_id' => $this->rules_channel_id,
            'public_updates_channel_id' => $this->public_updates_channel_id,
            'preferred_locale' => $this->preferred_locale,
            'premium_progress_bar_enabled' => $this->premium_progress_bar_enabled,
        ];
    }

    /**
     * @inheritdoc
     */
    public function getRepositoryAttributes(): array
    {
        return [
            'guild_id' => $this->id,
        ];
    }

    /**
     * Returns the timestamp of when the guild was created.
     *
     * @return float
     */
    public function createdTimestamp()
    {
        return \Discord\getSnowflakeTimestamp($this->id);
    }
}<|MERGE_RESOLUTION|>--- conflicted
+++ resolved
@@ -36,77 +36,6 @@
 /**
  * A Guild is Discord's equivalent of a server. It contains all the Members, Channels, Roles, Bans etc.
  *
-<<<<<<< HEAD
- * @property string             $id                                       The unique identifier of the guild.
- * @property string             $name                                     The name of the guild.
- * @property string             $icon                                     The URL to the guild icon.
- * @property string             $icon_hash                                The icon hash for the guild.
- * @property string             $region                                   The region the guild's voice channels are hosted in.
- * @property User               $owner                                    The owner of the guild.
- * @property string             $owner_id                                 The unique identifier of the owner of the guild.
- * @property Carbon             $joined_at                                A timestamp of when the current user joined the guild.
- * @property string             $afk_channel_id                           The unique identifier of the AFK channel ID.
- * @property int                $afk_timeout                              How long you will remain in the voice channel until you are moved into the AFK channel.
- * @property string[]           $features                                 An array of features that the guild has.
- * @property string             $splash                                   The URL to the guild splash.
- * @property string             $discovery_splash                         Discovery splash hash. Only for discoverable guilds.
- * @property string             $splash_hash                              The splash hash for the guild.
- * @property bool               $large                                    Whether the guild is considered 'large' (over 250 members).
- * @property int                $verification_level                       The verification level used for the guild.
- * @property int                $member_count                             How many members are in the guild.
- * @property int                $default_message_notifications            Default notification level.
- * @property int                $explicit_content_filter                  Explicit content filter level.
- * @property int                $mfa_level                                MFA level required to join.
- * @property string             $application_id                           Application that made the guild, if made by one.
- * @property bool               $widget_enabled                           Is server widget enabled.
- * @property string             $widget_channel_id                        Channel that the widget will create an invite to.
- * @property string             $system_channel_id                        Channel that system notifications are posted in.
- * @property int                $system_channel_flags                     Flags for the system channel.
- * @property string             $rules_channel_id                         Channel that the rules are in.
- * @property object[]           $voice_states                             Array of voice states.
- * @property int                $max_presences                            Maximum amount of presences allowed in the guild.
- * @property int                $max_members                              Maximum amount of members allowed in the guild.
- * @property string             $vanity_url_code                          Vanity URL code for the guild.
- * @property string             $description                              Guild description if it is discoverable.
- * @property string             $banner                                   Banner hash.
- * @property int                $premium_tier                             Server boost level.
- * @property int                $premium_subscription_count               Number of boosts in the guild.
- * @property string             $preferred_locale                         Preferred locale of the guild.
- * @property string             $public_updates_channel_id                Notice channel id.
- * @property int                $max_video_channel_users                  Maximum amount of users allowed in a video channel.
- * @property int                $approximate_member_count
- * @property int                $approximate_presence_count
- * @property int                $nsfw_level                               The guild NSFW level.
- * @property bool               $premium_progress_bar_enabled             Whether the guild has the boost progress bar enabled.
- * @property bool               $feature_animated_icon                    guild has access to set an animated guild icon.
- * @property bool               $feature_banner                           guild has access to set a guild banner image.
- * @property bool               $feature_commerce                         guild has access to use commerce features (create store channels).
- * @property bool               $feature_community                        guild can enable welcome screen, Membership Screening, stage channels and discovery, and receives community updates.
- * @property bool               $feature_discoverable                     guild is able to be discovered in the directory.
- * @property bool               $feature_featurable                       guild is able to be featured in the directory.
- * @property bool               $feature_invite_splash                    guild has access to set an invite splash background.
- * @property bool               $feature_member_verification_gate_enabled guild has enabled membership screening.
- * @property bool               $feature_news                             guild has access to create news channels.
- * @property bool               $feature_partnered                        guild is partnered.
- * @property bool               $feature_preview_enabled                  guild can be previewed before joining via membership screening or the directory.
- * @property bool               $feature_vanity_url                       guild has access to set a vanity url.
- * @property bool               $feature_verified                         guild is verified.
- * @property bool               $feature_vip_regions                      guild has access to set 384kbps bitrate in voice.
- * @property bool               $feature_welcome_screen_enabled           guild has enabled the welcome screen.
- * @property bool               $feature_ticketed_events_enabled          guild has enabled ticketed events.
- * @property bool               $feature_monetization_enabled             guild has enabled monetization.
- * @property bool               $feature_more_stickers                    guild has increased custom sticker slots.
- * @property bool               $feature_three_day_thread_archive         guild has access to the three day archive time for threads.
- * @property bool               $feature_seven_day_thread_archive         guild has access to the seven day archive time for threads.
- * @property bool               $feature_private_threads                  guild has access to create private threads.
- * @property bool               $feature_role_icons                       guild is able to set role icons.
- * @property RoleRepository     $roles
- * @property ChannelRepository  $channels
- * @property MemberRepository   $members
- * @property InviteRepository   $invites
- * @property BanRepository      $bans
- * @property EmojiRepository    $emojis
-=======
  * @property string            $id                                       The unique identifier of the guild.
  * @property string            $name                                     The name of the guild.
  * @property string            $icon                                     The URL to the guild icon.
@@ -146,8 +75,8 @@
  * @property int               $max_video_channel_users                  Maximum amount of users allowed in a video channel.
  * @property int               $approximate_member_count
  * @property int               $approximate_presence_count
- * @property int               $nsfw_level                               The guild NSFW level
- * @property bool              $premium_progress_bar_enabled             Whether the guild has the boost progress bar enabled
+ * @property int               $nsfw_level                               The guild NSFW level.
+ * @property bool              $premium_progress_bar_enabled             Whether the guild has the boost progress bar enabled.
  * @property bool              $feature_animated_icon                    guild has access to set an animated guild icon.
  * @property bool              $feature_banner                           guild has access to set a guild banner image.
  * @property bool              $feature_commerce                         guild has access to use commerce features (create store channels).
@@ -178,7 +107,6 @@
  * @property EmojiRepository   $emojis
  * @property GuildTemplateRepository $templates
  * @property StageInstanceRepository $stage_instances
->>>>>>> ddf4d593
  */
 class Guild extends Part
 {
