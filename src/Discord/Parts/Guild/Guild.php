<?php

/*
 * This file is a part of the DiscordPHP project.
 *
 * Copyright (c) 2015-present David Cole <david.cole1340@gmail.com>
 *
 * This file is subject to the MIT license that is bundled
 * with this source code in the LICENSE.md file.
 */

namespace Discord\Parts\Guild;

use Carbon\Carbon;
use Discord\Helpers\Collection;
use Discord\Http\Endpoint;
use Discord\Http\Exceptions\NoPermissionsException;
use Discord\Parts\Part;
use Discord\Parts\User\Member;
use Discord\Parts\User\User;
use Discord\Repository\Guild\BanRepository;
use Discord\Repository\Guild\ChannelRepository;
use Discord\Repository\Guild\EmojiRepository;
use Discord\Repository\Guild\InviteRepository;
use Discord\Repository\Guild\MemberRepository;
use Discord\Repository\Guild\RoleRepository;
use Discord\Parts\Guild\AuditLog\AuditLog;
use Discord\Parts\Guild\AuditLog\Entry;
<<<<<<< HEAD
use Discord\Repository\Guild\GuildCommandRepository;
=======
use Discord\Repository\Guild\StickerRepository;
use Discord\Repository\Guild\ScheduledEventRepository;
use Discord\Repository\Guild\GuildTemplateRepository;
use Discord\Repository\Guild\StageInstanceRepository;
>>>>>>> bc80bbc3
use Exception;
use React\Promise\ExtendedPromiseInterface;
use ReflectionClass;
use Symfony\Component\OptionsResolver\OptionsResolver;

/**
 * A Guild is Discord's equivalent of a server. It contains all the Members, Channels, Roles, Bans etc.
 *
 * @property string            $id                                       The unique identifier of the guild.
 * @property string            $name                                     The name of the guild.
 * @property string            $icon                                     The URL to the guild icon.
 * @property string            $icon_hash                                The icon hash for the guild.
 * @property string            $region                                   The region the guild's voice channels are hosted in.
 * @property User              $owner                                    The owner of the guild.
 * @property string            $owner_id                                 The unique identifier of the owner of the guild.
 * @property Carbon            $joined_at                                A timestamp of when the current user joined the guild.
 * @property string            $afk_channel_id                           The unique identifier of the AFK channel ID.
 * @property int               $afk_timeout                              How long you will remain in the voice channel until you are moved into the AFK channel.
 * @property string[]          $features                                 An array of features that the guild has.
 * @property string            $splash                                   The URL to the guild splash.
 * @property string            $discovery_splash                         Discovery splash hash. Only for discoverable guilds.
 * @property string            $splash_hash                              The splash hash for the guild.
 * @property bool              $large                                    Whether the guild is considered 'large' (over 250 members).
 * @property int               $verification_level                       The verification level used for the guild.
 * @property int               $member_count                             How many members are in the guild.
 * @property int               $default_message_notifications            Default notification level.
 * @property int               $explicit_content_filter                  Explicit content filter level.
 * @property int               $mfa_level                                MFA level required to join.
 * @property string            $application_id                           Application that made the guild, if made by one.
 * @property bool              $widget_enabled                           Is server widget enabled.
 * @property string            $widget_channel_id                        Channel that the widget will create an invite to.
 * @property string            $system_channel_id                        Channel that system notifications are posted in.
 * @property int               $system_channel_flags                     Flags for the system channel.
 * @property string            $rules_channel_id                         Channel that the rules are in.
 * @property object[]          $voice_states                             Array of voice states.
 * @property int               $max_presences                            Maximum amount of presences allowed in the guild.
 * @property int               $max_members                              Maximum amount of members allowed in the guild.
 * @property string            $vanity_url_code                          Vanity URL code for the guild.
 * @property string            $description                              Guild description if it is discoverable.
 * @property string            $banner                                   Banner hash.
 * @property int               $premium_tier                             Server boost level.
 * @property int               $premium_subscription_count               Number of boosts in the guild.
 * @property string            $preferred_locale                         Preferred locale of the guild.
 * @property string            $public_updates_channel_id                Notice channel id.
 * @property int               $max_video_channel_users                  Maximum amount of users allowed in a video channel.
 * @property int               $approximate_member_count
 * @property int               $approximate_presence_count
 * @property int               $nsfw_level                               The guild NSFW level.
 * @property bool              $premium_progress_bar_enabled             Whether the guild has the boost progress bar enabled.
 * @property bool              $feature_animated_icon                    guild has access to set an animated guild icon.
 * @property bool              $feature_banner                           guild has access to set a guild banner image.
 * @property bool              $feature_commerce                         guild has access to use commerce features (create store channels).
 * @property bool              $feature_community                        guild can enable welcome screen, Membership Screening, stage channels and discovery, and receives community updates.
 * @property bool              $feature_discoverable                     guild is able to be discovered in the directory.
 * @property bool              $feature_featurable                       guild is able to be featured in the directory.
 * @property bool              $feature_invite_splash                    guild has access to set an invite splash background.
 * @property bool              $feature_member_verification_gate_enabled guild has enabled membership screening.
 * @property bool              $feature_news                             guild has access to create news channels.
 * @property bool              $feature_partnered                        guild is partnered.
 * @property bool              $feature_preview_enabled                  guild can be previewed before joining via membership screening or the directory.
 * @property bool              $feature_vanity_url                       guild has access to set a vanity url.
 * @property bool              $feature_verified                         guild is verified.
 * @property bool              $feature_vip_regions                      guild has access to set 384kbps bitrate in voice.
 * @property bool              $feature_welcome_screen_enabled           guild has enabled the welcome screen.
 * @property bool              $feature_ticketed_events_enabled          guild has enabled ticketed events.
 * @property bool              $feature_monetization_enabled             guild has enabled monetization.
 * @property bool              $feature_more_stickers                    guild has increased custom sticker slots.
 * @property bool              $feature_three_day_thread_archive         guild has access to the three day archive time for threads.
 * @property bool              $feature_seven_day_thread_archive         guild has access to the seven day archive time for threads.
 * @property bool              $feature_private_threads                  guild has access to create private threads.
 * @property bool              $feature_role_icons                       guild is able to set role icons.
 * @property RoleRepository    $roles
 * @property ChannelRepository $channels
 * @property MemberRepository  $members
 * @property InviteRepository  $invites
 * @property BanRepository     $bans
 * @property EmojiRepository   $emojis
<<<<<<< HEAD
 * @property GuildCommandRepository $commands
=======
 * @property StickerRepository $stickers
 * @property GuildTemplateRepository $templates
 * @property StageInstanceRepository $stage_instances
 * @property ScheduledeventRepository $guild_scheduled_events
>>>>>>> bc80bbc3
 */
class Guild extends Part
{
    public const REGION_DEFAULT = 'us_west';

    public const LEVEL_OFF = 0;
    public const LEVEL_LOW = 1;
    public const LEVEL_MEDIUM = 2;
    public const LEVEL_TABLEFLIP = 3;
    public const LEVEL_DOUBLE_TABLEFLIP = 4;

    public const SUPPRESS_JOIN_NOTIFICATIONS = (1 << 0);
    public const SUPPRESS_PREMIUM_SUBSCRIPTION = (1 << 1);
    public const SUPPRESS_GUILD_REMINDER_NOTIFICATIONS = (1 << 2);
    public const SUPPRESS_JOIN_NOTIFICATION_REPLIES = (1 << 3);

    public const NSFW_DEFAULT = 0;
    public const NSFW_EXPLICIT = 1;
    public const NSFW_SAFE = 2;
    public const NSFW_AGE_RESTRICTED = 3;

    /**
     * @inheritdoc
     */
    protected $fillable = [
        'id',
        'name',
        'icon',
        'region',
        'owner_id',
        'roles',
        'joined_at',
        'afk_channel_id',
        'afk_timeout',
        'features',
        'splash',
        'discovery_splash',
        'emojis',
        'large',
        'verification_level',
        'member_count',
        'default_message_notifications',
        'explicit_content_filter',
        'mfa_level',
        'application_id',
        'widget_enabled',
        'widget_channel_id',
        'system_channel_id',
        'system_channel_flags',
        'rules_channel_id',
        'voice_states',
        'max_presences',
        'max_members',
        'vanity_url_code',
        'description',
        'banner',
        'premium_tier',
        'premium_subscription_count',
        'preferred_locale',
        'public_updates_channel_id',
        'max_video_channel_users',
        'approximate_member_count',
        'approximate_presence_count',
        'welcome_screen',
        'nsfw_level',
        'stickers',
        'stage_instances',
        'guild_scheduled_events',
        'premium_progress_bar_enabled',
    ];

    /**
     * @inheritDoc
     */
    protected $visible = [
        'feature_animated_icon',
        'feature_banner',
        'feature_commerce',
        'feature_community',
        'feature_discoverable',
        'feature_featurable',
        'feature_invite_splash',
        'feature_member_verification_gate_enabled',
        'feature_news',
        'feature_partnered',
        'feature_preview_enabled',
        'feature_vanity_url',
        'feature_verified',
        'feature_vip_regions',
        'feature_welcome_screen_enabled',
        'feature_ticketed_events_enabled',
        'feature_monetization_enabled',
        'feature_more_stickers',
        'feature_three_day_thread_archive',
        'feature_seven_day_thread_archive',
        'feature_private_threads',
        'feature_role_icons',
    ];

    /**
     * @inheritdoc
     */
    protected $repositories = [
        'members' => MemberRepository::class,
        'roles' => RoleRepository::class,
        'channels' => ChannelRepository::class,
        'bans' => BanRepository::class,
        'invites' => InviteRepository::class,
        'emojis' => EmojiRepository::class,
<<<<<<< HEAD
        'commands' => GuildCommandRepository::class,
=======
        'stickers' => StickerRepository::class,
        'templates' => GuildTemplateRepository::class,
        'stage_instances' => StageInstanceRepository::class,
        'guild_scheduled_events' => ScheduledEventRepository::class,
>>>>>>> bc80bbc3
    ];

    /**
     * An array of valid regions.
     *
     * @var Collection|null
     */
    protected $regions;

    /**
     * Returns the channels invites.
     *
     * @return ExtendedPromiseInterface
     * @throws \Exception
     */
    public function getInvites(): ExtendedPromiseInterface
    {
        return $this->http->get(Endpoint::bind(Endpoint::GUILD_INVITES, $this->id))->then(function ($response) {
            $invites = new Collection();

            foreach ($response as $invite) {
                $invite = $this->factory->create(Invite::class, $invite, true);
                $invites->push($invite);
            }

            return $invites;
        });
    }

    /**
     * Unbans a member. Alias for `$guild->bans->unban($user)`.
     *
     * @param User|string $user
     *
     * @return ExtendedPromiseInterface
     */
    public function unban($user): ExtendedPromiseInterface
    {
        return $this->bans->unban($user);
    }

    /**
     * Returns the owner.
     *
     * @return ExtendedPromiseInterface
     */
    protected function getOwnerAttribute()
    {
        return $this->discord->users->get('id', $this->owner_id);
    }

    /**
     * Returns the joined_at attribute.
     *
     * @return Carbon|null The joined_at attribute.
     * @throws \Exception
     */
    protected function getJoinedAtAttribute()
    {
        if (! array_key_exists('joined_at', $this->attributes)) {
            return null;
        }

        return new Carbon($this->attributes['joined_at']);
    }

    /**
     * Returns the guilds icon.
     *
     * @param string|null $format The image format.
     * @param int         $size   The size of the image.
     *
     * @return string|null The URL to the guild icon or null.
     */
    public function getIconAttribute(?string $format = null, int $size = 1024)
    {
        if (! isset($this->attributes['icon'])) {
            return null;
        }

        if (isset($format)) {
            $allowed = ['png', 'jpg', 'webp', 'gif'];

            if (! in_array(strtolower($format), $allowed)) {
                $format = 'webp';
            }
        } elseif (strpos($this->attributes['icon'], 'a_') === 0) {
            $format = 'gif';
        } else {
            $format = 'webp';
        }

        return "https://cdn.discordapp.com/icons/{$this->id}/{$this->attributes['icon']}.{$format}?size={$size}";
    }

    /**
     * Returns the guild icon hash.
     *
     * @return string|null The guild icon hash or null.
     */
    protected function getIconHashAttribute()
    {
        return $this->attributes['icon'];
    }

    /**
     * Returns the guild splash.
     *
     * @param string $format The image format.
     * @param int    $size   The size of the image.
     *
     * @return string|null The URL to the guild splash or null.
     */
    public function getSplashAttribute(string $format = 'webp', int $size = 2048)
    {
        if (! isset($this->attributes['splash'])) {
            return null;
        }

        $allowed = ['png', 'jpg', 'webp'];

        if (! in_array(strtolower($format), $allowed)) {
            $format = 'webp';
        }

        return "https://cdn.discordapp.com/splashes/{$this->id}/{$this->attributes['splash']}.{$format}?size={$size}";
    }

    /**
     * Returns the guild splash hash.
     *
     * @return string|null The guild splash hash or null.
     */
    protected function getSplashHashAttribute()
    {
        return $this->attributes['splash'];
    }

    protected function getFeatureAnimatedIconAttribute(): bool
    {
        return in_array('ANIMATED_ICON', $this->features);
    }

    protected function getFeatureBannerAttribute(): bool
    {
        return in_array('BANNER', $this->features);
    }

    protected function getFeatureCommerceAttribute(): bool
    {
        return in_array('COMMERCE', $this->features);
    }

    protected function getFeatureDiscoverableAttribute(): bool
    {
        return in_array('DISCOVERABLE', $this->features);
    }

    protected function getFeatureFeaturableAttribute(): bool
    {
        return in_array('FEATURABLE', $this->features);
    }

    protected function getFeatureInviteSplashAttribute(): bool
    {
        return in_array('INVITE_SPLASH', $this->features);
    }

    protected function getFeatureMemberVerificationGateEnabledAttribute(): bool
    {
        return in_array('MEMBER_VERIFICATION_GATE_ENABLED', $this->features);
    }

    protected function getFeatureNewsAttribute(): bool
    {
        return in_array('NEWS', $this->features);
    }

    protected function getFeaturePartneredAttribute(): bool
    {
        return in_array('PARTNERED', $this->features);
    }

    protected function getFeaturePreviewEnabledAttribute(): bool
    {
        return in_array('PREVIEW_ENABLED', $this->features);
    }

    protected function getFeatureVanityUrlAttribute(): bool
    {
        return in_array('VANITY_URL', $this->features);
    }

    protected function getFeatureVerifiedAttribute(): bool
    {
        return in_array('VERIFIED', $this->features);
    }

    protected function getFeatureVipRegionsAttribute(): bool
    {
        return in_array('VIP_REGIONS', $this->features);
    }

    protected function getFeatureWelcomeScreenEnabledAttribute(): bool
    {
        return in_array('WELCOME_SCREEN_ENABLED', $this->features);
    }

    protected function getFeatureTicketedEventsEnabledAttribute(): bool
    {
        return in_array('TICKETED_EVENTS_ENABLED', $this->features);
    }

    protected function getFeatureMonetizationEnabledAttribute(): bool
    {
        return in_array('MONETIZATION_ENABLED', $this->features);
    }

    protected function getFeatureMoreStickersAttribute(): bool
    {
        return in_array('MORE_STICKERS', $this->features);
    }

    protected function getFeatureThreeDayThreadArchiveAttribute(): bool
    {
        return in_array('THREE_DAY_THREAD_ARCHIVE', $this->features);
    }

    protected function getFeatureSevenDayThreadArchiveAttribute(): bool
    {
        return in_array('SEVEN_DAY_THREAD_ARCHIVE', $this->features);
    }

    protected function getFeaturePrivateThreadsAttribute(): bool
    {
        return in_array('PRIVATE_THREADS', $this->features);
    }

    protected function getFeatureRoleIconsAttribute(): bool
    {
        return in_array('ROLE_ICONS', $this->features);
    }

    /**
     * Gets the voice regions available.
     *
     * @return ExtendedPromiseInterface
     */
    public function getVoiceRegions(): ExtendedPromiseInterface
    {
        if (! is_null($this->regions)) {
            return \React\Promise\resolve($this->regions);
        }

        return $this->http->get('voice/regions')->then(function ($regions) {
            $regions = new Collection($regions);

            $this->regions = $regions;

            return $regions;
        });
    }

    /**
     * Creates a role.
     *
     * @param array $data The data to fill the role with.
     *
     * @return ExtendedPromiseInterface
     * @throws \Exception
     */
    public function createRole(array $data = []): ExtendedPromiseInterface
    {
        $botperms = $this->members->offsetGet($this->discord->id)->getPermissions();

        if (! $botperms->manage_roles) {
            return \React\Promise\reject(new NoPermissionsException('You do not have permission to manage roles in the specified guild.'));
        }

        return $this->roles->save($this->factory->create(Role::class, $data));
    }

    /**
     * Leaves the guild.
     *
     * @return ExtendedPromiseInterface
     */
    public function leave(): ExtendedPromiseInterface
    {
        return $this->discord->guilds->leave($this->id);
    }

    /**
     * Transfers ownership of the guild to
     * another member.
     *
     * @param Member|int  $member The member to transfer ownership to.
     * @param string|null $reason Reason for Audit Log.
     *
     * @return ExtendedPromiseInterface
     */
    public function transferOwnership($member, ?string $reason = null): ExtendedPromiseInterface
    {
        if ($member instanceof Member) {
            $member = $member->id;
        }

        $headers = [];
        if (isset($reason)) {
            $headers['X-Audit-Log-Reason'] = $reason;
        }

        return $this->http->patch(Endpoint::bind(Endpoint::GUILD), ['owner_id' => $member], $headers)->then(function ($response) use ($member) {
            if ($response->owner_id != $member) {
                throw new Exception('Ownership was not transferred correctly.');
            }

            return $this;
        });
    }

    /**
     * Validates the specified region.
     *
     * @return ExtendedPromiseInterface
     *
     * @see self::REGION_DEFAULT The default region.
     */
    public function validateRegion(): ExtendedPromiseInterface
    {
        return $this->getVoiceRegions()->then(function () {
            $regions = $this->regions->map(function ($region) {
                return $region->id;
            })->toArray();

            if (! in_array($this->region, $regions)) {
                return self::REGION_DEFAULT;
            }

            return $this->region;
        });
    }

    /**
     * Returns an audit log object for the query.
     *
     * @param array $options An array of options.
     *                       user_id => filter the log for actions made by a user
     *                       action_type => the type of audit log event
     *                       before => filter the log before a certain entry id
     *                       limit => how many entries are returned (default 50, minimum 1, maximum 100)
     *
     * @return ExtendedPromiseInterface
     */
    public function getAuditLog(array $options = []): ExtendedPromiseInterface
    {
        $resolver = new OptionsResolver();
        $resolver->setDefined([
            'user_id',
            'action_type',
            'before',
            'limit',
        ])
        ->setAllowedTypes('user_id', ['string', 'int', Member::class, User::class])
        ->setAllowedTypes('action_type', 'int')
        ->setAllowedTypes('before', ['string', 'int', Entry::class])
        ->setAllowedTypes('limit', 'int')
        ->setAllowedValues('action_type', array_values((new ReflectionClass(Entry::class))->getConstants()))
        ->setAllowedValues('limit', range(1, 100));

        $options = $resolver->resolve($options);

        if ($options['user_id'] ?? null instanceof Part) {
            $options['user_id'] = $options['user_id']->id;
        }

        if ($options['before'] ?? null instanceof Part) {
            $options['before'] = $options['before']->id;
        }

        $endpoint = Endpoint::bind(Endpoint::AUDIT_LOG, $this->id);

        foreach ($options as $key => $value) {
            $endpoint->addQuery($key, $value);
        }

        return $this->http->get($endpoint)->then(function ($response) {
            $response = (array) $response;
            $response['guild_id'] = $this->id;

            return $this->factory->create(AuditLog::class, $response, true);
        });
    }

    /**
     * Updates the positions of a list of given roles.
     *
     * The `$roles` array should be an associative array where the LHS key is the position,
     * and the RHS value is a `Role` object or a string ID, e.g. [1 => 'role_id_1', 3 => 'role_id_3'].
     *
     * @param array $roles
     *
     * @return ExtendedPromiseInterface
     */
    public function updateRolePositions(array $roles): ExtendedPromiseInterface
    {
        $payload = [];

        foreach ($roles as $position => $role) {
            $payload[] = [
                'id' => ($role instanceof Role) ? $role->id : $role,
                'position' => $position,
            ];
        }

        return $this->http->patch(Endpoint::bind(Endpoint::GUILD_ROLES, $this->id), $payload)
            ->then(function () {
                return $this;
            });
    }

    /**
     * Returns a list of guild member objects whose username or nickname starts with a provided string.
     *
     * @param array $options An array of options.
     *                       query => query string to match username(s) and nickname(s) against
     *                       limit => how many entries are returned (default 1, minimum 1, maximum 1000)
     *
     * @return ExtendedPromiseInterface
     */
    public function searchMembers(array $options): ExtendedPromiseInterface
    {
        $resolver = new OptionsResolver();
        $resolver->setDefined([
            'query',
            'limit',
        ])
        ->setDefaults(['limit' => 1])
        ->setAllowedTypes('query', 'string')
        ->setAllowedTypes('limit', 'int')
        ->setAllowedValues('limit', range(1, 1000));

        $options = $resolver->resolve($options);

        $endpoint = Endpoint::bind(Endpoint::GUILD_MEMBERS_SEARCH, $this->id);
        $endpoint->addQuery('query', $options['query']);
        $endpoint->addQuery('limit', $options['limit']);

        return $this->http->get($endpoint)->then(function ($responses) {
            $members = new Collection();

            foreach ($responses as $response) {
                if (! $member = $this->members->get('id', $response->user->id)) {
                    $member = $this->factory->create(Member::class, $response, true);
                    $this->members->push($member);
                }

                $members->push($member);
            }

            return $members;
        });
    }

    /**
     * Get the Welcome Screen for the guild.
     *
     * @param bool $fresh Whether we should skip checking the cache.
     *
     * @return ExtendedPromiseInterface
     */
    public function getWelcomeScreen(bool $fresh = false): ExtendedPromiseInterface
    {
        if (! $fresh && isset($this->attributes['welcome_screen'])) {
            return \React\Promise\resolve($this->attributes['welcome_screen']);
        }

        return $this->http->get(Endpoint::bind(Endpoint::GUILD_WELCOME_SCREEN, $this->id))->then(function ($response) {
            $welcome_screen = $this->discord->factory(WelcomeScreen::class, $response, true);
            $this->attributes['welcome_screen'] = $welcome_screen;

            return $welcome_screen;
        });
    }

    /**
     * Modify the guild's Welcome Screen. Requires the MANAGE_GUILD permission. Returns the updated Welcome Screen object.
     *
     * @param array $options An array of options.
     *                       enabled => whether the welcome screen is enabled
     *                       welcome_channels => channels linked in the welcome screen and their display options (maximum 5)
     *                       description => the server description to show in the welcome screen (maximum 140)
     *
     * @return ExtendedPromiseInterface
     */
    public function updateWelcomeScreen(array $options): ExtendedPromiseInterface
    {
        $resolver = new OptionsResolver();
        $resolver->setDefined([
            'enabled',
            'welcome_channels',
            'description'
        ])
        ->setAllowedTypes('enabled', 'string')
        ->setAllowedTypes('welcome_channels', ['array', WelcomeScreen::class])
        ->setAllowedTypes('description', 'string');

        $options = $resolver->resolve($options);

        return $this->http->patch(Endpoint::bind(Endpoint::GUILD_WELCOME_SCREEN, $this->id), $options)->then(function ($response) {
            $welcome_screen = $this->discord->factory(WelcomeScreen::class, $response, true);
            $this->attributes['welcome_screen'] = $welcome_screen;

            return $welcome_screen;
        });
    }

    /**
     * Returns the Welcome Screen object for the guild.
     *
     * @return WelcomeScreen|null
     */
    public function getWelcomeScreenAttribute(): ?WelcomeScreen
    {
        return $this->attributes['welcome_screen'] ?? null;
    }

    /**
     * @inheritdoc
     */
    public function getCreatableAttributes(): array
    {
        return [
            'name' => $this->name,
            'icon' => $this->attributes['icon'],
            'verification_level' => $this->verification_level,
            'default_message_notifications' => $this->default_message_notifications,
            'explicit_content_filter' => $this->explicit_content_filter,
            'afk_channel_id' => $this->afk_channel_id,
            'afk_timeout' => $this->afk_timeout,
            'system_channel_id' => $this->system_channel_id,
        ];
    }

    /**
     * @inheritdoc
     */
    public function getUpdatableAttributes(): array
    {
        return [
            'name' => $this->name,
            'verification_level' => $this->verification_level,
            'default_message_notifications' => $this->default_message_notifications,
            'explicit_content_filter' => $this->explicit_content_filter,
            'afk_channel_id' => $this->afk_channel_id,
            'afk_timeout' => $this->afk_timeout,
            'icon' => $this->attributes['icon'],
            'splash' => $this->attributes['splash'],
            'banner' => $this->attributes['banner'],
            'system_channel_id' => $this->system_channel_id,
            'rules_channel_id' => $this->rules_channel_id,
            'public_updates_channel_id' => $this->public_updates_channel_id,
            'preferred_locale' => $this->preferred_locale,
            'premium_progress_bar_enabled' => $this->premium_progress_bar_enabled,
        ];
    }

    /**
     * @inheritdoc
     */
    public function getRepositoryAttributes(): array
    {
        return [
            'guild_id' => $this->id,

            // Hack, should be only used for the bot's Application Guild Commands
            'application_id' => $this->discord->application->id,
        ];
    }

    /**
     * Returns the timestamp of when the guild was created.
     *
     * @return float
     */
    public function createdTimestamp()
    {
        return \Discord\getSnowflakeTimestamp($this->id);
    }
}<|MERGE_RESOLUTION|>--- conflicted
+++ resolved
@@ -26,14 +26,11 @@
 use Discord\Repository\Guild\RoleRepository;
 use Discord\Parts\Guild\AuditLog\AuditLog;
 use Discord\Parts\Guild\AuditLog\Entry;
-<<<<<<< HEAD
 use Discord\Repository\Guild\GuildCommandRepository;
-=======
 use Discord\Repository\Guild\StickerRepository;
 use Discord\Repository\Guild\ScheduledEventRepository;
 use Discord\Repository\Guild\GuildTemplateRepository;
 use Discord\Repository\Guild\StageInstanceRepository;
->>>>>>> bc80bbc3
 use Exception;
 use React\Promise\ExtendedPromiseInterface;
 use ReflectionClass;
@@ -111,14 +108,11 @@
  * @property InviteRepository  $invites
  * @property BanRepository     $bans
  * @property EmojiRepository   $emojis
-<<<<<<< HEAD
  * @property GuildCommandRepository $commands
-=======
  * @property StickerRepository $stickers
  * @property GuildTemplateRepository $templates
  * @property StageInstanceRepository $stage_instances
  * @property ScheduledeventRepository $guild_scheduled_events
->>>>>>> bc80bbc3
  */
 class Guild extends Part
 {
@@ -228,14 +222,11 @@
         'bans' => BanRepository::class,
         'invites' => InviteRepository::class,
         'emojis' => EmojiRepository::class,
-<<<<<<< HEAD
         'commands' => GuildCommandRepository::class,
-=======
         'stickers' => StickerRepository::class,
         'templates' => GuildTemplateRepository::class,
         'stage_instances' => StageInstanceRepository::class,
         'guild_scheduled_events' => ScheduledEventRepository::class,
->>>>>>> bc80bbc3
     ];
 
     /**
