<?php

/*
 * This file is a part of the DiscordPHP project.
 *
 * Copyright (c) 2015-present David Cole <david.cole1340@gmail.com>
 *
 * This file is subject to the MIT license that is bundled
 * with this source code in the LICENSE.md file.
 */

namespace Discord\Parts\Guild;

use Carbon\Carbon;
use Discord\Parts\OAuth\Application;
use Discord\Parts\Part;
use Discord\Parts\User\User;

/**
 * An Integration is a guild integrations for Twitch, Youtube, Bot and Apps.
 *
 * @link https://discord.com/developers/docs/resources/guild#integration-object
 *
<<<<<<< HEAD
 * @since 7.0.0
 *
 * @property      string           $id                  Integration id.
 * @property      string           $name                Integration name.
 * @property      string           $type                Integration type (twitch, youtube, or discord).
 * @property      bool|null        $enabled             Is this integration enabled?
 * @property      bool|null        $syncing             Is this integration syncing?
 * @property      string|null      $role_id             Id that this integration uses for "subscribers".
 * @property-read Role|null        $role                Role that this integration uses for "subscribers".
 * @property      bool|null        $enable_emoticons    Whether emoticons should be synced for this integration (twitch only currently).
 * @property      int|null         $expire_behavior     The behavior of expiring subscribers.
 * @property      int|null         $expire_grace_period The grace period (in days) before expiring subscribers.
 * @property      User|null        $user                User for this integration.
 * @property      object           $account             Integration account information.
 * @property      Carbon|null      $synced_at           When this integration was last synced.
 * @property      int|null         $subscriber_count    How many subscribers this integration has.
 * @property      bool|null        $revoked             Has this integration been revoked.
 * @property      Application|null $application         The bot/OAuth2 application for discord integrations.
 * @property      array|null       $scopes              The scopes the application has been authorized for.
 *
 * @property      string|null      $guild_id
 * @property-read Guild|null $guild
=======
 * @property string           $id                  Integration id.
 * @property string           $name                Integration name.
 * @property string           $type                Integration type (twitch, youtube, or discord).
 * @property bool|null        $enabled             Is this integration enabled?
 * @property bool|null        $syncing             Is this integration syncing?
 * @property string|null      $role_id             Id that this integration uses for "subscribers".
 * @property Role|null        $role                Role that this integration uses for "subscribers".
 * @property bool|null        $enable_emoticons    Whether emoticons should be synced for this integration (twitch only currently).
 * @property int|null         $expire_behavior     The behavior of expiring subscribers.
 * @property int|null         $expire_grace_period The grace period (in days) before expiring subscribers.
 * @property User|null        $user                User for this integration.
 * @property object           $account             Integration account information.
 * @property Carbon|null      $synced_at           When this integration was last synced.
 * @property int|null         $subscriber_count    How many subscribers this integration has.
 * @property bool|null        $revoked             Has this integration been revoked.
 * @property Application|null $application         The bot/OAuth2 application for discord integrations.
 * @property array|null       $scopes              The scopes the application has been authorized for.
 * @property Guild|null       $guild
>>>>>>> 7a866062
 */
class Integration extends Part
{
    /**
     * @inheritdoc
     */
    protected $fillable = [
        'id',
        'name',
        'type',
        'enabled',
        'syncing',
        'role_id',
        'enable_emoticons',
        'expire_behavior',
        'expire_grace_period',
        'user',
        'account',
        'synced_at',
        'subscriber_count',
        'revoked',
        'application',
<<<<<<< HEAD

        // events
=======
        'scopes',
>>>>>>> 7a866062
        'guild_id',
    ];

    /**
     * Gets the user that created the integration.
     *
     * @return User|null
     */
    protected function getUserAttribute(): ?User
    {
        if (! isset($this->attributes['user'])) {
            return null;
        }

        if ($user = $this->discord->users->get('id', $this->attributes['user']->id)) {
            return $user;
        }

        return $this->factory->part(User::class, (array) $this->attributes['user'], true);
    }

    /**
     * Returns the synced_at attribute.
     *
     * @throws \Exception
     *
     * @return Carbon|null The synced_at attribute.
     */
    protected function getSyncedAtAttribute(): ?Carbon
    {
        if (! isset($this->attributes['synced_at'])) {
            return null;
        }

        return new Carbon($this->attributes['synced_at']);
    }

    /**
     * Returns the application attribute.
     *
     * @todo return correct Application structure https://discord.com/developers/docs/resources/guild#integration-application-object
     *
     * @return Application|null
     */
    protected function getApplicationAttribute(): ?Application
    {
        if (! isset($this->attributes['application'])) {
            return null;
        }

        $botApplication = $this->discord->application;

        if ($this->attributes['application']->id == $botApplication->id) {
            return $botApplication;
        }

        return $this->factory->part(Application::class, (array) $this->attributes['application'], true);
    }

    /**
     * Returns the guild attribute of the integration.
     *
     * @return Guild|null
     */
    protected function getGuildAttribute(): ?Guild
    {
        return $this->discord->guilds->get('id', $this->guild_id);
    }

    /**
     * Returns the "subscribers" role that this integration used only if guild is cached.
     *
     * @return Role|null
     */
    protected function getRoleAttribute(): ?Role
    {
        if ($guild = $this->guild) {
            return $guild->roles->get('id', $this->attributes['role_id']);
        }

        return null;
    }

    /**
     * @inheritdoc
     */
    public function getRepositoryAttributes(): array
    {
        return [
            'guild_id' => $this->guild_id,
            'integration_id' => $this->id,
        ];
    }
}<|MERGE_RESOLUTION|>--- conflicted
+++ resolved
@@ -21,7 +21,6 @@
  *
  * @link https://discord.com/developers/docs/resources/guild#integration-object
  *
-<<<<<<< HEAD
  * @since 7.0.0
  *
  * @property      string           $id                  Integration id.
@@ -44,26 +43,6 @@
  *
  * @property      string|null      $guild_id
  * @property-read Guild|null $guild
-=======
- * @property string           $id                  Integration id.
- * @property string           $name                Integration name.
- * @property string           $type                Integration type (twitch, youtube, or discord).
- * @property bool|null        $enabled             Is this integration enabled?
- * @property bool|null        $syncing             Is this integration syncing?
- * @property string|null      $role_id             Id that this integration uses for "subscribers".
- * @property Role|null        $role                Role that this integration uses for "subscribers".
- * @property bool|null        $enable_emoticons    Whether emoticons should be synced for this integration (twitch only currently).
- * @property int|null         $expire_behavior     The behavior of expiring subscribers.
- * @property int|null         $expire_grace_period The grace period (in days) before expiring subscribers.
- * @property User|null        $user                User for this integration.
- * @property object           $account             Integration account information.
- * @property Carbon|null      $synced_at           When this integration was last synced.
- * @property int|null         $subscriber_count    How many subscribers this integration has.
- * @property bool|null        $revoked             Has this integration been revoked.
- * @property Application|null $application         The bot/OAuth2 application for discord integrations.
- * @property array|null       $scopes              The scopes the application has been authorized for.
- * @property Guild|null       $guild
->>>>>>> 7a866062
  */
 class Integration extends Part
 {
@@ -86,12 +65,9 @@
         'subscriber_count',
         'revoked',
         'application',
-<<<<<<< HEAD
+        'scopes',
 
         // events
-=======
-        'scopes',
->>>>>>> 7a866062
         'guild_id',
     ];
 
