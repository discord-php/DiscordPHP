--- conflicted
+++ resolved
@@ -185,11 +185,7 @@
      *
      * @throws NoPermissionsException Missing manage_nicknames permission.
      *
-<<<<<<< HEAD
-     * @return PromiseInterface<Member>
-=======
-     * @return ExtendedPromiseInterface<static>
->>>>>>> 6fbb6696
+     * @return PromiseInterface<self>
      */
     public function setNickname(?string $nick = null, ?string $reason = null): PromiseInterface
     {
@@ -229,11 +225,7 @@
      * @param Channel|?string $channel The channel to move the member to.
      * @param string|null     $reason  Reason for Audit Log.
      *
-<<<<<<< HEAD
-     * @return PromiseInterface<Member>
-=======
-     * @return ExtendedPromiseInterface<static>
->>>>>>> 6fbb6696
+     * @return PromiseInterface<self>
      */
     public function moveMember($channel, ?string $reason = null): PromiseInterface
     {
@@ -344,11 +336,7 @@
      *
      * @throws NoPermissionsException Missing manage_roles permission.
      *
-<<<<<<< HEAD
-     * @return PromiseInterface<Member>
-=======
-     * @return ExtendedPromiseInterface<static>
->>>>>>> 6fbb6696
+     * @return PromiseInterface<self>
      */
     public function setRoles(array $roles, ?string $reason = null): PromiseInterface
     {
@@ -530,11 +518,7 @@
      *
      * @throws NoPermissionsException Missing moderate_members permission.
      *
-<<<<<<< HEAD
-     * @return PromiseInterface<Member>
-=======
-     * @return ExtendedPromiseInterface<static>
->>>>>>> 6fbb6696
+     * @return PromiseInterface<self>
      */
     public function timeoutMember(?Carbon $communication_disabled_until, ?string $reason = null): PromiseInterface
     {
@@ -567,11 +551,7 @@
      *
      * @throws NoPermissionsException Missing `moderate_members` permission.
      *
-<<<<<<< HEAD
-     * @return PromiseInterface<Member>
-=======
-     * @return ExtendedPromiseInterface<static>
->>>>>>> 6fbb6696
+     * @return PromiseInterface<self>
      */
     public function setBypassesVerification(bool $bypasses_verification, ?string $reason = null): PromiseInterface
     {
