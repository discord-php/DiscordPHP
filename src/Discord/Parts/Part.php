--- conflicted
+++ resolved
@@ -149,11 +149,7 @@
      *
      * @throws \RuntimeException The part is not fetchable.
      *
-<<<<<<< HEAD
-     * @return PromiseInterface<self>
-=======
-     * @return ExtendedPromiseInterface<static>
->>>>>>> 6fbb6696
+     * @return PromiseInterface<static>
      */
     public function fetch(): PromiseInterface
     {
