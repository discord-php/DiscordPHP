--- conflicted
+++ resolved
@@ -133,25 +133,7 @@
         $this->created = $created;
         $this->fill($attributes);
 
-<<<<<<< HEAD
-        if (is_callable([$this, 'afterConstruct'])) {
-            $this->afterConstruct();
-        }
-=======
         $this->afterConstruct();
-
-        $this->resolve = function ($response, $deferred) {
-            if (is_null($response)) {
-                $response = true;
-            }
-
-            $deferred->resolve(true);
-        };
-
-        $this->reject = function ($e, $deferred) {
-            $deferred->reject($e);
-        };
->>>>>>> 4f50e3d1
     }
 
     /**
