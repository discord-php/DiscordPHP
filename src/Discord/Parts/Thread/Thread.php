--- conflicted
+++ resolved
@@ -846,13 +846,10 @@
     public function getRepositoryAttributes(): array
     {
         return [
+            'guild_id' => $this->guild_id,
             'parent_id' => $this->parent_id,
-<<<<<<< HEAD
             'channel_id' => $this->id,
             'thread_id' => $this->id,
-=======
-            'guild_id' => $this->guild_id,
->>>>>>> 127b461f
         ];
     }
 
