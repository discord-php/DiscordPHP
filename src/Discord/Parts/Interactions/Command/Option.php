<?php

/*
 * This file is a part of the DiscordPHP project.
 *
 * Copyright (c) 2015-present David Cole <david.cole1340@gmail.com>
 *
 * This file is subject to the MIT license that is bundled
 * with this source code in the LICENSE.md file.
 */

namespace Discord\Parts\Interactions\Command;

use Discord\Helpers\Collection;
use Discord\Parts\Part;

use function Discord\poly_strlen;

/**
 * Option represents an array of options that can be given to a command.
 *
 * @see https://discord.com/developers/docs/interactions/application-commands#application-command-object-application-command-option-structure
 *
 * @property int                      $type                      Type of the option.
 * @property string                   $name                      Name of the option.
 * @property ?string[]|null           $name_localizations        Localization dictionary for the name field. Values follow the same restrictions as name.
 * @property string                   $description               1-100 character description.
 * @property ?string[]|null           $description_localizations Localization dictionary for the description field. Values follow the same restrictions as description.
 * @property bool|null                $required                  If the parameter is required or optional--default false.
 * @property Collection|Choice[]|null $choices                   Choices for STRING, INTEGER, and NUMBER types for the user to pick from, max 25. Only for slash commands.
 * @property Collection|Option[]      $options                   Sub-options if applicable.
 * @property array|null               $channel_types             If the option is a channel type, the channels shown will be restricted to these types.
 * @property int|float|null           $min_value                 If the option is an INTEGER or NUMBER type, the minimum value permitted.
 * @property int|float|null           $max_value                 If the option is an INTEGER or NUMBER type, the maximum value permitted.
 * @property bool                     $autocomplete              Enable autocomplete interactions for this option.
 */
class Option extends Part
{
    public const SUB_COMMAND = 1;
    public const SUB_COMMAND_GROUP = 2;
    public const STRING = 3;
    public const INTEGER = 4; // Any integer between -2^53 and 2^53
    public const BOOLEAN = 5;
    public const USER = 6;
    public const CHANNEL = 7; // Includes all channel types + categories
    public const ROLE = 8;
    public const MENTIONABLE = 9; // Includes users and roles
    public const NUMBER = 10; // Any double between -2^53 and 2^53
    public const ATTACHMENT = 11;

    /**
     * @inheritdoc
     */
    protected $fillable = [
        'type',
        'name',
        'name_localizations',
        'description',
        'description_localizations',
        'required',
        'choices',
        'options',
        'channel_types',
        'min_value',
        'max_value',
        'autocomplete',
    ];

    /**
     * Gets the choices attribute.
     *
     * @return Collection|Choice[]|null A collection of choices.
     */
    protected function getChoicesAttribute(): ?Collection
    {
        if (! isset($this->attributes['choices'])) {
            return null;
        }

        $choices = Collection::for(Choice::class, null);

        foreach ($this->attributes['choices'] as $choice) {
            $choices->push($this->factory->create(Choice::class, $choice, true));
        }

        return $choices;
    }

    /**
     * Gets the options attribute.
     *
     * @return Collection|Option[] A collection of options.
     */
    protected function getOptionsAttribute(): Collection
    {
        $options = Collection::for(Option::class, null);

        foreach ($this->attributes['options'] ?? [] as $option) {
            $options->push($this->factory->create(Option::class, $option, true));
        }

        return $options;
    }

    /**
     * Sets the type of the option.
     *
     * @param int $type type of the option.
     *
     * @throws \InvalidArgumentException `$type` is not 1-11.
     *
     * @return $this
     */
    public function setType(int $type): self
    {
        if ($type < 1 || $type > 11) {
            throw new \InvalidArgumentException('Invalid type provided.');
        }

        $this->type = $type;

        return $this;
    }

    /**
     * Sets the name of the option.
     * CHAT_INPUT command option names must match the following regex ^[\w-]{1,32}$ with the unicode flag set.
     * If there is a lowercase variant of any letters used, you must use those.
     * Characters with no lowercase variants and/or uncased letters are still allowed.
     *
     * @param string $name name of the option. Slash command option names are lowercase.
     *
     * @throws \LengthException `$name` is more than 32 characters.
     *
     * @return $this
     */
    public function setName(string $name): self
    {
        if (poly_strlen($name) > 32) {
            throw new \LengthException('Name must be less than or equal to 32 characters.');
        }

        $this->name = $name;

        return $this;
    }

    /**
     * Sets the name of the option in another language.
     * CHAT_INPUT command option names must match the following regex ^[\w-]{1,32}$ with the unicode flag set.
     * If there is a lowercase variant of any letters used, you must use those.
     * Characters with no lowercase variants and/or uncased letters are still allowed.
     *
     * @param string      $locale Discord locale code.
     * @param string|null $name   Localized name of the option. Slash command option names are lowercase.
     *
     * @throws \LengthException `$name` is more than 32 characters.
     *
     * @return $this
     */
    public function setNameLocalization(string $locale, ?string $name): self
    {
        if (isset($name) && poly_strlen($name) > 32) {
            throw new \LengthException('Name must be less than or equal to 32 characters.');
        }

        $this->name_localizations[$locale] = $name;

        return $this;
    }

    /**
     * Sets the description of the option.
     *
     * @param string $description description of the option.
     *
     * @throws \LengthException `$description` is more than 100 characters.
     *
     * @return $this
     */
    public function setDescription(string $description): self
    {
        if (poly_strlen($description) > 100) {
            throw new \LengthException('Description must be less than or equal to 100 characters.');
        }

        $this->description = $description;

        return $this;
    }

    /**
     * Sets the description of the option in another language.
     *
     * @param string      $locale      Discord locale code.
     * @param string|null $description Localized description of the option.
     *
     * @throws \LengthException `$description` is more than 100 characters.
     *
     * @return $this
     */
    public function setDescriptionLocalization(string $locale, ?string $description): self
    {
        if (isset($description) && poly_strlen($description) > 100) {
            throw new \LengthException('Description must be less than or equal to 100 characters.');
        }

        $this->description_localizations[$locale] = $description;

        return $this;
    }

    /**
     * Sets the requirement of the option.
     *
<<<<<<< HEAD
     * @param bool $required requirement of the option (default false)
=======
     * @param bool $required requirement of the option.
>>>>>>> 6e00018f
     *
     * @return $this
     */
    public function setRequired(bool $required = false): self
    {
        $this->required = $required;

        return $this;
    }

    /**
     * Sets the channel types of the option.
     *
     * @param array $types types of the channel.
     *
     * @return $this
     */
    public function setChannelTypes(array $types): self
    {
        $this->channel_types = $types;

        return $this;
    }

    /**
     * Adds an option to the option.
     *
     * @param Option $option The option.
     *
     * @throws \OverflowException Command exceeds maximum 25 sub options.
     *
     * @return $this
     */
    public function addOption(Option $option): self
    {
        if (count($this->options) >= 25) {
            throw new \OverflowException('Option can not have more than 25 parameters.');
        }

        $this->attributes['options'][] = $option->getRawAttributes();

        return $this;
    }

    /**
     * Adds a choice to the option (Only for slash commands).
     *
     * @param Choice $choice The choice.
     *
     * @throws \OverflowException Command exceeds maximum 25 choices.
     *
     * @return $this
     */
    public function addChoice(Choice $choice): self
    {
        if (count($this->choices ?? []) >= 25) {
            throw new \OverflowException('Option can only have a maximum of 25 Choices.');
        }

        $this->attributes['choices'][] = $choice->getRawAttributes();

        return $this;
    }

    /**
     * Removes an option.
     *
     * @param string|Option $option Option object or name to remove.
     *
     * @return $this
     */
    public function removeOption($option): self
    {
        if ($option instanceof Option) {
            $option = $option->name;
        }

        if (! empty($this->attributes['options'])) {
            foreach ($this->attributes['options'] as $idx => $opt) {
                if ($opt['name'] == $option) {
                    unset($this->attributes['options'][$idx]);
                    break;
                }
            }
        }

        return $this;
    }

    /**
     * Removes a choice (Only for slash commands).
     *
     * @param string|Choice $choice Choice object or name to remove.
     *
     * @return $this
     */
    public function removeChoice($choice): self
    {
        if ($choice instanceof Choice) {
            $choice = $choice->name;
        }

        if (! empty($this->attributes['choices'])) {
            foreach ($this->attributes['choices'] as $idx => $cho) {
                if ($cho['name'] == $choice) {
                    unset($this->attributes['choices'][$idx]);
                    break;
                }
            }
        }

        return $this;
    }

    /**
     * Sets the minimum value permitted.
     *
     * @param int|float $min_value integer for INTEGER options, double for NUMBER options.
     *
     * @return $this
     */
    public function setMinValue($min_value): self
    {
        $this->min_value = $min_value;

        return $this;
    }

    /**
     * Sets the maximum value permitted.
     *
<<<<<<< HEAD
     * @param int|float $max_value integer for INTEGER options, double for NUMBER options
=======
     * @param int|float $min_value integer for INTEGER options, double for NUMBER options.
>>>>>>> 6e00018f
     *
     * @return $this
     */
    public function setMaxValue($max_value): self
    {
        $this->max_value = $max_value;

        return $this;
    }

    /**
     * Sets the autocomplete interactions for this option.
     *
     * @param bool $autocomplete enable autocomplete interactions for this option.
     *
     * @throws \InvalidArgumentException Command option type is not string/integer/number.
     *
     * @return $this
     */
    public function setAutoComplete(bool $autocomplete): self
    {
        if ($autocomplete) {
            if (! empty($this->attributes['choices'])) {
                throw new \InvalidArgumentException('Autocomplete may not be set to true if choices are present.');
            }

            if (! in_array($this->type, [self::STRING, self::INTEGER, self::NUMBER])) {
                throw new \InvalidArgumentException('Autocomplete may be only set to true if option type is STRING, INTEGER, or NUMBER.');
            }
        }

        $this->autocomplete = $autocomplete;

        return $this;
    }
}<|MERGE_RESOLUTION|>--- conflicted
+++ resolved
@@ -213,11 +213,7 @@
     /**
      * Sets the requirement of the option.
      *
-<<<<<<< HEAD
      * @param bool $required requirement of the option (default false)
-=======
-     * @param bool $required requirement of the option.
->>>>>>> 6e00018f
      *
      * @return $this
      */
@@ -349,11 +345,7 @@
     /**
      * Sets the maximum value permitted.
      *
-<<<<<<< HEAD
      * @param int|float $max_value integer for INTEGER options, double for NUMBER options
-=======
-     * @param int|float $min_value integer for INTEGER options, double for NUMBER options.
->>>>>>> 6e00018f
      *
      * @return $this
      */
