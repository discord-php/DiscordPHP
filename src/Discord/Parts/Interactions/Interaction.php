<?php

/*
 * This file is a part of the DiscordPHP project.
 *
 * Copyright (c) 2015-present David Cole <david.cole1340@gmail.com>
 *
 * This file is subject to the MIT license that is bundled
 * with this source code in the LICENSE.md file.
 */

namespace Discord\Parts\Interactions;

use Discord\Builders\Components\Component;
use Discord\Builders\MessageBuilder;
use Discord\Helpers\Collection;
use Discord\Helpers\Multipart;
use Discord\Http\Endpoint;
use Discord\Parts\Channel\Channel;
use Discord\Parts\Channel\Message;
use Discord\Parts\Guild\Guild;
use Discord\Parts\Interactions\Command\Choice;
use Discord\Parts\Interactions\Request\Component as RequestComponent;
use Discord\Parts\Interactions\Request\InteractionData;
use Discord\Parts\Part;
use Discord\Parts\Permissions\ChannelPermission;
use Discord\Parts\Thread\Thread;
use Discord\Parts\User\Member;
use Discord\Parts\User\User;
use Discord\WebSockets\Event;
use React\Promise\PromiseInterface;

use function Discord\poly_strlen;
use function React\Promise\reject;

/**
 * Represents an interaction from Discord.
 *
 * @link https://discord.com/developers/docs/interactions/receiving-and-responding#interaction-object
 *
 * @since 7.0.0
 *
 * @property      string                 $id              ID of the interaction.
 * @property      string                 $application_id  ID of the application the interaction is for.
 * @property      int                    $type            Type of interaction.
 * @property      InteractionData|null   $data            Data associated with the interaction.
 * @property      string|null            $guild_id        ID of the guild the interaction was sent from.
 * @property-read Guild|null             $guild           Guild the interaction was sent from.
 * @property      string|null            $channel_id      ID of the channel the interaction was sent from.
 * @property-read Channel|null           $channel         Channel the interaction was sent from.
 * @property      Member|null            $member          Member who invoked the interaction.
 * @property      User|null              $user            User who invoked the interaction.
 * @property      string                 $token           Continuation token for responding to the interaction.
 * @property-read int                    $version         Version of interaction.
 * @property      Message|null           $message         Message that triggered the interactions, when triggered from message components.
 * @property-read ChannelPermission|null $app_permissions Bitwise set of permissions the app or bot has within the channel the interaction was sent from.
 * @property      string|null            $locale          The selected language of the invoking user.
 * @property      string|null            $guild_locale    The guild's preferred locale, if invoked in a guild.
 */
class Interaction extends Part
{
    /**
     * {@inheritDoc}
     */
    protected $fillable = [
        'id',
        'application_id',
        'type',
        'data',
        'guild_id',
        'channel',
        'channel_id',
        'member',
        'user',
        'token',
        'version',
        'message',
        'app_permissions',
        'locale',
        'guild_locale',
    ];

    /**
     * Whether we have responded to the interaction yet.
     *
     * @var bool
     */
    protected $responded = false;

    const TYPE_PING = 1;
    const TYPE_APPLICATION_COMMAND = 2;
    const TYPE_MESSAGE_COMPONENT = 3;
    const TYPE_APPLICATION_COMMAND_AUTOCOMPLETE = 4;
    const TYPE_MODAL_SUBMIT = 5;

    const RESPONSE_TYPE_PONG = 1;
    const RESPONSE_TYPE_CHANNEL_MESSAGE_WITH_SOURCE = 4;
    const RESPONSE_TYPE_DEFERRED_CHANNEL_MESSAGE_WITH_SOURCE = 5;
    const RESPONSE_TYPE_DEFERRED_UPDATE_MESSAGE = 6;
    const RESPONSE_TYPE_UPDATE_MESSAGE = 7;
    const RESPONSE_TYPE_APPLICATION_COMMAND_AUTOCOMPLETE_RESULT = 8;
    const RESPONSE_TYPE_MODAL = 9;
    const RESPONSE_TYPE_PREMIUM_REQUIRED = 10;

    /**
     * Returns true if this interaction has been internally responded.
     *
     * @return bool The interaction is responded
     */
    public function isResponded(): bool
    {
        return $this->responded;
    }

    /**
     * Returns the data associated with the interaction.
     *
     * @return InteractionData|null
     */
    protected function getDataAttribute(): ?InteractionData
    {
        if (! isset($this->attributes['data'])) {
            return null;
        }

        $adata = $this->attributes['data'];
        if (! isset($adata->guild_id) && isset($this->attributes['guild_id'])) {
            $adata->guild_id = $this->guild_id;
        }

        return $this->createOf(InteractionData::class, $adata);
    }

    /**
     * Returns the guild the interaction was invoked from.
     *
     * @return Guild|null `null` when invoked via DM.
     */
    protected function getGuildAttribute(): ?Guild
    {
        return $this->discord->guilds->get('id', $this->guild_id);
    }

    /**
     * Returns the channel the interaction was invoked from.
     *
     * @return Channel|Thread|null
     */
    protected function getChannelAttribute(): ?Part
    {
        $channelId = $this->attributes['channel']->id ?? $this->channel_id;
        if ($guild = $this->guild) {
            $channels = $guild->channels;
            if (
                ! in_array($this->attributes['channel']->type ?? null, [Channel::TYPE_PUBLIC_THREAD, CHANNEL::TYPE_PRIVATE_THREAD, CHANNEL::TYPE_ANNOUNCEMENT_THREAD])
                && $channel = $channels->get('id', $channelId)
            ) {
                return $channel;
            }
            foreach ($channels as $parent) {
                if ($thread = $parent->threads->get('id', $channelId)) {
                    return $thread;
                }
            }
        }

        return $this->discord->getChannel($channelId);
    }

    /**
     * Returns the member who invoked the interaction.
     *
     * @return Member|null `null` when invoked via DM.
     */
    protected function getMemberAttribute(): ?Member
    {
        if (isset($this->attributes['member'])) {
            if ($guild = $this->guild) {
                if ($member = $guild->members->get('id', $this->attributes['member']->user->id)) {
                    // @todo Temporary workaround until member is cached from INTERACTION_CREATE event
                    $member->permissions = $this->attributes['member']->permissions;

                    return $member;
                }
            }

            return $this->factory->part(Member::class, (array) $this->attributes['member'] + ['guild_id' => $this->guild_id], true);
        }

        return null;
    }

    /**
     * Returns the user who invoked the interaction.
     *
     * @return User|null
     */
    protected function getUserAttribute(): ?User
    {
        if ($member = $this->member) {
            return $member->user;
        }

        if (! isset($this->attributes['user'])) {
            return null;
        }

        return $this->factory->part(User::class, (array) $this->attributes['user'], true);
    }

    /**
     * Returns the message that triggered the interaction, when triggered via message components.
     *
     * @return Message|null
     */
    protected function getMessageAttribute(): ?Message
    {
        if (! isset($this->attributes['message'])) {
            return null;
        }

        return $this->factory->part(Message::class, (array) $this->attributes['message'], true);
    }

    /**
     * Returns the permissions the app or bot has within the channel the interaction was sent from.
     *
     * @return ChannelPermission|null
     */
    protected function getAppPermissionsAttribute(): ?ChannelPermission
    {
        if (! isset($this->attributes['app_permissions'])) {
            return null;
        }

        return $this->factory->part(ChannelPermission::class, ['bitwise' => $this->attributes['app_permissions']], true);
    }

    /**
     * Acknowledges an interaction without returning a response.
     * Only valid for message component interactions.
     *
     * @link https://discord.com/developers/docs/interactions/receiving-and-responding#responding-to-an-interaction
     *
     * @throws \LogicException Interaction is not Message Component or Modal Submit.
     *
     * @return PromiseInterface
     */
    public function acknowledge(): PromiseInterface
    {
        if ($this->type == self::TYPE_APPLICATION_COMMAND) {
            return $this->acknowledgeWithResponse();
        }

        if (! in_array($this->type, [self::TYPE_MESSAGE_COMPONENT, self::TYPE_MODAL_SUBMIT])) {
            return reject(new \LogicException('You can only acknowledge message component or modal submit interactions.'));
        }

        return $this->respond([
            'type' => self::RESPONSE_TYPE_DEFERRED_UPDATE_MESSAGE,
        ]);
    }

    /**
     * Acknowledges an interaction, creating a placeholder response message
     * which can be edited later through the `updateOriginalResponse` function.
     *
     * @link https://discord.com/developers/docs/interactions/receiving-and-responding#responding-to-an-interaction
     *
     * @param bool $ephemeral Whether the acknowledge should be ephemeral.
     *
     * @throws \LogicException Interaction is not Application Command, Message Component, or Modal Submit.
     *
     * @return PromiseInterface
     */
    public function acknowledgeWithResponse(bool $ephemeral = false): PromiseInterface
    {
        if (! in_array($this->type, [self::TYPE_APPLICATION_COMMAND, self::TYPE_MESSAGE_COMPONENT, self::TYPE_MODAL_SUBMIT])) {
            return reject(new \LogicException('You can only acknowledge application command, message component, or modal submit interactions.'));
        }

        return $this->respond([
            'type' => self::RESPONSE_TYPE_DEFERRED_CHANNEL_MESSAGE_WITH_SOURCE,
            'data' => $ephemeral ? ['flags' => 64] : null,
        ]);
    }

    /**
     * Updates the message that the interaction was triggered from.
     * Only valid for message component interactions.
     *
     * @link https://discord.com/developers/docs/interactions/receiving-and-responding#responding-to-an-interaction
     *
     * @param MessageBuilder $builder The new message content.
     *
     * @throws \LogicException Interaction is not Message Component.
     *
     * @return PromiseInterface
     */
    public function updateMessage(MessageBuilder $builder): PromiseInterface
    {
        if (! in_array($this->type, [self::TYPE_MESSAGE_COMPONENT, self::TYPE_MODAL_SUBMIT])) {
            return reject(new \LogicException('You can only update messages that occur due to a message component interaction.'));
        }

        return $this->respond([
            'type' => self::RESPONSE_TYPE_UPDATE_MESSAGE,
            'data' => $builder,
        ], $builder->requiresMultipart() ? $builder->toMultipart(false) : null);
    }

    /**
     * Retrieves the original interaction response.
     *
     * @link https://discord.com/developers/docs/interactions/receiving-and-responding#get-original-interaction-response
     *
     * @throws \RuntimeException Interaction is not created yet.
     *
     * @return PromiseInterface<Message>
     */
    public function getOriginalResponse(): PromiseInterface
    {
        if (! $this->created) {
            return reject(new \RuntimeException('Interaction has not been created yet.'));
        }

        return $this->http->get(Endpoint::bind(Endpoint::ORIGINAL_INTERACTION_RESPONSE, $this->application_id, $this->token))
            ->then(function ($response) {
                $this->responded = true;

                return $this->factory->part(Message::class, (array) $response, true);
            });
    }

    /**
     * Updates the original interaction response.
     *
     * @link https://discord.com/developers/docs/interactions/receiving-and-responding#edit-original-interaction-response
     *
     * @param MessageBuilder $builder New message contents.
     *
     * @throws \RuntimeException Interaction is not responded yet.
     *
     * @return PromiseInterface<Message>
     */
    public function updateOriginalResponse(MessageBuilder $builder): PromiseInterface
    {
        if (! $this->responded) {
            return reject(new \RuntimeException('Interaction has not been responded to.'));
        }

        return (function () use ($builder): PromiseInterface {
            if ($builder->requiresMultipart()) {
                $multipart = $builder->toMultipart();

                return $this->http->patch(Endpoint::bind(Endpoint::ORIGINAL_INTERACTION_RESPONSE, $this->application_id, $this->token), (string) $multipart, $multipart->getHeaders());
            }

            return $this->http->patch(Endpoint::bind(Endpoint::ORIGINAL_INTERACTION_RESPONSE, $this->application_id, $this->token), $builder);
        })()->then(fn ($response) => $this->factory->part(Message::class, (array) $response, true));
    }

    /**
     * Deletes the original interaction response.
     *
     * @link https://discord.com/developers/docs/interactions/receiving-and-responding#delete-original-interaction-response
     *
     * @throws \RuntimeException Interaction is not responded yet.
     *
     * @return PromiseInterface
     */
    public function deleteOriginalResponse(): PromiseInterface
    {
        if (! $this->responded) {
            return reject(new \RuntimeException('Interaction has not been responded to.'));
        }

        return $this->http->delete(Endpoint::bind(Endpoint::ORIGINAL_INTERACTION_RESPONSE, $this->application_id, $this->token));
    }

    /**
     * Sends a follow-up message to the interaction.
     *
     * @link https://discord.com/developers/docs/interactions/receiving-and-responding#create-followup-message
     *
     * @param MessageBuilder $builder   Message to send.
     * @param bool           $ephemeral Whether the created follow-up should be ephemeral. Will be ignored if the respond is previously ephemeral.
     *
     * @throws \RuntimeException Interaction is not responded yet.
     *
     * @return PromiseInterface<Message>
     */
    public function sendFollowUpMessage(MessageBuilder $builder, bool $ephemeral = false): PromiseInterface
    {
        if (! $this->responded && $this->type != self::TYPE_MESSAGE_COMPONENT) {
            return reject(new \RuntimeException('Cannot create a follow-up message as the interaction has not been responded to.'));
        }

        if ($ephemeral) {
            $builder->setFlags(Message::FLAG_EPHEMERAL);
        }

        return (function () use ($builder): PromiseInterface {
            if ($builder->requiresMultipart()) {
                $multipart = $builder->toMultipart();

                return $this->http->post(Endpoint::bind(Endpoint::CREATE_INTERACTION_FOLLOW_UP, $this->application_id, $this->token), (string) $multipart, $multipart->getHeaders());
            }

            return $this->http->post(Endpoint::bind(Endpoint::CREATE_INTERACTION_FOLLOW_UP, $this->application_id, $this->token), $builder);
        })()->then(fn ($response) => $this->factory->part(Message::class, (array) $response, true));
    }

    /**
     * Responds to the interaction with a message.
     *
     * @link https://discord.com/developers/docs/interactions/receiving-and-responding#create-interaction-response
     *
     * @param MessageBuilder $builder   Message to respond with.
     * @param bool           $ephemeral Whether the created message should be ephemeral.
     *
     * @throws \LogicException Interaction is not Application Command, Message Component, or Modal Submit.
     *
     * @return PromiseInterface
     */
<<<<<<< HEAD
    public function respondWithMessage(MessageBuilder|string $builder, bool $ephemeral = false): ExtendedPromiseInterface
=======
    public function respondWithMessage(MessageBuilder $builder, bool $ephemeral = false): PromiseInterface
>>>>>>> 5897e876
    {
        if (! in_array($this->type, [self::TYPE_APPLICATION_COMMAND, self::TYPE_MESSAGE_COMPONENT, self::TYPE_MODAL_SUBMIT])) {
            return reject(new \LogicException('You can only acknowledge application command, message component, or modal submit interactions.'));
        }

        if (is_string($builder)) {
            $builder = MessageBuilder::new()->setContent($builder);
        }

        if ($ephemeral) {
            $builder->setFlags(Message::FLAG_EPHEMERAL);
        }

        return $this->respond([
            'type' => self::RESPONSE_TYPE_CHANNEL_MESSAGE_WITH_SOURCE,
            'data' => $builder,
        ], $builder->requiresMultipart() ? $builder->toMultipart(false) : null);
    }

    /**
     * Responds to the interaction with a payload.
     *
     * This is a separate function so that it can be overloaded when responding
     * via webhook.
     *
     * @link https://discord.com/developers/docs/interactions/receiving-and-responding#create-interaction-response
     *
     * @param array          $payload   Response payload.
     * @param Multipart|null $multipart Optional multipart payload.
     *
     * @throws \RuntimeException Interaction is already responded.
     *
     * @return PromiseInterface
     */
    protected function respond(array $payload, ?Multipart $multipart = null): PromiseInterface
    {
        if ($this->responded) {
            return reject(new \RuntimeException('Interaction has already been responded to.'));
        }

        $this->responded = true;

        if ($multipart) {
            $multipart->add([
                'name' => 'payload_json',
                'content' => json_encode($payload),
                'headers' => [
                    'Content-Type' => 'application/json',
                ],
            ]);

            return $this->http->post(Endpoint::bind(Endpoint::INTERACTION_RESPONSE, $this->id, $this->token), (string) $multipart, $multipart->getHeaders());
        }

        return $this->http->post(Endpoint::bind(Endpoint::INTERACTION_RESPONSE, $this->id, $this->token), $payload);
    }

    /**
     * Updates a non ephemeral follow up message.
     *
     * @link https://discord.com/developers/docs/interactions/receiving-and-responding#edit-followup-message
     *
     * @param string         $message_id Message to update.
     * @param MessageBuilder $builder    New message contents.
     *
     * @throws \RuntimeException Interaction is not responded yet.
     *
     * @return PromiseInterface<Message>
     */
    public function updateFollowUpMessage(string $message_id, MessageBuilder $builder): PromiseInterface
    {
        if (! $this->responded) {
            return reject(new \RuntimeException('Cannot create a follow-up message as the interaction has not been responded to.'));
        }

        return (function () use ($message_id, $builder): PromiseInterface {
            if ($builder->requiresMultipart()) {
                $multipart = $builder->toMultipart();

                return $this->http->patch(Endpoint::bind(Endpoint::INTERACTION_FOLLOW_UP, $this->application_id, $this->token, $message_id), (string) $multipart, $multipart->getHeaders());
            }

            return $this->http->patch(Endpoint::bind(Endpoint::INTERACTION_FOLLOW_UP, $this->application_id, $this->token, $message_id), $builder);
        })()->then(fn ($response) => $this->factory->part(Message::class, (array) $response, true));
    }

    /**
     * Retrieves a non ephemeral follow up message.
     *
     * @link https://discord.com/developers/docs/interactions/receiving-and-responding#get-followup-message
     *
     * @param string $message_id Message to get.
     *
     * @throws \RuntimeException Interaction is not created yet.
     *
     * @return PromiseInterface<Message>
     */
    public function getFollowUpMessage(string $message_id): PromiseInterface
    {
        if (! $this->created) {
            return reject(new \RuntimeException('Interaction has not been created yet.'));
        }

        return $this->http->get(Endpoint::bind(Endpoint::INTERACTION_FOLLOW_UP, $this->application_id, $this->token, $message_id))
            ->then(function ($response) {
                $this->responded = true;

                return $this->factory->part(Message::class, (array) $response, true);
            });
    }

    /**
     * Deletes a follow up message.
     *
     * @link https://discord.com/developers/docs/interactions/receiving-and-responding#delete-followup-message
     *
     * @param string $message_id Message to delete.
     *
     * @throws \RuntimeException Interaction is not responded yet.
     *
     * @return PromiseInterface
     */
    public function deleteFollowUpMessage(string $message_id): PromiseInterface
    {
        if (! $this->responded) {
            return reject(new \RuntimeException('Interaction has not been responded to.'));
        }

        return $this->http->delete(Endpoint::bind(Endpoint::INTERACTION_FOLLOW_UP, $this->application_id, $this->token, $message_id));
    }

    /**
     * Responds to the interaction with auto complete suggestions.
     *
     * @link https://discord.com/developers/docs/interactions/receiving-and-responding#responding-to-an-interaction
     *
     * @param array|Choice[] $choices Autocomplete choices (max of 25 choices)
     *
     * @throws \LogicException Interaction is not Autocomplete.
     *
     * @return PromiseInterface
     */
    public function autoCompleteResult(array $choices): PromiseInterface
    {
        if ($this->type != self::TYPE_APPLICATION_COMMAND_AUTOCOMPLETE) {
            return reject(new \LogicException('You can only respond command option results with auto complete interactions.'));
        }

        return $this->respond([
            'type' => self::RESPONSE_TYPE_APPLICATION_COMMAND_AUTOCOMPLETE_RESULT,
            'data' => ['choices' => $choices],
        ]);
    }

    /**
     * Responds to the interaction with a popup modal.
     *
     * @link https://discord.com/developers/docs/interactions/receiving-and-responding#responding-to-an-interaction
     *
     * @param string            $title      The title of the popup modal, max 45 characters
     * @param string            $custom_id  Developer-defined identifier for the component, max 100 characters
     * @param array|Component[] $components Between 1 and 5 (inclusive) components that make up the modal contained in Action Row
     * @param callable|null     $submit     The function to call once modal is submitted.
     *
     * @throws \LogicException  Interaction is Ping or Modal Submit.
     * @throws \LengthException Modal title is longer than 45 characters.
     *
     * @return PromiseInterface
     */
    public function showModal(string $title, string $custom_id, array $components, ?callable $submit = null): PromiseInterface
    {
        if (in_array($this->type, [self::TYPE_PING, self::TYPE_MODAL_SUBMIT])) {
            return reject(new \LogicException('You cannot pop up a modal from a ping or modal submit interaction.'));
        }

        if (poly_strlen($title) > 45) {
            return reject(new \LengthException('Modal title must be less than or equal to 45 characters.'));
        }

        return $this->respond([
            'type' => self::RESPONSE_TYPE_MODAL,
            'data' => [
                'title' => $title,
                'custom_id' => $custom_id,
                'components' => $components,
            ],
        ])->then(function ($response) use ($custom_id, $submit) {
            if ($submit) {
                $listener = function (Interaction $interaction) use ($custom_id, $submit, &$listener) {
                    if ($interaction->type == self::TYPE_MODAL_SUBMIT && $interaction->data->custom_id == $custom_id) {
                        $components = Collection::for(RequestComponent::class, 'custom_id');
                        foreach ($interaction->data->components as $actionrow) {
                            if ($actionrow->type == Component::TYPE_ACTION_ROW) {
                                foreach ($actionrow->components as $component) {
                                    $components->pushItem($component);
                                }
                            }
                        }
                        $submit($interaction, $components);
                        $this->discord->removeListener(Event::INTERACTION_CREATE, $listener);
                    }
                };
                $this->discord->on(Event::INTERACTION_CREATE, $listener);
            }

            return $response;
        });
    }
}<|MERGE_RESOLUTION|>--- conflicted
+++ resolved
@@ -423,11 +423,7 @@
      *
      * @return PromiseInterface
      */
-<<<<<<< HEAD
-    public function respondWithMessage(MessageBuilder|string $builder, bool $ephemeral = false): ExtendedPromiseInterface
-=======
-    public function respondWithMessage(MessageBuilder $builder, bool $ephemeral = false): PromiseInterface
->>>>>>> 5897e876
+    public function respondWithMessage(MessageBuilder|string $builder, bool $ephemeral = false): PromiseInterface
     {
         if (! in_array($this->type, [self::TYPE_APPLICATION_COMMAND, self::TYPE_MESSAGE_COMPONENT, self::TYPE_MODAL_SUBMIT])) {
             return reject(new \LogicException('You can only acknowledge application command, message component, or modal submit interactions.'));
