--- conflicted
+++ resolved
@@ -147,11 +147,7 @@
      *
      * @return $this
      */
-<<<<<<< HEAD
-    public function setComponents(array $components): self
-=======
     public function setComponents($components): self
->>>>>>> a7c9113d
     {
         $this->components = [];
 
