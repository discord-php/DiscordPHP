--- conflicted
+++ resolved
@@ -187,15 +187,8 @@
      */
     public function removeComponent($component): self
     {
-<<<<<<< HEAD
         if (($idx = array_search($component, $this->components)) !== false) {
             array_splice($this->components, $idx, 1);
-=======
-        if (isset($this->components)) {
-            if (($idx = $this->components->search($component)) !== false) {
-                $this->components->splice($idx, 1);
-            }
->>>>>>> 0d814a98
         }
 
         return $this;
