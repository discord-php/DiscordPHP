<?php

/*
 * This file is a part of the DiscordPHP project.
 *
 * Copyright (c) 2015-present David Cole <david.cole1340@gmail.com>
 *
 * This file is subject to the MIT license that is bundled
 * with this source code in the LICENSE.md file.
 */

namespace Discord\Builders;

use Discord\Parts\Interactions\Command\Command;
use Discord\Parts\Interactions\Command\Option;

use function Discord\poly_strlen;

/**
 * Application Command attributes
 *
 * @see Discord\Builders\CommandBuilder
 * @see Discord\Parts\Interactions\Command\Command
 *
 * @property int                      $type                       The type of the command, defaults 1 if not set.
 * @property string                   $name                       1-32 character name of the command.
 * @property ?string[]|null           $name_localizations         Localization dictionary for the name field. Values follow the same restrictions as name.
 * @property string                   $description                1-100 character description for CHAT_INPUT commands, empty string for USER and MESSAGE commands.
 * @property ?string[]|null           $description_localizations  Localization dictionary for the description field. Values follow the same restrictions as description.
 * @property Collection|Option[]|null $options                    The parameters for the command, max 25. Only for Slash command (CHAT_INPUT).
 * @property ?string                  $default_member_permissions Set of permissions represented as a bit set.
 * @property bool|null                $dm_permission              Indicates whether the command is available in DMs with the app, only for globally-scoped commands. By default, commands are visible.
 * @property ?bool                    $default_permission         Whether the command is enabled by default when the app is added to a guild. SOON DEPRECATED.
 */
trait CommandAttributes {

    /**
     * Whether the command is enabled by default when the app is added to a guild. SOON DEPRECATED.
     *
     * @deprecated 7.1.0 See `CommandAttributes::default_member_permissions`.
     *
     * @var ?bool
     */
    public $default_permission;

    /**
     * Sets the type of the command.
     *
     * @param int $type Type of the command.
     *
     * @throws \InvalidArgumentException `$type` is not 1-3.
     *
     * @return $this
     */
    public function setType(int $type): self
    {
        if ($type < 1 || $type > 3) {
            throw new \InvalidArgumentException('Invalid type provided.');
        }

        $this->type = $type;

        return $this;
    }

    /**
     * Sets the name of the command.
     *
     * @param string $name Name of the command. Slash command names are lowercase.
     *
     * @throws \LengthException `$name` is not 1-32 characters long.
     * @throws \DomainException `$name` contains invalid characters.
     *
     * @return $this
     */
    public function setName(string $name): self
    {
        $nameLen = poly_strlen($name);
        if ($nameLen < 1) {
            throw new \LengthException('Command name can not be empty.');
        } elseif ($nameLen > 32) {
            throw new \LengthException('Command name can be only up to 32 characters long.');
        }

        if ($this->type == Command::CHAT_INPUT && preg_match('/^[-_\p{L}\p{N}\p{Devanagari}\p{Thai}]{1,32}$/u', $name) === 0) {
            throw new \DomainException('Slash command name contains invalid characters.');
        }

        $this->name = $name;

        return $this;
    }

    /**
     * Sets the name of the command in another language.
     *
     * @param string      $locale Discord locale code.
     * @param string|null $name   Localized name of the command. Slash command names are lowercase.
     *
     * @throws \LengthException `$name` is not 1-32 characters long.
     * @throws \DomainException `$name` contains invalid characters.
     *
     * @return $this
     */
    public function setNameLocalization(string $locale, ?string $name): self
    {
        if (isset($name)) {
            $nameLen = poly_strlen($name);
            if ($nameLen < 1) {
                throw new \LengthException('Command name can not be empty.');
            } elseif ($nameLen > 32) {
                throw new \LengthException('Command name can be only up to 32 characters long.');
            }

            if ($this->type == Command::CHAT_INPUT && preg_match('/^[-_\p{L}\p{N}\p{Devanagari}\p{Thai}]{1,32}$/u', $name) === 0) {
                throw new \DomainException('Slash command localized name contains invalid characters.');
            }
        }

        $this->name_localizations[$locale] = $name;

        return $this;
    }

    /**
     * Sets the description of the command.
     *
     * @param string $description Description of the command
     *
     * @throws \LengthException `$description` is not 1-100 characters long.
     *
     * @return $this
     */
    public function setDescription(string $description): self
    {
        $descriptionLen = poly_strlen($description);
        if ($descriptionLen < 1) {
            throw new \LengthException('Command description can not be empty.');
        } elseif ($descriptionLen > 100) {
            throw new \LengthException('Command description can be only up to 100 characters long.');
        }

        $this->description = $description;

        return $this;
    }

    /**
     * Sets the description of the command in another language.
     *
     * @param string      $locale      Discord locale code.
     * @param string|null $description Localized description of the command.
     *
     * @throws \LengthException `$description` is not 1-100 characters long.
     *
     * @return $this
     */
    public function setDescriptionLocalization(string $locale, ?string $description): self
    {
        if (isset($description) && $this->type == Command::CHAT_INPUT && poly_strlen($description) > 100) {
            throw new \LengthException('Command description must be less than or equal to 100 characters.');
        }

        $this->description_localizations[$locale] = $description;

        return $this;
    }

    /**
     * Sets the default permission of the command.
     *
     * @deprecated 7.1.0 See `CommandAttributes::setDefaultMemberPermissions()`.
     *
<<<<<<< HEAD
     * @param ?bool $permission Default permission of the command
=======
     * @param bool $permission Default permission of the command.
>>>>>>> 6e00018f
     *
     * @return $this
     */
    public function setDefaultPermission(?bool $permission): self
    {
        $this->default_permission = $permission;

        return $this;
    }

    /**
     * Sets the default member permissions of the command.
     *
     * @param string|int $permissions Default member permission bits of the command.
     *
     * @return $this
     */
    public function setDefaultMemberPermissions($permissions): self
    {
        $this->default_member_permissions = (string) $permissions;

        return $this;
    }

    /**
     * Sets the DM permission of the command.
     *
     * @param bool $permission DM permission of the command.
     *
     * @return $this
     */
    public function setDmPermission(bool $permission): self
    {
        $this->dm_permission = $permission;

        return $this;
    }

    /**
     * Adds an option to the command.
     *
     * @param Option $option The option.
     *
     * @throws \DomainException   Command type is not CHAT_INPUT (1).
     * @throws \OverflowException Command exceeds maximum 25 options.
     *
     * @return $this
     */
    public function addOption(Option $option): self
    {
        if ($this->type != Command::CHAT_INPUT) {
            throw new \DomainException('Only CHAT_INPUT Command type can have option.');
        }

        if (count($this->options) >= 25) {
            throw new \OverflowException('Command can only have a maximum of 25 options.');
        }

        $this->options[] = $option;

        return $this;
    }

    /**
     * Removes an option from the command.
     *
     * @param Option $option Option to remove.
     *
     * @throws \DomainException Command type is not CHAT_INPUT (1).
     *
     * @return $this
     */
    public function removeOption(Option $option): self
    {
        if ($this->type != Command::CHAT_INPUT) {
            throw new \DomainException('Only CHAT_INPUT Command type can have option.');
        }

        if (($idx = array_search($option, $this->option)) !== null) {
            array_splice($this->options, $idx, 1);
        }

        return $this;
    }

    /**
     * Clear all options from the command.
     *
     * @return $this
     */
    public function clearOptions(): self
    {
        $this->options = null;

        return $this;
    }
}<|MERGE_RESOLUTION|>--- conflicted
+++ resolved
@@ -171,11 +171,7 @@
      *
      * @deprecated 7.1.0 See `CommandAttributes::setDefaultMemberPermissions()`.
      *
-<<<<<<< HEAD
      * @param ?bool $permission Default permission of the command
-=======
-     * @param bool $permission Default permission of the command.
->>>>>>> 6e00018f
      *
      * @return $this
      */
