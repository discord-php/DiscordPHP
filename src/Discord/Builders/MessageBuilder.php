<?php

/*
 * This file is a part of the DiscordPHP project.
 *
 * Copyright (c) 2015-present David Cole <david.cole1340@gmail.com>
 *
 * This file is subject to the MIT license that is bundled
 * with this source code in the LICENSE.md file.
 */

namespace Discord\Builders;

use Discord\Builders\Components\ActionRow;
use Discord\Builders\Components\Component;
use Discord\Builders\Components\SelectMenu;
use Discord\Exceptions\FileNotFoundException;
use Discord\Helpers\Multipart;
use Discord\Http\Exceptions\RequestFailedException;
use Discord\Parts\Channel\Attachment;
use Discord\Parts\Channel\Message;
use Discord\Parts\Channel\Poll\Poll;
use Discord\Parts\Embed\Embed;
use Discord\Parts\Guild\Sticker;
use JsonSerializable;

use function Discord\poly_strlen;

/**
 * Helper class used to build messages.
 *
 * @since 7.0.0
 *
 * @author David Cole <david.cole1340@gmail.com>
 */
class MessageBuilder implements JsonSerializable
{
    /**
     * Content of the message.
     *
     * @var string|null
     */
    private $content;

    /**
     * A nonce that can be used for message roundtrips with the gateway (up to 25 characters).
     *
     * @var int|string|null
     */
    private $nonce;

    /**
     * Override the default username of the webhook.
     *
     * @var string|null
     */
    private $username;

    /**
     * Override the default avatar of the webhook.
     *
     * @var string|null
     */
    private $avatar_url;

    /**
     * Whether the message is text-to-speech.
     *
     * @var bool
     */
    private $tts = false;

    /**
     * Array of embeds to send with the message.
     *
     * @var array[]|null
     */
    private $embeds;

    /**
     * Allowed mentions object for the message.
     *
     * @var array|null
     */
    private $allowed_mentions;

    /**
     * Message to reply to with this message.
     *
     * @var Message|null
     */
    private $replyTo;

    /**
     * Components to send with this message.
     *
     * @var Component[]|null
     */
    private $components;

    /**
     * IDs of up to 3 stickers in the server to send in the message.
     *
     * @var string[]
     */
    private $sticker_ids = [];

    /**
     * Files to send with this message.
     *
     * @var array[]|null
     */
    private $files;

    /**
     * Attachments to send with this message.
     *
     * @var Attachment[]|null
     */
    private $attachments;

    /**
     * Flags to send with this message.
     *
     * @var int|null
     */
    private $flags;

    /**
     * Whether to enforce the nonce.
     *
     * @var bool|null
     */
    private $enforce_nonce;

    /**
<<<<<<< HEAD
     * The poll for the message.
     *
     * @var Poll|null
=======
     * A poll!
     *
     * @var mixed
>>>>>>> af54bcf1
     */
    private $poll;

    /**
     * Creates a new message builder.
     *
     * @return static
     */
    public static function new(): self
    {
        return new static();
    }

    /**
     * Sets the content of the message.
     *
     * @param string $content Content of the message. Maximum 2000 characters.
     *
     * @throws \LengthException
     *
     * @return $this
     */
    public function setContent(string $content): self
    {
        if (poly_strlen($content) > 2000) {
            throw new \LengthException('Message content must be less than or equal to 2000 characters.');
        }

        $this->content = $content;

        return $this;
    }

    /**
     * Sets the nonce of the message. Only used for sending message.
     *
     * @param int|string|null $nonce Nonce of the message.
     *
     * @throws \LengthException `$nonce` string exceeds 25 characters.
     *
     * @return $this
     */
    public function setNonce($nonce = null): self
    {
        if (is_string($nonce) && poly_strlen($nonce) > 25) {
            throw new \LengthException('Message nonce must be less than or equal to 25 characters.');
        }

        $this->nonce = $nonce;

        return $this;
    }

    /**
     * If true and nonce is present, it will be checked for uniqueness in the past few minutes.
     * If another message was created by the same author with the same nonce,
     * that message will be returned and no new message will be created.
     *
     * @param bool $enforce_nonce
     *
     * @return $this
     */
    public function setEnforceNonce(bool $enforce_nonce = true): self
    {
        $this->enforce_nonce = $enforce_nonce;

        return $this;
    }

    /**
     * Sets the poll of the message.
     *
<<<<<<< HEAD
     * @param Poll|null $poll
     *
     * @return $this
     */
    public function setPoll(Poll|null $poll): self
=======
     * @param mixed $poll Poll object.
     *
     * @return $this
     */
    public function setPoll($poll): self
>>>>>>> af54bcf1
    {
        $this->poll = $poll;

        return $this;
    }

    /**
     * Override the default username of the webhook. Only used for executing webhook.
     *
     * @param string $username New webhook username.
     *
     * @throws \LengthException `$username` exceeds 80 characters.
     *
     * @return $this
     */
    public function setUsername(string $username): self
    {
        if (poly_strlen($username) > 80) {
            throw new \LengthException('Username can be only up to 80 characters.');
        }

        $this->username = $username;

        return $this;
    }

    /**
     * Override the default avatar URL of the webhook. Only used for executing webhook.
     *
     * @param string $avatar_url New webhook avatar URL.
     *
     * @return $this
     */
    public function setAvatarUrl(string $avatar_url): self
    {
        $this->avatar_url = $avatar_url;

        return $this;
    }

    /**
     * Sets the TTS status of the message. Only used for sending message or executing webhook.
     *
     * @param bool $tts
     *
     * @return $this
     */
    public function setTts(bool $tts = false): self
    {
        $this->tts = $tts;

        return $this;
    }

    /**
     * Returns the value of TTS of the builder.
     *
     * @return bool
     */
    public function getTts(): bool
    {
        return $this->tts ?? false;
    }

    /**
     * Adds an embed to the builder.
     *
     * @param Embed|array ...$embeds
     *
     * @throws \OverflowException Builder exceeds 10 embeds.
     *
     * @return $this
     */
    public function addEmbed(...$embeds): self
    {
        foreach ($embeds as $embed) {
            if ($embed instanceof Embed) {
                $embed = $embed->getRawAttributes();
            }

            if (isset($this->embeds) && count($this->embeds) >= 10) {
                throw new \OverflowException('You can only have 10 embeds per message.');
            }

            $this->embeds[] = $embed;
        }

        return $this;
    }

    /**
     * Sets the embeds for the message. Clears the existing embeds in the process.
     *
     * @param Embed[]|array ...$embeds
     *
     * @return $this
     */
    public function setEmbeds(array $embeds): self
    {
        $this->embeds = [];

        return $this->addEmbed(...$embeds);
    }

    /**
     * Sets the allowed mentions object of the message.
     *
     * @link https://discord.com/developers/docs/resources/channel#allowed-mentions-object
     *
     * @param array $allowed_mentions
     *
     * @return $this
     */
    public function setAllowedMentions(array $allowed_mentions): self
    {
        $this->allowed_mentions = $allowed_mentions;

        return $this;
    }

    /**
     * Sets this message as a reply to another message. Only used for sending message.
     *
     * @param Message|null $message
     *
     * @return $this
     */
    public function setReplyTo(?Message $message = null): self
    {
        $this->replyTo = $message;

        return $this;
    }

    /**
     * Adds a component to the builder.
     *
     * @param Component $component Component to add.
     *
     * @throws \InvalidArgumentException Component is not a type of `ActionRow` or `SelectMenu`
     * @throws \OverflowException        Builder exceeds 5 components.
     *
     * @return $this
     */
    public function addComponent(Component $component): self
    {
        if (! ($component instanceof ActionRow || $component instanceof SelectMenu)) {
            throw new \InvalidArgumentException('You can only add action rows and select menus as components to messages. Put your other components inside an action row.');
        }

        if (isset($this->components) && count($this->components) >= 5) {
            throw new \OverflowException('You can only add 5 components to a message');
        }

        $this->components[] = $component;

        return $this;
    }

    /**
     * Removes a component from the builder.
     *
     * @param Component $component Component to remove.
     *
     * @return $this
     */
    public function removeComponent(Component $component): self
    {
        if (($idx = array_search($component, $this->components)) !== null) {
            array_splice($this->components, $idx, 1);
        }

        return $this;
    }

    /**
     * Sets the components of the message. Removes the existing components in the process.
     *
     * @param array $components New message components.
     *
     * @return $this
     */
    public function setComponents(array $components): self
    {
        $this->components = [];

        foreach ($components as $component) {
            $this->addComponent($component);
        }

        return $this;
    }

    /**
     * Returns all the components in the builder.
     *
     * @return Component[]
     */
    public function getComponents(): array
    {
        return $this->components;
    }

    /**
     * Adds a sticker to the builder. Only used for sending message or creating forum thread.
     *
     * @param string|Sticker $sticker Sticker to add.
     *
     * @throws \OverflowException Builder exceeds 3 stickers.
     *
     * @return $this
     */
    public function addSticker($sticker): self
    {
        if (count($this->sticker_ids) >= 3) {
            throw new \OverflowException('You can only add 3 stickers to a message');
        }

        if ($sticker instanceof Sticker) {
            $sticker = $sticker->id;
        }

        $this->sticker_ids[] = $sticker;

        return $this;
    }

    /**
     * Removes a sticker from the builder.
     *
     * @param string|Sticker $sticker Sticker to remove.
     *
     * @return $this
     */
    public function removeSticker($sticker): self
    {
        if ($sticker instanceof Sticker) {
            $sticker = $sticker->id;
        }

        if (($idx = array_search($sticker, $this->sticker_ids)) !== null) {
            array_splice($this->sticker_ids, $idx, 1);
        }

        return $this;
    }

    /**
     * Sets the stickers of the builder. Removes the existing stickers in the process.
     *
     * @param array $stickers New sticker ids.
     *
     * @return $this
     */
    public function setStickers(array $stickers): self
    {
        $this->sticker_ids = [];

        foreach ($stickers as $sticker) {
            $this->addSticker($sticker);
        }

        return $this;
    }

    /**
     * Returns all the sticker ids in the builder.
     *
     * @return string[]
     */
    public function getStickers(): array
    {
        return $this->sticker_ids;
    }

    /**
     * Adds a file attachment to the builder.
     *
     * Note this is a synchronous function which uses `file_get_contents` and therefore
     * should not be used when requesting files from an online resource. Fetch the content
     * asynchronously and use the `addFileFromContent` function for tasks like these.
     *
     * @param string      $filepath Path to the file to send.
     * @param string|null $filename Name to send the file as. `null` for the base name of `$filepath`.
     *
     * @return $this
     */
    public function addFile(string $filepath, ?string $filename = null): self
    {
        if (! file_exists($filepath)) {
            throw new FileNotFoundException("File does not exist at path {$filepath}.");
        }

        return $this->addFileFromContent($filename ?? basename($filepath), file_get_contents($filepath));
    }

    /**
     * Adds a file attachment to the builder with a given filename and content.
     *
     * @param string $filename Name to send the file as.
     * @param string $content  Content of the file.
     *
     * @return $this
     */
    public function addFileFromContent(string $filename, string $content): self
    {
        $this->files[] = [$filename, $content];

        return $this;
    }

    /**
     * Returns the number of files attached to the builder.
     *
     * @return int
     */
    public function numFiles(): int
    {
        if (! isset($this->files)) {
            return 0;
        }

        return count($this->files);
    }

    /**
     * Removes all files from the builder.
     *
     * @return $this
     */
    public function clearFiles(): self
    {
        $this->files = [];

        return $this;
    }

    /**
     * Adds attachment(s) to the builder.
     *
     * @param Attachment|string|int ...$attachments Attachment objects or IDs to add
     *
     * @return $this
     */
    public function addAttachment(...$attachments): self
    {
        foreach ($attachments as $attachment) {
            if ($attachment instanceof Attachment) {
                $attachment = $attachment->getRawAttributes();
            } else {
                $attachment = ['id' => $attachment];
            }

            $this->attachments[] = $attachment;
        }

        return $this;
    }

    /**
     * Returns all the attachments in the builder.
     *
     * @return Attachment[]
     */
    public function getAttachments(): array
    {
        return $this->attachments;
    }

    /**
     * Removes all attachments from the message.
     *
     * @return $this
     */
    public function clearAttachments(): self
    {
        $this->attachments = [];

        return $this;
    }

    /**
     * Sets the flags of the message.
     * Only works for some message types and some message flags.
     *
     * @param int $flags
     *
     * @since 10.0.0
     *
     * @return $this
     */
    public function setFlags(int $flags): self
    {
        $this->flags = $flags;

        return $this;
    }

    /**
     * @deprecated 10.0.0 Use MessageBuilder::setFlags()
     */
    public function _setFlags(int $flags): self
    {
        return $this->setFlags($flags);
    }

    /**
     * Returns a boolean that determines whether the message needs to
     * be sent via multipart request, i.e. contains files.
     *
     * @return bool
     */
    public function requiresMultipart(): bool
    {
        return isset($this->files);
    }

    /**
     * Converts the request to a multipart request.
     *
     * @internal
     *
     * @param bool $payload Whether to include the JSON payload in the response.
     *
     * @return Multipart
     */
    public function toMultipart(bool $payload = true): Multipart
    {
        $fields = [];

        if ($payload) {
            $fields = [
                [
                    'name' => 'payload_json',
                    'content' => json_encode($this),
                    'headers' => [
                        'Content-Type' => 'application/json',
                    ],
                ],
            ];
        }

        foreach ($this->files as $idx => [$filename, $content]) {
            $fields[] = [
                'name' => 'file'.$idx,
                'content' => $content,
                'filename' => $filename,
            ];
        }

        return new Multipart($fields);
    }

    /**
     * {@inheritDoc}
     */
    public function jsonSerialize(): ?array
    {
        $empty = true;

        if (! empty($this->files)) {
            $body = null;
            $empty = false;
        }

        if (isset($this->content)) {
            $body['content'] = $this->content;
            $empty = false;
        }

        if (isset($this->username)) {
            $body['username'] = $this->username;
        }

        if (isset($this->avatar_url)) {
            $body['avatar_url'] = $this->avatar_url;
        }

        if ($this->nonce !== null) {
            $body['nonce'] = $this->nonce;
        }

        if ($this->tts) {
            $body['tts'] = true;
        }

        if (isset($this->embeds)) {
            $body['embeds'] = $this->embeds;
            $empty = false;
        }

        if (isset($this->poll)) {
            $body['poll'] = $this->poll;
            $empty = false;
        }

        if (isset($this->allowed_mentions)) {
            $body['allowed_mentions'] = $this->allowed_mentions;
        }

        if ($this->replyTo) {
            $body['message_reference'] = [
                'message_id' => $this->replyTo->id,
                'channel_id' => $this->replyTo->channel_id,
            ];
        }

        if (isset($this->components)) {
            $body['components'] = $this->components;
            $empty = false;
        }

        if ($this->sticker_ids) {
            $body['sticker_ids'] = $this->sticker_ids;
            $empty = false;
        }

        if (isset($this->attachments)) {
            $body['attachments'] = $this->attachments;
            $empty = false;
        }

        if (isset($this->flags)) {
            $body['flags'] = $this->flags;
        } elseif ($empty) {
            throw new RequestFailedException('You cannot send an empty message. Set the content or add an embed, file or poll.');
        }

        if (isset($this->enforce_nonce)) {
            $body['enforce_nonce'] = $this->enforce_nonce;
        }

        if (isset($this->poll)) {
            $body['poll'] = $this->poll;
        }

        if (isset($this->enforce_nonce)) {
            $body['enforce_nonce'] = $this->enforce_nonce;
        }

        if (isset($this->poll)) {
            $body['poll'] = $this->poll;
        }

        return $body;
    }
}<|MERGE_RESOLUTION|>--- conflicted
+++ resolved
@@ -134,15 +134,9 @@
     private $enforce_nonce;
 
     /**
-<<<<<<< HEAD
      * The poll for the message.
      *
      * @var Poll|null
-=======
-     * A poll!
-     *
-     * @var mixed
->>>>>>> af54bcf1
      */
     private $poll;
 
@@ -215,19 +209,11 @@
     /**
      * Sets the poll of the message.
      *
-<<<<<<< HEAD
      * @param Poll|null $poll
      *
      * @return $this
      */
     public function setPoll(Poll|null $poll): self
-=======
-     * @param mixed $poll Poll object.
-     *
-     * @return $this
-     */
-    public function setPoll($poll): self
->>>>>>> af54bcf1
     {
         $this->poll = $poll;
 
