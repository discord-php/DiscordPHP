--- conflicted
+++ resolved
@@ -11,10 +11,7 @@
 
 namespace Discord\Cache;
 
-<<<<<<< HEAD
 use Discord\Cache\Drivers\ApcCacheDriver;
-=======
->>>>>>> ff13b80e
 use Discord\Cache\Drivers\ArrayCacheDriver;
 
 /**
@@ -28,7 +25,6 @@
      * @var CacheInterface The cache driver in use.
      */
     protected static $cache;
-<<<<<<< HEAD
 
     /**
      * Changes the cache driver.
@@ -80,57 +76,6 @@
             } else {
                 self::setCache(new ArrayCacheDriver());
             }
-=======
-
-    /**
-     * Changes the cache driver.
-     *
-     * @param CacheInterface $driver The cache driver to set.
-     *
-     * @return void
-     */
-    public static function setCache(CacheInterface $driver)
-    {
-        self::$cache = $driver;
-    }
-
-    /**
-     * Returns the cache name.
-     *
-     * @return string The cache name.
-     */
-    public static function getCacheName()
-    {
-        if (! self::$cache) {
-            // No cache driver, we will check for APC or use array.
-            if (function_exists('apc_cache_info')) {
-            }
-
-            self::setCache(new ArrayCacheDriver());
-        }
-
-        return self::$cache->name;
-    }
-
-    /**
-     * Handles dynamic static calls onto the Cache
-     * class and forwards them onto the Cache
-     * driver.
-     *
-     * @param string $function The function name called.
-     * @param array  $args     Arguments that were called.
-     *
-     * @return mixed The response from the Cache driver.
-     */
-    public static function __callStatic($function, $args)
-    {
-        if (! self::$cache) {
-            // No cache driver, we will check for APC or use array.
-            if (function_exists('apc_cache_info')) {
-            }
-
-            self::setCache(new ArrayCacheDriver());
->>>>>>> ff13b80e
         }
 
         if (! is_callable([self::$cache, $function])) {
