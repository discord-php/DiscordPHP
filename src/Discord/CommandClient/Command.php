<?php

/*
 * This file is apart of the DiscordPHP project.
 *
 * Copyright (c) 2016-2020 David Cole <david.cole1340@gmail.com>
 *
 * This source file is subject to the MIT license that is bundled
 * with this source code in the LICENSE.md file.
 */

namespace Discord\CommandClient;

use Discord\DiscordCommandClient;
use Discord\Parts\Channel\Message;

/**
 * A command that the Command Client will listen for.
 */
class Command
{
    /**
     * The trigger for the command.
     *
     * @var string Command trigger.
     */
    protected $command;

    /**
     * The description of the command.
     *
     * @var string Description.
     */
    protected $description;

    /**
     * The usage of the command.
     *
     * @var string Command usage.
     */
    protected $usage;

    /**
     * The cooldown of the command.
     *
     * @var int Command cooldown.
     */
    protected $cooldown;

    /**
     * The cooldown message to show when a cooldown is in effect.
     *
     * @var string Command cooldown message.
     */
    protected $cooldownMessage;

    /**
     * An array of cooldowns for commands.
     *
     * @var array Cooldowns.
     */
    protected $cooldowns = [];

    /**
     * A map of sub-commands.
     *
     * @var array Sub-Commands.
     */
    protected $subCommands = [];

    /**
     * A map of sub-command aliases.
     *
     * @var array Sub-Command aliases.
     */
    protected $subCommandAliases = [];

    /**
     * Creates a command instance.
     *
     * @param DiscordCommandClient $client           The Discord Command Client.
     * @param string               $command          The command trigger.
     * @param \Callable            $callable         The callable function.
     * @param string               $description      The description of the command.
     * @param string               $usage            The usage of the command.
     * @param int                  $cooldown         The cooldown of the command in seconds.
     * @param int                  $cooldownMessage  The cooldown message to show when a cooldown is in effect.
     */
    public function __construct(
        DiscordCommandClient $client,
        $command,
        callable $callable,
        $description,
        $cooldown,
        $cooldownMessage
    ) {
<<<<<<< HEAD
        $this->client           = $client;
        $this->command          = $command;
        $this->callable         = $callable;
        $this->description      = $description;
        $this->usage            = $usage;
        $this->cooldown         = $cooldown;
        $this->cooldownMessage  = $cooldownMessage;
=======
        $this->client = $client;
        $this->command = $command;
        $this->callable = $callable;
        $this->description = $description;
        $this->usage = $usage;
>>>>>>> cceed60f
    }

    /**
     * Registers a new command.
     *
     * @param string           $command  The command name.
     * @param \Callable|string $callable The function called when the command is executed.
     * @param array            $options  An array of options.
     *
     * @return Command The command instance.
     */
    public function registerSubCommand($command, $callable, array $options = [])
    {
        if (array_key_exists($command, $this->subCommands)) {
            throw new \Exception("A sub-command with the name {$command} already exists.");
        }

        list($commandInstance, $options) = $this->client->buildCommand($command, $callable, $options);
        $this->subCommands[$command] = $commandInstance;

        foreach ($options['aliases'] as $alias) {
            $this->registerSubCommandAlias($alias, $command);
        }

        return $commandInstance;
    }

    /**
     * Unregisters a sub-command.
     *
     * @param string $command The command name.
     */
    public function unregisterSubCommand($command)
    {
        if (! array_key_exists($command, $this->subCommands)) {
            throw new \Exception("A sub-command with the name {$command} does not exist.");
        }

        unset($this->subCommands[$command]);
    }

    /**
     * Registers a sub-command alias.
     *
     * @param string $alias   The alias to add.
     * @param string $command The command.
     */
    public function registerSubCommandAlias($alias, $command)
    {
        $this->subCommandAliases[$alias] = $command;
    }

    /**
     * Unregisters a sub-command alias.
     *
     * @param string $alias The alias name.
     */
    public function unregisterSubCommandAlias($alias)
    {
        if (! array_key_exists($alias, $this->subCommandAliases)) {
            throw new \Exception("A sub-command alias with the name {$alias} does not exist.");
        }

        unset($this->subCommandAliases[$alias]);
    }

    /**
     * Executes the command.
     *
     * @param Message $message The message.
     * @param array   $args    An array of arguments.
     *
     * @return mixed The response.
     */
    public function handle(Message $message, array $args)
    {
        $subCommand = array_shift($args);

        if (array_key_exists($subCommand, $this->subCommands)) {
            return $this->subCommands[$subCommand]->handle($message, $args);
        } elseif (array_key_exists($subCommand, $this->subCommandAliases)) {
            return $this->subCommands[$this->subCommandAliases[$subCommand]]->handle($message, $args);
        }

        if (! is_null($subCommand)) {
            array_unshift($args, $subCommand);
        }

        $currentTime = time();
        if (isset($this->cooldowns[$message->author->id])) {
            if ($this->cooldowns[$message->author->id] < $currentTime) {
                $this->cooldowns[$message->author->id] = $currentTime + $this->cooldown;
            } else {
                return sprintf($this->cooldownMessage, ($this->cooldowns[$message->author->id] - $currentTime));
            }
        } else {
            $this->cooldowns[$message->author->id] = $currentTime + $this->cooldown;
        }

        return call_user_func_array($this->callable, [$message, $args]);
    }

    /**
     * Gets help for the command.
     *
     * @param string $prefix The prefix of the bot.
     *
     * @return string The help.
     */
    public function getHelp($prefix)
    {
        $helpString = "{$prefix}{$this->command} {$this->usage}- {$this->description}\r\n";

        foreach ($this->subCommands as $command) {
            $help = $command->getHelp($prefix.$this->command.' ');
            $helpString .= "    {$help['text']}\r\n";
        }

        return [
            'text' => $helpString,
            'subCommandAliases' => $this->subCommandAliases,
        ];
    }

    /**
     * Handles dynamic get calls to the class.
     *
     * @param string $variable The variable to get.
     *
     * @return mixed The value.
     */
    public function __get($variable)
    {
        $allowed = ['command', 'description', 'usage', 'cooldown', 'cooldownMessage'];

        if (array_search($variable, $allowed) !== false) {
            return $this->{$variable};
        }
    }
}<|MERGE_RESOLUTION|>--- conflicted
+++ resolved
@@ -94,7 +94,6 @@
         $cooldown,
         $cooldownMessage
     ) {
-<<<<<<< HEAD
         $this->client           = $client;
         $this->command          = $command;
         $this->callable         = $callable;
@@ -102,13 +101,6 @@
         $this->usage            = $usage;
         $this->cooldown         = $cooldown;
         $this->cooldownMessage  = $cooldownMessage;
-=======
-        $this->client = $client;
-        $this->command = $command;
-        $this->callable = $callable;
-        $this->description = $description;
-        $this->usage = $usage;
->>>>>>> cceed60f
     }
 
     /**
