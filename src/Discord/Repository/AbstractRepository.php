<?php

/*
 * This file is a part of the DiscordPHP project.
 *
 * Copyright (c) 2015-present David Cole <david.cole1340@gmail.com>
 *
 * This file is subject to the MIT license that is bundled
 * with this source code in the LICENSE.md file.
 */

namespace Discord\Repository;

use Discord\Helpers\CacheWrapper;
<<<<<<< HEAD
use Discord\Helpers\CollectionInterface;
use Discord\Helpers\CollectionTrait;
use Discord\Helpers\LegacyCacheWrapper;
use Discord\Http\Endpoint;
use Discord\Http\Http;
use Discord\Parts\Part;
use React\Promise\PromiseInterface;
use Traversable;
use WeakReference;

use function Discord\nowait;
use function React\Promise\reject;
use function React\Promise\resolve;
=======
use Discord\Helpers\Collection;
>>>>>>> 62cb15e8

/**
 * Repositories provide a way to store and update parts on the Discord server.
 *
 * @since 4.0.0
 *
 * @author Aaron Scherer <aequasi@gmail.com>
 * @author David Cole <david.cole1340@gmail.com>
 *
 * @property      string       $discrim The discriminator.
 * @property-read CacheWrapper $cache   The react/cache wrapper.
 */
abstract class AbstractRepository implements CollectionInterface
{
<<<<<<< HEAD
    use CollectionTrait;
    /**
     * The discriminator.
     *
     * @var string Discriminator.
     */
    protected $discrim = 'id';

    /**
     * The HTTP client.
     *
     * @var Http Client.
     */
    protected $http;

    /**
     * The parts factory.
     *
     * @var Factory Parts factory.
     */
    protected $factory;

    /**
     * Endpoints for interacting with the Discord servers.
     *
     * @var array Endpoints.
     */
    protected $endpoints = [];

    /**
     * Variables that are related to the repository.
     *
     * @var array Variables.
     */
    protected $vars = [];

    /**
     * @var CacheWrapper
     */
    protected $cache;

    /**
     * AbstractRepository constructor.
     *
     * @param Discord $discord
     * @param array   $vars    An array of variables used for the endpoint.
     */
    public function __construct(Discord $discord, array $vars = [])
    {
        $this->http = $discord->getHttpClient();
        $this->factory = $discord->getFactory();
        $this->vars = $vars;
        if ($cacheConfig = $discord->getCacheConfig(static::class)) {
            $this->cache = new CacheWrapper($discord, $cacheConfig, $this->items, $this->class, $this->vars);
        } else {
            $this->cache = new LegacyCacheWrapper($discord, $this->items, $this->class);
        }

        parent::__construct([], $this->discrim, $this->class);
    }

    /**
     * Freshens the repository cache.
     *
     * @param array $queryparams Query string params to add to the request (no validation)
     *
     * @return PromiseInterface<static>
     *
     * @throws \Exception
     */
    public function freshen(array $queryparams = []): PromiseInterface
    {
        if (! isset($this->endpoints['all'])) {
            return reject(new \Exception('You cannot freshen this repository.'));
        }

        $endpoint = new Endpoint($this->endpoints['all']);
        $endpoint->bindAssoc($this->vars);

        foreach ($queryparams as $query => $param) {
            $endpoint->addQuery($query, $param);
        }

        return $this->http->get($endpoint)->then(function ($response) {
            foreach ($this->items as $offset => $value) {
                if ($value === null) {
                    unset($this->items[$offset]);
                } elseif (! ($this->items[$offset] instanceof WeakReference)) {
                    $this->items[$offset] = WeakReference::create($value);
                }
                $this->cache->delete($offset);
            }

            return $this->cacheFreshen($response);
        });
    }

    /**
     * @param object $response
     *
     * @return PromiseInterface<static>
     */
    protected function cacheFreshen($response): PromiseInterface
    {
        foreach ($response as $value) {
            $value = array_merge($this->vars, (array) $value);
            $part = $this->factory->create($this->class, $value, true);
            $items[$part->{$this->discrim}] = $part;
        }

        if (empty($items)) {
            return resolve($this);
        }

        return $this->cache->setMultiple($items)->then(fn ($success) => $this);
    }

    /**
     * Builds a new, empty part.
     *
     * @param array|object $attributes The attributes for the new part.
     * @param bool         $created
     *
     * @return Part The new part.
     *
     * @throws \Exception
     */
    public function create(array|object $attributes = [], bool $created = false): Part
    {
        $attributes = array_merge((array) $attributes, $this->vars);

        return $this->factory->part($this->class, $attributes, $created);
    }

    /**
     * Attempts to save a part to the Discord servers.
     *
     * @param Part        $part   The part to save.
     * @param string|null $reason Reason for Audit Log (if supported).
     *
     * @return PromiseInterface<Part>
     *
     * @throws \Exception
     */
    public function save(Part $part, ?string $reason = null): PromiseInterface
    {
        if ($part->created) {
            if (! isset($this->endpoints['update'])) {
                return reject(new \Exception('You cannot update this part.'));
            }

            $method = 'patch';
            $endpoint = new Endpoint($this->endpoints['update']);
            $endpoint->bindAssoc(array_merge($part->getRepositoryAttributes(), $this->vars));
            $attributes = $part->getUpdatableAttributes();
        } else {
            if (! isset($this->endpoints['create'])) {
                return reject(new \Exception('You cannot create this part.'));
            }

            $method = 'post';
            $endpoint = new Endpoint($this->endpoints['create']);
            $endpoint->bindAssoc(array_merge($part->getRepositoryAttributes(), $this->vars));
            $attributes = $part->getCreatableAttributes();
        }

        $headers = [];
        if (isset($reason)) {
            $headers['X-Audit-Log-Reason'] = $reason;
        }

        return $this->http->{$method}($endpoint, $attributes, $headers)->then(function ($response) use ($method, $part) {
            switch ($method) {
                case 'patch': // Update old part
                    $part->fill((array) $response);
                    $part->created = true;
                    return $this->cache->set($part->{$this->discrim}, $part)->then(fn ($success) => $part);
                default: // Create new part
                    $newPart = $this->factory->create($this->class, (array) $response, true);
                    $newPart->created = true;
                    return $this->cache->set($newPart->{$this->discrim}, $this->factory->create($this->class, (array) $response, true))->then(fn ($success) => $newPart);
            }
        });
    }

    /**
     * Attempts to delete a part on the Discord servers.
     *
     * @param Part|string $part   The part to delete.
     * @param string|null $reason Reason for Audit Log (if supported).
     *
     * @return PromiseInterface<Part>
     *
     * @throws \Exception
     */
    public function delete($part, ?string $reason = null): PromiseInterface
    {
        if (! isset($part)) {
            return reject(new \Exception('You cannot delete a non-existent part.'));
        }

        if (! ($part instanceof Part)) {
            $part = $this->factory->part($this->class, [$this->discrim => $part], true);
        }

        if (! $part->created) {
            return reject(new \Exception('You cannot delete a non-existent part.'));
        }

        if (! isset($this->endpoints['delete'])) {
            return reject(new \Exception('You cannot delete this part.'));
        }

        $endpoint = new Endpoint($this->endpoints['delete']);
        $endpoint->bindAssoc(array_merge($part->getRepositoryAttributes(), $this->vars));

        $headers = [];
        if (isset($reason)) {
            $headers['X-Audit-Log-Reason'] = $reason;
        }

        return $this->http->delete($endpoint, null, $headers)->then(function ($response) use (&$part) {
            if ($response) {
                $part->fill((array) $response);
            }
            $part->created = false;

            return $this->cache->delete($part->{$this->discrim})->then(fn ($success) => $part);
        });
    }

    /**
     * Returns a part with fresh values.
     *
     * @param Part  $part        The part to get fresh values.
     * @param array $queryparams Query string params to add to the request (no validation)
     *
     * @return PromiseInterface<Part>
     *
     * @throws \Exception
     */
    public function fresh(Part $part, array $queryparams = []): PromiseInterface
    {
        if (! $part->created) {
            return reject(new \Exception('You cannot get a non-existent part.'));
        }

        if (! isset($this->endpoints['get'])) {
            return reject(new \Exception('You cannot get this part.'));
        }

        $endpoint = new Endpoint($this->endpoints['get']);
        $endpoint->bindAssoc(array_merge($part->getRepositoryAttributes(), $this->vars));

        foreach ($queryparams as $query => $param) {
            $endpoint->addQuery($query, $param);
        }

        return $this->http->get($endpoint)->then(function ($response) use (&$part) {
            $part->fill((array) $response);

            return $this->cache->set($part->{$this->discrim}, $part)->then(fn ($success) => $part);
        });
    }

    /**
     * Gets a part from the repository or Discord servers.
     *
     * @param string $id    The ID to search for.
     * @param bool   $fresh Whether we should skip checking the cache.
     *
     * @throws \Exception
     *
     * @return PromiseInterface<Part>
     */
    public function fetch(string $id, bool $fresh = false): PromiseInterface
    {
        if (! $fresh) {
            if (isset($this->items[$id])) {
                $part = $this->items[$id];
                if ($part instanceof WeakReference) {
                    $part = $part->get();
                }

                if ($part) {
                    $this->items[$id] = $part;

                    return resolve($part);
                }
            } else {
                return $this->cache->get($id)->then(function ($part) use ($id) {
                    if ($part === null) {
                        return $this->fetch($id, true);
                    }

                    return $part;
                });
            }
        }

        if (! isset($this->endpoints['get'])) {
            return reject(new \Exception('You cannot get this part.'));
        }

        $part = $this->factory->part($this->class, [$this->discrim => $id]);
        $endpoint = new Endpoint($this->endpoints['get']);
        $endpoint->bindAssoc(array_merge($part->getRepositoryAttributes(), $this->vars));

        return $this->http->get($endpoint)->then(function ($response) use ($part, $id) {
            $part->created = true;
            $part->fill(array_merge($this->vars, (array) $response));

            return $this->cache->set($id, $part)->then(fn ($success) => $part);
        });
    }

    /**
     * Gets a part from the repository.
     *
     * @param string $discrim
     * @param mixed  $key
     *
     * @return Part|null
     */
    public function get(string $discrim, $key)
    {
        if ($key === null) {
            return null;
        }

        if ($discrim == $this->discrim) {
            if ($item = $this->offsetGet($key)) {
                return $item;
            }

            // Attempt to get resolved value if promise is resolved without waiting
            return nowait($this->cache->get($key));
        }

        foreach ($this->items as $offset => $item) {
            if ($item = $this->offsetGet($offset)) {
                if ($item->{$discrim} == $key) {
                    return $item;
                }
                continue;
            }

            $resolved = nowait($this->cache->get($offset));
            if ($resolved !== null) {
                return $resolved;
            }
            break;
        }

        return null;
    }

    /**
     * Attempts to get from memory first otherwise load from cache.
     *
     * @internal
     *
     * @param string|int $offset
     *
     * @return PromiseInterface<?Part>
     */
    public function cacheGet($offset): PromiseInterface
    {
        return resolve($this->offsetGet($offset) ?? $this->cache->get($offset));
    }

    /**
     * Sets a part in the repository.
     *
     * @param string|int $offset
     * @param Part       $value
     */
    public function set($offset, $value)
    {
        // Don't insert elements that are not of type class.
        if (! is_a($value, $this->class)) {
            return;
        }

        $this->cache->set($offset, $value);
        $this->items[$offset] = $value;
    }

    /**
     * Pulls a part from the repository.
     *
     * @deprecated 10.0.0 Use async `$repository->cachePull()`
     *
     * @param string|int $key
     * @param mixed      $default
     *
     * @return Part|mixed
     */
    public function pull($key, $default = null)
    {
        if ($item = $this->offsetGet($key)) {
            $default = $item;
            unset($this->items[$key]);
            $this->cache->delete($key);
        }

        return $default;
    }

    /**
     * Pulls an item from cache.
     *
     * @internal
     *
     * @param string|int $key
     * @param ?Part      $default
     *
     * @return PromiseInterface<?Part>
     */
    public function cachePull($key, $default = null): PromiseInterface
    {
        return $this->cacheGet($key)->then(fn ($item) => ($item === null) ? $default : $this->cache->delete($key)->then(fn ($success) => $item));
    }

    /**
     * Pushes a single item to the repository.
     *
     * @deprecated 10.0.0 Use async `$repository->cache->set()`
     * This method is deprecated for userland code but can still be used internally within the library.
     *
     * @param Part $item
     *
     * @return $this
     */
    public function pushItem($item): self
    {
        if (is_a($item, $this->class)) {
            $key = $item->{$this->discrim};
            $this->items[$key] = $item;
            $this->cache->set($key, $item);
        }

        return $this;
    }

    /**
     * Returns the first cached part.
     *
     * @return Part|null
     */
    public function first()
    {
        foreach ($this->items as $offset => $item) {
            if ($item instanceof WeakReference) {
                if (! $item = $item->get()) {
                    // Attempt to get resolved value if promise is resolved without waiting
                    $item = nowait($this->cache->get($offset));
                }
            }

            if ($item) {
                return $item;
            }
        }

        return null;
    }

    /**
     * Returns the last cached part.
     *
     * @return Part|null
     */
    public function last()
    {
        $items = array_reverse($this->items, true);

        foreach ($items as $offset => $item) {
            if ($item instanceof WeakReference) {
                if (! $item = $item->get()) {
                    // Attempt to get resolved value if promise is resolved without waiting
                    $item = nowait($this->cache->get($offset));
                }
            }

            if ($item) {
                return $item;
            }
        }

        return null;
    }

    /**
     * Checks if the array has an object.
     *
     * @deprecated 10.0.0 Use async `$repository->cache->has()`
     *
     * @param string|int ...$keys
     *
     * @return bool
     */
    public function has(...$keys): bool
    {
        foreach ($keys as $key) {
            if (! isset($this->items[$key]) || nowait($this->cache->has($key)) === false) {
                return false;
            }
        }

        return true;
    }

    /**
     * Runs a filter callback over the repository and returns a new ($this->discord->getCollectionClass())
     * based on the response of the callback.
     *
     * @param callable $callback
     *
     * @return CollectionInterface
     */
    public function filter(callable $callback): CollectionInterface
    {
        $collection = new ($this->discord->getCollectionClass())([], $this->discrim, $this->class);

        foreach ($this->items as $offset => $item) {
            if ($item instanceof WeakReference) {
                if (! $item = $item->get()) {
                    // Attempt to get resolved value if promise is resolved without waiting
                    $item = nowait($this->cache->get($offset));
                }
            }

            if ($item === null) {
                continue;
            }

            if ($callback($item)) {
                $collection->push($item);
            }
        }

        return $collection;
    }

    /**
     * Runs a filter callback over the repository and returns the first part
     * where the callback returns `true` when given the part.
     *
     * @param callable $callback
     *
     * @return Part|null `null` if no items returns `true` when called in the callback.
     */
    public function find(callable $callback)
    {
        foreach ($this->getIterator() as $item) {
            if ($item === null) {
                continue;
            }

            if ($callback($item)) {
                return $item;
            }
        }

        return null;
    }

    /**
     * Clears the repository.
     *
     * @deprecated 10.0.0 Use async `$repository->cache->clear()`
     */
    public function clear(): void
    {
        // Set items null but keep the keys to be removed on prune
        $this->items = array_fill_keys(array_keys($this->items), null);
    }

    /**
     * Converts the weak caches to array.
     *
     * @return array
     */
    public function toArray(): array
    {
        $items = [];

        foreach ($this->items as $offset => $item) {
            if ($item instanceof WeakReference) {
                $item = $item->get();
            }
            $items[$offset] = $item;
        }

        return $items;
    }

    /**
     * Get the keys of the items.
     *
     * @return int[]|string[]
     */
    public function keys(): array
    {
        return array_keys($this->items);
    }

    /**
     * If the repository has an offset.
     *
     * @deprecated 10.0.0 Use async `$repository->cache->has()`
     * This method is deprecated for userland code but can still be used internally within the library.
     *
     * @param string|int $offset
     *
     * @return bool
     */
    public function offsetExists($offset): bool
    {
        return parent::offsetExists($offset);
    }

    /**
     * Gets a part from the repository.
     *
     * @deprecated 10.0.0 Use async `$repository->cacheGet()` or sync `$repository->get()`
     * This method is deprecated for userland code but can still be used internally within the library.
     *
     * @param string|int $offset
     *
     * @return Part|null
     */
    public function offsetGet($offset)
    {
        $item = parent::offsetGet($offset);

        if ($item instanceof WeakReference) {
            $item = $item->get();
        }

        if ($item) {
            return $this->items[$offset] = $item;
        }

        return null;
    }

    /**
     * Sets a part into the repository.
     *
     * @deprecated 10.0.0 Use async `$repository->cache->set()`
     *
     * @param string|int $offset
     * @param ?Part      $value
     */
    public function offsetSet($offset, $value): void
    {
        parent::offsetSet($offset, $value);
    }

    /**
     * Unsets an index from the repository.
     *
     * @deprecated 10.0.0 Use async `$repository->cache->delete()`
     *
     * @param string|int $offset
     */
    public function offsetUnset($offset): void
    {
        parent::offsetUnset($offset);
    }

    /**
     * {@inheritDoc}
     */
    public function jsonSerialize(): array
    {
        return $this->toArray();
    }

    /**
     * Returns an iterator for the cache.
     *
     * @return Traversable
     */
    public function &getIterator(): Traversable
    {
        foreach ($this->items as $offset => &$item) {
            if ($item instanceof WeakReference) {
                // Attempt to get resolved value if promise is resolved without waiting
                $item = $item->get() ?? nowait($this->cache->get($offset));
            }

            yield $offset => $item;
        }
    }

    public function __get(string $key)
    {
        if (in_array($key, ['discrim', 'cache'])) {
            return $this->$key;
        }
    }
=======
    use AbstractRepositoryTrait;
>>>>>>> 62cb15e8
}<|MERGE_RESOLUTION|>--- conflicted
+++ resolved
@@ -12,7 +12,6 @@
 namespace Discord\Repository;
 
 use Discord\Helpers\CacheWrapper;
-<<<<<<< HEAD
 use Discord\Helpers\CollectionInterface;
 use Discord\Helpers\CollectionTrait;
 use Discord\Helpers\LegacyCacheWrapper;
@@ -26,9 +25,6 @@
 use function Discord\nowait;
 use function React\Promise\reject;
 use function React\Promise\resolve;
-=======
-use Discord\Helpers\Collection;
->>>>>>> 62cb15e8
 
 /**
  * Repositories provide a way to store and update parts on the Discord server.
@@ -43,712 +39,5 @@
  */
 abstract class AbstractRepository implements CollectionInterface
 {
-<<<<<<< HEAD
-    use CollectionTrait;
-    /**
-     * The discriminator.
-     *
-     * @var string Discriminator.
-     */
-    protected $discrim = 'id';
-
-    /**
-     * The HTTP client.
-     *
-     * @var Http Client.
-     */
-    protected $http;
-
-    /**
-     * The parts factory.
-     *
-     * @var Factory Parts factory.
-     */
-    protected $factory;
-
-    /**
-     * Endpoints for interacting with the Discord servers.
-     *
-     * @var array Endpoints.
-     */
-    protected $endpoints = [];
-
-    /**
-     * Variables that are related to the repository.
-     *
-     * @var array Variables.
-     */
-    protected $vars = [];
-
-    /**
-     * @var CacheWrapper
-     */
-    protected $cache;
-
-    /**
-     * AbstractRepository constructor.
-     *
-     * @param Discord $discord
-     * @param array   $vars    An array of variables used for the endpoint.
-     */
-    public function __construct(Discord $discord, array $vars = [])
-    {
-        $this->http = $discord->getHttpClient();
-        $this->factory = $discord->getFactory();
-        $this->vars = $vars;
-        if ($cacheConfig = $discord->getCacheConfig(static::class)) {
-            $this->cache = new CacheWrapper($discord, $cacheConfig, $this->items, $this->class, $this->vars);
-        } else {
-            $this->cache = new LegacyCacheWrapper($discord, $this->items, $this->class);
-        }
-
-        parent::__construct([], $this->discrim, $this->class);
-    }
-
-    /**
-     * Freshens the repository cache.
-     *
-     * @param array $queryparams Query string params to add to the request (no validation)
-     *
-     * @return PromiseInterface<static>
-     *
-     * @throws \Exception
-     */
-    public function freshen(array $queryparams = []): PromiseInterface
-    {
-        if (! isset($this->endpoints['all'])) {
-            return reject(new \Exception('You cannot freshen this repository.'));
-        }
-
-        $endpoint = new Endpoint($this->endpoints['all']);
-        $endpoint->bindAssoc($this->vars);
-
-        foreach ($queryparams as $query => $param) {
-            $endpoint->addQuery($query, $param);
-        }
-
-        return $this->http->get($endpoint)->then(function ($response) {
-            foreach ($this->items as $offset => $value) {
-                if ($value === null) {
-                    unset($this->items[$offset]);
-                } elseif (! ($this->items[$offset] instanceof WeakReference)) {
-                    $this->items[$offset] = WeakReference::create($value);
-                }
-                $this->cache->delete($offset);
-            }
-
-            return $this->cacheFreshen($response);
-        });
-    }
-
-    /**
-     * @param object $response
-     *
-     * @return PromiseInterface<static>
-     */
-    protected function cacheFreshen($response): PromiseInterface
-    {
-        foreach ($response as $value) {
-            $value = array_merge($this->vars, (array) $value);
-            $part = $this->factory->create($this->class, $value, true);
-            $items[$part->{$this->discrim}] = $part;
-        }
-
-        if (empty($items)) {
-            return resolve($this);
-        }
-
-        return $this->cache->setMultiple($items)->then(fn ($success) => $this);
-    }
-
-    /**
-     * Builds a new, empty part.
-     *
-     * @param array|object $attributes The attributes for the new part.
-     * @param bool         $created
-     *
-     * @return Part The new part.
-     *
-     * @throws \Exception
-     */
-    public function create(array|object $attributes = [], bool $created = false): Part
-    {
-        $attributes = array_merge((array) $attributes, $this->vars);
-
-        return $this->factory->part($this->class, $attributes, $created);
-    }
-
-    /**
-     * Attempts to save a part to the Discord servers.
-     *
-     * @param Part        $part   The part to save.
-     * @param string|null $reason Reason for Audit Log (if supported).
-     *
-     * @return PromiseInterface<Part>
-     *
-     * @throws \Exception
-     */
-    public function save(Part $part, ?string $reason = null): PromiseInterface
-    {
-        if ($part->created) {
-            if (! isset($this->endpoints['update'])) {
-                return reject(new \Exception('You cannot update this part.'));
-            }
-
-            $method = 'patch';
-            $endpoint = new Endpoint($this->endpoints['update']);
-            $endpoint->bindAssoc(array_merge($part->getRepositoryAttributes(), $this->vars));
-            $attributes = $part->getUpdatableAttributes();
-        } else {
-            if (! isset($this->endpoints['create'])) {
-                return reject(new \Exception('You cannot create this part.'));
-            }
-
-            $method = 'post';
-            $endpoint = new Endpoint($this->endpoints['create']);
-            $endpoint->bindAssoc(array_merge($part->getRepositoryAttributes(), $this->vars));
-            $attributes = $part->getCreatableAttributes();
-        }
-
-        $headers = [];
-        if (isset($reason)) {
-            $headers['X-Audit-Log-Reason'] = $reason;
-        }
-
-        return $this->http->{$method}($endpoint, $attributes, $headers)->then(function ($response) use ($method, $part) {
-            switch ($method) {
-                case 'patch': // Update old part
-                    $part->fill((array) $response);
-                    $part->created = true;
-                    return $this->cache->set($part->{$this->discrim}, $part)->then(fn ($success) => $part);
-                default: // Create new part
-                    $newPart = $this->factory->create($this->class, (array) $response, true);
-                    $newPart->created = true;
-                    return $this->cache->set($newPart->{$this->discrim}, $this->factory->create($this->class, (array) $response, true))->then(fn ($success) => $newPart);
-            }
-        });
-    }
-
-    /**
-     * Attempts to delete a part on the Discord servers.
-     *
-     * @param Part|string $part   The part to delete.
-     * @param string|null $reason Reason for Audit Log (if supported).
-     *
-     * @return PromiseInterface<Part>
-     *
-     * @throws \Exception
-     */
-    public function delete($part, ?string $reason = null): PromiseInterface
-    {
-        if (! isset($part)) {
-            return reject(new \Exception('You cannot delete a non-existent part.'));
-        }
-
-        if (! ($part instanceof Part)) {
-            $part = $this->factory->part($this->class, [$this->discrim => $part], true);
-        }
-
-        if (! $part->created) {
-            return reject(new \Exception('You cannot delete a non-existent part.'));
-        }
-
-        if (! isset($this->endpoints['delete'])) {
-            return reject(new \Exception('You cannot delete this part.'));
-        }
-
-        $endpoint = new Endpoint($this->endpoints['delete']);
-        $endpoint->bindAssoc(array_merge($part->getRepositoryAttributes(), $this->vars));
-
-        $headers = [];
-        if (isset($reason)) {
-            $headers['X-Audit-Log-Reason'] = $reason;
-        }
-
-        return $this->http->delete($endpoint, null, $headers)->then(function ($response) use (&$part) {
-            if ($response) {
-                $part->fill((array) $response);
-            }
-            $part->created = false;
-
-            return $this->cache->delete($part->{$this->discrim})->then(fn ($success) => $part);
-        });
-    }
-
-    /**
-     * Returns a part with fresh values.
-     *
-     * @param Part  $part        The part to get fresh values.
-     * @param array $queryparams Query string params to add to the request (no validation)
-     *
-     * @return PromiseInterface<Part>
-     *
-     * @throws \Exception
-     */
-    public function fresh(Part $part, array $queryparams = []): PromiseInterface
-    {
-        if (! $part->created) {
-            return reject(new \Exception('You cannot get a non-existent part.'));
-        }
-
-        if (! isset($this->endpoints['get'])) {
-            return reject(new \Exception('You cannot get this part.'));
-        }
-
-        $endpoint = new Endpoint($this->endpoints['get']);
-        $endpoint->bindAssoc(array_merge($part->getRepositoryAttributes(), $this->vars));
-
-        foreach ($queryparams as $query => $param) {
-            $endpoint->addQuery($query, $param);
-        }
-
-        return $this->http->get($endpoint)->then(function ($response) use (&$part) {
-            $part->fill((array) $response);
-
-            return $this->cache->set($part->{$this->discrim}, $part)->then(fn ($success) => $part);
-        });
-    }
-
-    /**
-     * Gets a part from the repository or Discord servers.
-     *
-     * @param string $id    The ID to search for.
-     * @param bool   $fresh Whether we should skip checking the cache.
-     *
-     * @throws \Exception
-     *
-     * @return PromiseInterface<Part>
-     */
-    public function fetch(string $id, bool $fresh = false): PromiseInterface
-    {
-        if (! $fresh) {
-            if (isset($this->items[$id])) {
-                $part = $this->items[$id];
-                if ($part instanceof WeakReference) {
-                    $part = $part->get();
-                }
-
-                if ($part) {
-                    $this->items[$id] = $part;
-
-                    return resolve($part);
-                }
-            } else {
-                return $this->cache->get($id)->then(function ($part) use ($id) {
-                    if ($part === null) {
-                        return $this->fetch($id, true);
-                    }
-
-                    return $part;
-                });
-            }
-        }
-
-        if (! isset($this->endpoints['get'])) {
-            return reject(new \Exception('You cannot get this part.'));
-        }
-
-        $part = $this->factory->part($this->class, [$this->discrim => $id]);
-        $endpoint = new Endpoint($this->endpoints['get']);
-        $endpoint->bindAssoc(array_merge($part->getRepositoryAttributes(), $this->vars));
-
-        return $this->http->get($endpoint)->then(function ($response) use ($part, $id) {
-            $part->created = true;
-            $part->fill(array_merge($this->vars, (array) $response));
-
-            return $this->cache->set($id, $part)->then(fn ($success) => $part);
-        });
-    }
-
-    /**
-     * Gets a part from the repository.
-     *
-     * @param string $discrim
-     * @param mixed  $key
-     *
-     * @return Part|null
-     */
-    public function get(string $discrim, $key)
-    {
-        if ($key === null) {
-            return null;
-        }
-
-        if ($discrim == $this->discrim) {
-            if ($item = $this->offsetGet($key)) {
-                return $item;
-            }
-
-            // Attempt to get resolved value if promise is resolved without waiting
-            return nowait($this->cache->get($key));
-        }
-
-        foreach ($this->items as $offset => $item) {
-            if ($item = $this->offsetGet($offset)) {
-                if ($item->{$discrim} == $key) {
-                    return $item;
-                }
-                continue;
-            }
-
-            $resolved = nowait($this->cache->get($offset));
-            if ($resolved !== null) {
-                return $resolved;
-            }
-            break;
-        }
-
-        return null;
-    }
-
-    /**
-     * Attempts to get from memory first otherwise load from cache.
-     *
-     * @internal
-     *
-     * @param string|int $offset
-     *
-     * @return PromiseInterface<?Part>
-     */
-    public function cacheGet($offset): PromiseInterface
-    {
-        return resolve($this->offsetGet($offset) ?? $this->cache->get($offset));
-    }
-
-    /**
-     * Sets a part in the repository.
-     *
-     * @param string|int $offset
-     * @param Part       $value
-     */
-    public function set($offset, $value)
-    {
-        // Don't insert elements that are not of type class.
-        if (! is_a($value, $this->class)) {
-            return;
-        }
-
-        $this->cache->set($offset, $value);
-        $this->items[$offset] = $value;
-    }
-
-    /**
-     * Pulls a part from the repository.
-     *
-     * @deprecated 10.0.0 Use async `$repository->cachePull()`
-     *
-     * @param string|int $key
-     * @param mixed      $default
-     *
-     * @return Part|mixed
-     */
-    public function pull($key, $default = null)
-    {
-        if ($item = $this->offsetGet($key)) {
-            $default = $item;
-            unset($this->items[$key]);
-            $this->cache->delete($key);
-        }
-
-        return $default;
-    }
-
-    /**
-     * Pulls an item from cache.
-     *
-     * @internal
-     *
-     * @param string|int $key
-     * @param ?Part      $default
-     *
-     * @return PromiseInterface<?Part>
-     */
-    public function cachePull($key, $default = null): PromiseInterface
-    {
-        return $this->cacheGet($key)->then(fn ($item) => ($item === null) ? $default : $this->cache->delete($key)->then(fn ($success) => $item));
-    }
-
-    /**
-     * Pushes a single item to the repository.
-     *
-     * @deprecated 10.0.0 Use async `$repository->cache->set()`
-     * This method is deprecated for userland code but can still be used internally within the library.
-     *
-     * @param Part $item
-     *
-     * @return $this
-     */
-    public function pushItem($item): self
-    {
-        if (is_a($item, $this->class)) {
-            $key = $item->{$this->discrim};
-            $this->items[$key] = $item;
-            $this->cache->set($key, $item);
-        }
-
-        return $this;
-    }
-
-    /**
-     * Returns the first cached part.
-     *
-     * @return Part|null
-     */
-    public function first()
-    {
-        foreach ($this->items as $offset => $item) {
-            if ($item instanceof WeakReference) {
-                if (! $item = $item->get()) {
-                    // Attempt to get resolved value if promise is resolved without waiting
-                    $item = nowait($this->cache->get($offset));
-                }
-            }
-
-            if ($item) {
-                return $item;
-            }
-        }
-
-        return null;
-    }
-
-    /**
-     * Returns the last cached part.
-     *
-     * @return Part|null
-     */
-    public function last()
-    {
-        $items = array_reverse($this->items, true);
-
-        foreach ($items as $offset => $item) {
-            if ($item instanceof WeakReference) {
-                if (! $item = $item->get()) {
-                    // Attempt to get resolved value if promise is resolved without waiting
-                    $item = nowait($this->cache->get($offset));
-                }
-            }
-
-            if ($item) {
-                return $item;
-            }
-        }
-
-        return null;
-    }
-
-    /**
-     * Checks if the array has an object.
-     *
-     * @deprecated 10.0.0 Use async `$repository->cache->has()`
-     *
-     * @param string|int ...$keys
-     *
-     * @return bool
-     */
-    public function has(...$keys): bool
-    {
-        foreach ($keys as $key) {
-            if (! isset($this->items[$key]) || nowait($this->cache->has($key)) === false) {
-                return false;
-            }
-        }
-
-        return true;
-    }
-
-    /**
-     * Runs a filter callback over the repository and returns a new ($this->discord->getCollectionClass())
-     * based on the response of the callback.
-     *
-     * @param callable $callback
-     *
-     * @return CollectionInterface
-     */
-    public function filter(callable $callback): CollectionInterface
-    {
-        $collection = new ($this->discord->getCollectionClass())([], $this->discrim, $this->class);
-
-        foreach ($this->items as $offset => $item) {
-            if ($item instanceof WeakReference) {
-                if (! $item = $item->get()) {
-                    // Attempt to get resolved value if promise is resolved without waiting
-                    $item = nowait($this->cache->get($offset));
-                }
-            }
-
-            if ($item === null) {
-                continue;
-            }
-
-            if ($callback($item)) {
-                $collection->push($item);
-            }
-        }
-
-        return $collection;
-    }
-
-    /**
-     * Runs a filter callback over the repository and returns the first part
-     * where the callback returns `true` when given the part.
-     *
-     * @param callable $callback
-     *
-     * @return Part|null `null` if no items returns `true` when called in the callback.
-     */
-    public function find(callable $callback)
-    {
-        foreach ($this->getIterator() as $item) {
-            if ($item === null) {
-                continue;
-            }
-
-            if ($callback($item)) {
-                return $item;
-            }
-        }
-
-        return null;
-    }
-
-    /**
-     * Clears the repository.
-     *
-     * @deprecated 10.0.0 Use async `$repository->cache->clear()`
-     */
-    public function clear(): void
-    {
-        // Set items null but keep the keys to be removed on prune
-        $this->items = array_fill_keys(array_keys($this->items), null);
-    }
-
-    /**
-     * Converts the weak caches to array.
-     *
-     * @return array
-     */
-    public function toArray(): array
-    {
-        $items = [];
-
-        foreach ($this->items as $offset => $item) {
-            if ($item instanceof WeakReference) {
-                $item = $item->get();
-            }
-            $items[$offset] = $item;
-        }
-
-        return $items;
-    }
-
-    /**
-     * Get the keys of the items.
-     *
-     * @return int[]|string[]
-     */
-    public function keys(): array
-    {
-        return array_keys($this->items);
-    }
-
-    /**
-     * If the repository has an offset.
-     *
-     * @deprecated 10.0.0 Use async `$repository->cache->has()`
-     * This method is deprecated for userland code but can still be used internally within the library.
-     *
-     * @param string|int $offset
-     *
-     * @return bool
-     */
-    public function offsetExists($offset): bool
-    {
-        return parent::offsetExists($offset);
-    }
-
-    /**
-     * Gets a part from the repository.
-     *
-     * @deprecated 10.0.0 Use async `$repository->cacheGet()` or sync `$repository->get()`
-     * This method is deprecated for userland code but can still be used internally within the library.
-     *
-     * @param string|int $offset
-     *
-     * @return Part|null
-     */
-    public function offsetGet($offset)
-    {
-        $item = parent::offsetGet($offset);
-
-        if ($item instanceof WeakReference) {
-            $item = $item->get();
-        }
-
-        if ($item) {
-            return $this->items[$offset] = $item;
-        }
-
-        return null;
-    }
-
-    /**
-     * Sets a part into the repository.
-     *
-     * @deprecated 10.0.0 Use async `$repository->cache->set()`
-     *
-     * @param string|int $offset
-     * @param ?Part      $value
-     */
-    public function offsetSet($offset, $value): void
-    {
-        parent::offsetSet($offset, $value);
-    }
-
-    /**
-     * Unsets an index from the repository.
-     *
-     * @deprecated 10.0.0 Use async `$repository->cache->delete()`
-     *
-     * @param string|int $offset
-     */
-    public function offsetUnset($offset): void
-    {
-        parent::offsetUnset($offset);
-    }
-
-    /**
-     * {@inheritDoc}
-     */
-    public function jsonSerialize(): array
-    {
-        return $this->toArray();
-    }
-
-    /**
-     * Returns an iterator for the cache.
-     *
-     * @return Traversable
-     */
-    public function &getIterator(): Traversable
-    {
-        foreach ($this->items as $offset => &$item) {
-            if ($item instanceof WeakReference) {
-                // Attempt to get resolved value if promise is resolved without waiting
-                $item = $item->get() ?? nowait($this->cache->get($offset));
-            }
-
-            yield $offset => $item;
-        }
-    }
-
-    public function __get(string $key)
-    {
-        if (in_array($key, ['discrim', 'cache'])) {
-            return $this->$key;
-        }
-    }
-=======
     use AbstractRepositoryTrait;
->>>>>>> 62cb15e8
 }