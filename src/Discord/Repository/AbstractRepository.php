<?php

/*
 * This file is a part of the DiscordPHP project.
 *
 * Copyright (c) 2015-present David Cole <david.cole1340@gmail.com>
 *
 * This file is subject to the MIT license that is bundled
 * with this source code in the LICENSE.md file.
 */

namespace Discord\Repository;

use Discord\Helpers\CollectionInterface;

/**
 * Repositories provide a way to store and update parts on the Discord server.
 *
 * @since 4.0.0
 *
 * @author Aaron Scherer <aequasi@gmail.com>
 * @author David Cole <david.cole1340@gmail.com>
 *
 * @property      string       $discrim The discriminator.
 * @property-read CacheWrapper $cache   The react/cache wrapper.
 */
<<<<<<< HEAD
abstract class AbstractRepository implements CollectionInterface
=======
abstract class AbstractRepository extends Collection implements AbstractRepositoryInterface
>>>>>>> 92b4b56d
{
    /**
     * The collection discriminator.
     *
     * @var string Discriminator.
     */
    protected $discrim = 'id';

    /**
     * The items contained in the collection.
     *
     * @var array
     */
    protected $items = [];

    /**
     * Class type allowed into the collection.
     *
     * @var string
     */
    protected $class;

    use AbstractRepositoryTrait;
}<|MERGE_RESOLUTION|>--- conflicted
+++ resolved
@@ -24,11 +24,7 @@
  * @property      string       $discrim The discriminator.
  * @property-read CacheWrapper $cache   The react/cache wrapper.
  */
-<<<<<<< HEAD
-abstract class AbstractRepository implements CollectionInterface
-=======
 abstract class AbstractRepository extends Collection implements AbstractRepositoryInterface
->>>>>>> 92b4b56d
 {
     /**
      * The collection discriminator.
