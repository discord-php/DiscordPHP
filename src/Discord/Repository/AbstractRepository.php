--- conflicted
+++ resolved
@@ -466,18 +466,10 @@
      */
     public function clear(): void
     {
-<<<<<<< HEAD
-        $this->interface->cache->deleteMultiple(array_keys($this->items));
-        parent::clear();
-=======
-        $this->cache->interface->deleteMultiple(array_keys($this->items));
-
-        foreach ($this->items as $key => $value) {
-            if ($cache = $value->get()) {
-                unset($cache);
-            }
-        }
->>>>>>> 99937596
+        if (count($this->items)) {
+            $this->interface->cache->deleteMultiple(array_keys($this->items));
+            parent::clear();
+        }
     }
 
     /**
@@ -602,16 +594,8 @@
     {
         $cacheKey = $this->cacheKeyPrefix.$offset;
 
-<<<<<<< HEAD
         if (isset($this->items[$cacheKey])) {
             $this->cache->interface->delete($cacheKey);
-=======
-        if ($item = $this->items[$cacheKey]) {
-            $this->cache->interface->delete($cacheKey);
-            if ($cache = $item->get()) {
-                unset($cache);
-            }
->>>>>>> 99937596
             unset($this->items[$cacheKey]);
 
             return;
