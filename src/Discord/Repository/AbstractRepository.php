--- conflicted
+++ resolved
@@ -268,11 +268,7 @@
      */
     public function fetch(string $id, bool $fresh = false): ExtendedPromiseInterface
     {
-<<<<<<< HEAD
-        if ($part = $this->offsetGet($id)) {
-=======
         if (! $fresh && $part = $this->get('id', $id)) {
->>>>>>> e73650b3
             return Resolve($part);
         }
 
