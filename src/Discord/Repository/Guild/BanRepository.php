--- conflicted
+++ resolved
@@ -98,20 +98,12 @@
      *
      * @see https://discord.com/developers/docs/resources/guild#remove-guild-ban
      *
-<<<<<<< HEAD
      * @param User|Ban|string $user User or Ban Part, or User ID
-     *
-     * @return ExtendedPromiseInterface
-     */
-    public function unban($user): ExtendedPromiseInterface
-=======
-     * @param Member|Ban|string $member
-     * @param string|null       $reason Reason for Audit Log.
+     * @param string|null     $reason Reason for Audit Log.
      *
      * @return ExtendedPromiseInterface
      */
     public function unban($member, ?string $reason = null): ExtendedPromiseInterface
->>>>>>> 6e00018f
     {
         if ($user instanceof User || $user instanceof Member) {
             $user = $user->id;
@@ -119,10 +111,6 @@
             $user = $user->user_id;
         }
 
-<<<<<<< HEAD
-        return $this->delete($user);
-=======
         return $this->delete($member, $reason);
->>>>>>> 6e00018f
     }
 }