--- conflicted
+++ resolved
@@ -60,11 +60,7 @@
      *
      * @param string $template_code The guild template code.
      *
-<<<<<<< HEAD
-     * @return PromiseInterface
-=======
-     * @return ExtendedPromiseInterface<GuildTemplate>
->>>>>>> 6fbb6696
+     * @return PromiseInterface<GuildTemplate>
      */
     public function sync(string $template_code): PromiseInterface
     {
