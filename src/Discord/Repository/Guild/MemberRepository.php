--- conflicted
+++ resolved
@@ -49,7 +49,6 @@
     ];
 
     /**
-<<<<<<< HEAD
      * Modifies the current member (no validation).
      *
      * @link https://discord.com/developers/docs/resources/guild#modify-current-member-json-params
@@ -88,9 +87,7 @@
 
     /**
      * {@inheritDoc}
-=======
      * @inheritDoc
->>>>>>> c49985b1
      */
     protected $class = Member::class;
 
