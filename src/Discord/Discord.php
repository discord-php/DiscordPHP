--- conflicted
+++ resolved
@@ -786,14 +786,6 @@
                 $this->emit($alternative, [$d, $this]);
             }
 
-<<<<<<< HEAD
-            if (! $this->emittedInit && (! in_array($data->t, $parse))) {
-                $this->unparsedPackets[] = function () use (&$handler, &$deferred, &$data) {
-                    /** @var ExtendedPromiseInterface */
-                    $promise = coroutine([$handler, 'handle'], $data->d);
-                    $promise->done([$deferred, 'resolve'], [$deferred, 'reject']);
-                };
-=======
             if ($data->t == Event::MESSAGE_CREATE && mentioned($this->client->user, $new)) {
                 $this->emit('mention', [$new, $this, $old]);
             }
@@ -802,7 +794,6 @@
                 throw $e;
             } elseif ($e instanceof \Exception) {
                 $this->logger->error('exception while trying to handle dispatch packet', ['packet' => $data->t, 'exception' => $e]);
->>>>>>> 51c7d0b1
             } else {
                 $this->logger->warning('rejection while trying to handle dispatch packet', ['packet' => $data->t, 'rejection' => $e]);
             }
@@ -813,7 +804,7 @@
             Event::GUILD_DELETE,
         ];
 
-        if (! $this->emittedReady && (! in_array($data->t, $parse))) {
+        if (! $this->emittedInit && (! in_array($data->t, $parse))) {
             $this->unparsedPackets[] = function () use (&$handler, &$deferred, &$data) {
                 /** @var ExtendedPromiseInterface */
                 $promise = coroutine([$handler, 'handle'], $data->d);
