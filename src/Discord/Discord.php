--- conflicted
+++ resolved
@@ -29,11 +29,7 @@
      *
      * @var string The current version of the API.
      */
-<<<<<<< HEAD
-    const VERSION = 'v3.1.0-beta';
-=======
-    const VERSION = 'v3.1.1';
->>>>>>> e5dfbbb1
+    const VERSION = 'v3.2.0-beta';
 
     /**
      * The Client instance.
