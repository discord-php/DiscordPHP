<?php

/*
 * This file is a part of the DiscordPHP project.
 *
 * Copyright (c) 2015-present David Cole <david.cole1340@gmail.com>
 *
 * This file is subject to the MIT license that is bundled
 * with this source code in the LICENSE.md file.
 */

namespace Discord;

use Discord\Exceptions\IntentException;
use Discord\Factory\Factory;
use Discord\Helpers\Bitwise;
use Discord\Http\Http;
use Discord\Parts\Guild\Guild;
use Discord\Parts\OAuth\Application;
use Discord\Parts\Part;
use Discord\Repository\AbstractRepository;
use Discord\Repository\GuildRepository;
use Discord\Repository\PrivateChannelRepository;
use Discord\Repository\UserRepository;
use Discord\Parts\Channel\Channel;
use Discord\Parts\User\Activity;
use Discord\Parts\User\Client;
use Discord\Parts\User\Member;
use Discord\Parts\User\User;
use Discord\Voice\VoiceClient;
use Discord\WebSockets\Event;
use Discord\WebSockets\Events\GuildCreate;
use Discord\WebSockets\Handlers;
use Discord\WebSockets\Intents;
use Discord\WebSockets\Op;
use Monolog\Handler\StreamHandler;
use Monolog\Logger as Monolog;
use Ratchet\Client\Connector;
use Ratchet\Client\WebSocket;
use Ratchet\RFC6455\Messaging\Message;
use React\EventLoop\LoopInterface;
use React\EventLoop\TimerInterface;
use Discord\Helpers\Deferred;
use Discord\Helpers\RegisteredCommand;
use Discord\Http\Drivers\React;
use Discord\Http\Endpoint;
use Evenement\EventEmitterTrait;
use Psr\Log\LoggerInterface;
use React\Cache\ArrayCache;
use React\Cache\CacheInterface;
use React\EventLoop\Factory as LoopFactory;
use React\Promise\ExtendedPromiseInterface;
use React\Promise\PromiseInterface;
use React\Socket\Connector as SocketConnector;
use Symfony\Component\OptionsResolver\OptionsResolver;

use function React\Async\coroutine;
use function React\Promise\all;

/**
 * The Discord client class.
 *
 * @version 10.0.0
 *
 * @property string                   $id               The unique identifier of the client.
 * @property string                   $username         The username of the client.
 * @property string                   $password         The password of the client (if they have provided it).
 * @property string                   $email            The email of the client.
 * @property bool                     $verified         Whether the client has verified their email.
 * @property string                   $avatar           The avatar URL of the client.
 * @property string                   $avatar_hash      The avatar hash of the client.
 * @property string                   $discriminator    The unique discriminator of the client.
 * @property bool                     $bot              Whether the client is a bot.
 * @property User                     $user             The user instance of the client.
 * @property Application              $application      The OAuth2 application of the bot.
 * @property GuildRepository          $guilds
 * @property PrivateChannelRepository $private_channels
 * @property UserRepository           $users
 */
class Discord
{
    use EventEmitterTrait;

    /**
     * The gateway version the client uses.
     *
     * @var int Gateway version.
     */
    public const GATEWAY_VERSION = 10;

    /**
     * The client version.
     *
     * @var string Version.
     */
<<<<<<< HEAD
    public const VERSION = 'v8.0.0';
=======
    public const VERSION = 'v10.0.0';
>>>>>>> 127b461f

    /**
     * The logger.
     *
     * @var LoggerInterface Logger.
     */
    protected $logger;

    /**
     * An array of loggers for voice clients.
     *
     * @var array Loggers.
     */
    protected $voiceLoggers = [];

    /**
     * An array of options passed to the client.
     *
     * @var array Options.
     */
    protected $options;

    /**
     * The authentication token.
     *
     * @var string Token.
     */
    protected $token;

    /**
     * The ReactPHP event loop.
     *
     * @var LoopInterface Event loop.
     */
    protected $loop;

    /**
     * The WebSocket client factory.
     *
     * @var Connector Factory.
     */
    protected $wsFactory;

    /**
     * The WebSocket instance.
     *
     * @var WebSocket Instance.
     */
    protected $ws;

    /**
     * The event handlers.
     *
     * @var Handlers Handlers.
     */
    protected $handlers;

    /**
     * The packet sequence that the client is up to.
     *
     * @var int Sequence.
     */
    protected $seq;

    /**
     * Whether the client is currently reconnecting.
     *
     * @var bool Reconnecting.
     */
    protected $reconnecting = false;

    /**
     * Whether the client is connected to the gateway.
     *
     * @var bool Connected.
     */
    protected $connected = false;

    /**
     * Whether the client is closing.
     *
     * @var bool Closing.
     */
    protected $closing = false;

    /**
     * The session ID of the current session.
     *
     * @var string Session ID.
     */
    protected $sessionId;

    /**
     * An array of voice clients that are currently connected.
     *
     * @var array Voice Clients.
     */
    protected $voiceClients = [];

    /**
     * An array of large guilds that need to be requested for
     * members.
     *
     * @var array Large guilds.
     */
    protected $largeGuilds = [];

    /**
     * An array of large guilds that have been requested for members.
     *
     * @var array Large guilds.
     */
    protected $largeSent = [];

    /**
     * An array of unparsed packets.
     *
     * @var array Unparsed packets.
     */
    protected $unparsedPackets = [];

    /**
     * How many times the client has reconnected.
     *
     * @var int Reconnect count.
     */
    protected $reconnectCount = 0;

    /**
     * The heartbeat interval.
     *
     * @var int Heartbeat interval.
     */
    protected $heartbeatInterval;

    /**
     * The timer that sends the heartbeat packet.
     *
     * @var TimerInterface Timer.
     */
    protected $heartbeatTimer;

    /**
     * The timer that resends the heartbeat packet if
     * a HEARTBEAT_ACK packet is not received in 5 seconds.
     *
     * @var TimerInterface Timer.
     */
    protected $heartbeatAckTimer;

    /**
     * The time that the last heartbeat packet was sent.
     *
     * @var int Epoch time.
     */
    protected $heartbeatTime;

    /**
     * Whether `ready` has been emitted.
     *
     * @var bool Emitted.
     */
    protected $emittedReady = false;

    /**
     * The gateway URL that the WebSocket client will connect to.
     *
     * @var string Gateway URL.
     */
    protected $gateway;

    /**
     * The resume_gateway_url that the WebSocket client will reconnect to.
     *
     * @var string resume_gateway_url URL.
     */
    protected $resume_gateway_url;

    /**
     * What encoding the client will use, either `json` or `etf`.
     *
     * @var string Encoding.
     */
    protected $encoding = 'json';

    /**
     * Gateway compressed message payload buffer.
     *
     * @var string Buffer.
     */
    protected $payloadBuffer = '';

    /**
     * zlib decompressor.
     *
     * @var \Clue\React\Zlib\Decompressor
     */
    protected $zlibDecompressor;

    /**
     * Tracks the number of payloads the client
     * has sent in the past 60 seconds.
     *
     * @var int
     */
    protected $payloadCount = 0;

    /**
     * Payload count reset timer.
     *
     * @var TimerInterface
     */
    protected $payloadTimer;

    /**
     * The HTTP client.
     *
     * @var Http Client.
     */
    protected $http;

    /**
     * The part/repository factory.
     *
     * @var Factory Part factory.
     */
    protected $factory;

    /**
     * The react/cache interface.
     *
     * @var CacheInterface[]
     */
    protected $cache;

    /**
     * The Client class.
     *
     * @var Client Discord client.
     */
    protected $client;

    /**
     * An array of registered slash commands.
     *
     * @var RegisteredCommand[]
     */
    private $application_commands;

    /**
     * Whether the loop is stopping.
     *
     * @var bool
     */
    protected $stopping;

    /**
     * Creates a Discord client instance.
     *
     * @param  array           $options Array of options.
     * @throws IntentException
     */
    public function __construct(array $options = [])
    {
        if (php_sapi_name() !== 'cli') {
            trigger_error('DiscordPHP will not run on a webserver. Please use PHP CLI to run a DiscordPHP bot.', E_USER_ERROR);
        }

        // x86 need gmp extension for big integer operation
        if (PHP_INT_SIZE === 4 && ! Bitwise::init()) {
            trigger_error('ext-gmp is not loaded. Permissions will NOT work correctly!', E_USER_WARNING);
        }

        $options = $this->resolveOptions($options);

        $options['cacheInterface'][AbstractRepository::class] ??= new ArrayCache();

        $this->options = $options;
        $this->token = $options['token'];
        $this->loop = $options['loop'];
        $this->logger = $options['logger'];

        $this->logger->debug('Initializing DiscordPHP '.self::VERSION.' (DiscordPHP-Http: '.Http::VERSION.' & Gateway: v'.self::GATEWAY_VERSION.') on PHP '.PHP_VERSION);

        $this->cache = $options['cacheInterface'];
        $this->logger->warning('Attached experimental CacheInterface: '.get_class($this->cache[AbstractRepository::class]));

        $connector = new SocketConnector($options['socket_options'], $this->loop);
        $this->wsFactory = new Connector($this->loop, $connector);
        $this->handlers = new Handlers();

        foreach ($options['disabledEvents'] as $event) {
            $this->handlers->removeHandler($event);
        }

        $function = function () use (&$function) {
            $this->emittedReady = true;
            $this->removeListener('ready', $function);
        };

        $this->on('ready', $function);

        $this->http = new Http(
            'Bot '.$this->token,
            $this->loop,
            $this->options['logger'],
            new React($this->loop, $options['socket_options'])
        );

        $this->factory = new Factory($this);
        $this->client = $this->factory->part(Client::class, []);

        $this->connectWs();
    }

    /**
     * Handles `VOICE_SERVER_UPDATE` packets.
     *
     * @param object $data Packet data.
     */
    protected function handleVoiceServerUpdate(object $data): void
    {
        if (isset($this->voiceClients[$data->d->guild_id])) {
            $this->logger->debug('voice server update received', ['guild' => $data->d->guild_id, 'data' => $data->d]);
            $this->voiceClients[$data->d->guild_id]->handleVoiceServerChange((array) $data->d);
        }
    }

    /**
     * Handles `RESUME` packets.
     *
     * @param object $data Packet data.
     */
    protected function handleResume(object $data): void
    {
        $this->logger->info('websocket reconnected to discord');
        $this->emit('reconnected', [$this]);
    }

    /**
     * Handles `READY` packets.
     *
     * @param object $data Packet data.
     *
     * @return false|void
     * @throws \Exception
     */
    protected function handleReady(object $data)
    {
        $this->logger->debug('ready packet received');

        $content = $data->d;

        // Check if we received resume_gateway_url
        if (isset($content->resume_gateway_url)) {
            $this->resume_gateway_url = $content->resume_gateway_url;
            $this->logger->debug('resume_gateway_url received', ['url' => $content->resume_gateway_url]);
        }

        // If this is a reconnect we don't want to
        // reparse the READY packet as it would remove
        // all the data cached.
        if ($this->reconnecting) {
            $this->reconnecting = false;
            $this->logger->debug('websocket reconnected to discord through identify');
            $this->emit('reconnected', [$this]);

            return;
        }

        $this->emit('trace', $data->d->_trace);
        $this->logger->debug('discord trace received', ['trace' => $content->_trace]);

        // Setup the user account
        $this->client->fill((array) $content->user);
        $this->client->created = true;
        $this->sessionId = $content->session_id;

        $this->logger->debug('client created and session id stored', ['session_id' => $content->session_id, 'user' => $this->client->user->getPublicAttributes()]);

        // Guilds
        $event = new GuildCreate($this);

        $unavailable = [];

        foreach ($content->guilds as $guild) {
            /** @var ExtendedPromiseInterface */
            $promise = coroutine([$event, 'handle'], $guild);

            $promise->done(null, function ($d) use (&$unavailable) {
                list($status, $data) = $d;

                if ($status == 'unavailable') {
                    $unavailable[$data] = $data;
                }
            });
        }

        $this->logger->info('stored guilds', ['count' => $this->guilds->count(), 'unavailable' => count($unavailable)]);

        if (count($unavailable) < 1) {
            return $this->ready();
        }

        // Emit ready after 60 seconds
        $this->loop->addTimer(60, function () {
            $this->ready();
        });

        $function = function ($guild) use (&$function, &$unavailable) {
            $this->logger->debug('guild available', ['guild' => $guild->id, 'unavailable' => count($unavailable)]);
            if (array_key_exists($guild->id, $unavailable)) {
                unset($unavailable[$guild->id]);
            }

            // todo setup timer to continue after x amount of time
            if (count($unavailable) < 1) {
                $this->logger->info('all guilds are now available', ['count' => $this->guilds->count()]);
                $this->removeListener(Event::GUILD_CREATE, $function);

                $this->setupChunking();
            }
        };

        $this->on(Event::GUILD_CREATE, $function);
    }

    /**
     * Handles `GUILD_MEMBERS_CHUNK` packets.
     *
     * @param  object     $data Packet data.
     * @throws \Exception
     */
    protected function handleGuildMembersChunk(object $data): void
    {
        if (! $guild = $this->guilds->get('id', $data->d->guild_id)) {
            $this->logger->warning('not chunking member, Guild is not cached.', ['guild_id' => $data->d->guild_id]);
            return;
        }

        $this->logger->debug('received guild member chunk', ['guild_id' => $data->d->guild_id, 'guild_name' => $guild->name, 'chunk_count' => count($data->d->members), 'member_collection' => $guild->members->count(), 'member_count' => $guild->member_count, 'progress' => [$data->d->chunk_index + 1, $data->d->chunk_count]]);

        $count = $skipped = 0;
        $await = [];
        foreach ($data->d->members as $member) {
            $userId = $member->user->id;
            if ($guild->members->offsetExists($userId)) {
                continue;
            }

            $member = (array) $member;
            $member['guild_id'] = $data->d->guild_id;
            $member['status'] = 'offline';
            $await[] = $guild->members->cache->set($userId, $this->factory->part(Member::class, $member, true));

            if (! $this->users->offsetExists($userId)) {
                $await[] = $this->users->cache->set($userId, $this->factory->part(User::class, (array) $member['user'], true));
            }

            ++$count;
        }

        all($await)->then(function () use ($guild, $count, $skipped) {
            $membersCount = $guild->members->count();
            $this->logger->debug('parsed '.$count.' members (skipped '.$skipped.')', ['repository_count' => $membersCount, 'actual_count' => $guild->member_count]);

            if ($membersCount >= $guild->member_count) {
                $this->largeSent = array_diff($this->largeSent, [$guild->id]);

                $this->logger->debug('all users have been loaded', ['guild' => $guild->id, 'member_collection' => $membersCount, 'member_count' => $guild->member_count]);
            }

            if (count($this->largeSent) < 1) {
                $this->ready();
            }
        });
    }

    /**
     * Handles `VOICE_STATE_UPDATE` packets.
     *
     * @param object $data Packet data.
     */
    protected function handleVoiceStateUpdate(object $data): void
    {
        if (isset($this->voiceClients[$data->d->guild_id])) {
            $this->logger->debug('voice state update received', ['guild' => $data->d->guild_id, 'data' => $data->d]);
            $this->voiceClients[$data->d->guild_id]->handleVoiceStateUpdate($data->d);
        }
    }

    /**
     * Handles WebSocket connections received by the client.
     *
     * @param WebSocket $ws WebSocket client.
     */
    public function handleWsConnection(WebSocket $ws): void
    {
        $this->ws = $ws;
        $this->connected = true;

        $this->logger->info('websocket connection has been created');

        $this->payloadCount = 0;
        $this->payloadTimer = $this->loop->addPeriodicTimer(60, function () {
            $this->logger->debug('resetting payload count', ['count' => $this->payloadCount]);
            $this->payloadCount = 0;
            $this->emit('payload_count_reset');
        });

        $ws->on('message', [$this, 'handleWsMessage']);
        $ws->on('close', [$this, 'handleWsClose']);
        $ws->on('error', [$this, 'handleWsError']);
    }

    /**
     * Handles WebSocket messages received by the client.
     *
     * @param Message $message Message object.
     */
    public function handleWsMessage(Message $message): void
    {
        $payload = $message->getPayload();

        if ($message->isBinary()) {
            if ($this->zlibDecompressor) {
                $this->payloadBuffer .= $payload;

                if ($message->getPayloadLength() < 4 || substr($payload, -4) != "\x00\x00\xff\xff") {
                    return;
                }

                $this->zlibDecompressor->once('data', function ($data) {
                    $this->processWsMessage($data);
                    $this->payloadBuffer = '';
                });

                $this->zlibDecompressor->write($this->payloadBuffer);
            } else {
                $this->processWsMessage(zlib_decode($payload));
            }
        } else {
            $this->processWsMessage($payload);
        }
    }

    /**
     * Process WebSocket message payloads.
     *
     * @param string $data Message payload.
     */
    protected function processWsMessage(string $data): void
    {
        $data = json_decode($data);
        $this->emit('raw', [$data, $this]);

        if (isset($data->s)) {
            $this->seq = $data->s;
        }

        $op = [
            Op::OP_DISPATCH => 'handleDispatch',
            Op::OP_HEARTBEAT => 'handleHeartbeat',
            Op::OP_RECONNECT => 'handleReconnect',
            Op::OP_INVALID_SESSION => 'handleInvalidSession',
            Op::OP_HELLO => 'handleHello',
            Op::OP_HEARTBEAT_ACK => 'handleHeartbeatAck',
        ];

        if (isset($op[$data->op])) {
            $this->{$op[$data->op]}($data);
        }
    }

    /**
     * Handles WebSocket closes received by the client.
     *
     * @param int    $op     The close code.
     * @param string $reason The reason the WebSocket closed.
     */
    public function handleWsClose(int $op, string $reason): void
    {
        $this->connected = false;

        if (! is_null($this->heartbeatTimer)) {
            $this->loop->cancelTimer($this->heartbeatTimer);
            $this->heartbeatTimer = null;
        }

        if (! is_null($this->heartbeatAckTimer)) {
            $this->loop->cancelTimer($this->heartbeatAckTimer);
            $this->heartbeatAckTimer = null;
        }

        if (! is_null($this->payloadTimer)) {
            $this->loop->cancelTimer($this->payloadTimer);
            $this->payloadTimer = null;
        }

        if ($this->closing) {
            return;
        }

        $this->logger->warning('websocket closed', ['op' => $op, 'reason' => $reason]);

        if (in_array($op, Op::getCriticalCloseCodes())) {
            $this->logger->error('not reconnecting - critical op code', ['op' => $op, 'reason' => $reason]);
        } else {
            $this->logger->warning('reconnecting in 2 seconds');

            $this->loop->addTimer(2, function () {
                ++$this->reconnectCount;
                $this->reconnecting = true;
                $this->logger->info('starting reconnect', ['reconnect_count' => $this->reconnectCount]);
                $this->connectWs();
            });
        }
    }

    /**
     * Handles WebSocket errors received by the client.
     *
     * @param \Exception $e The error.
     */
    public function handleWsError(\Exception $e): void
    {
        // Pawl pls
        if (strpos($e->getMessage(), 'Tried to write to closed stream') !== false) {
            return;
        }

        $this->logger->error('websocket error', ['e' => $e->getMessage()]);
        $this->emit('error', [$e, $this]);
        $this->ws->close(Op::CLOSE_ABNORMAL, $e->getMessage());
    }

    /**
     * Handles cases when the WebSocket cannot be connected to.
     *
     * @param \Throwable $e
     */
    public function handleWsConnectionFailed(\Throwable $e)
    {
        $this->logger->error('failed to connect to websocket, retry in 5 seconds', ['e' => $e->getMessage()]);

        $this->loop->addTimer(5, function () {
            $this->connectWs();
        });
    }

    /**
     * Handles dispatch events received by the WebSocket.
     *
     * @param object $data Packet data.
     */
    protected function handleDispatch(object $data): void
    {
        $handlers = [
            Event::VOICE_SERVER_UPDATE => 'handleVoiceServerUpdate',
            Event::RESUMED => 'handleResume',
            Event::READY => 'handleReady',
            Event::GUILD_MEMBERS_CHUNK => 'handleGuildMembersChunk',
            Event::VOICE_STATE_UPDATE => 'handleVoiceStateUpdate',
        ];

        if (! is_null($hData = $this->handlers->getHandler($data->t))) {
            /** @var Event */
            $handler = new $hData['class']($this);

            $deferred = new Deferred();
            $deferred->promise()->done(function ($d) use ($data, $hData) {
                if (is_array($d) && count($d) == 2) {
                    list($new, $old) = $d;
                } else {
                    $new = $d;
                    $old = null;
                }

                $this->emit($data->t, [$new, $this, $old]);

                foreach ($hData['alternatives'] as $alternative) {
                    $this->emit($alternative, [$d, $this]);
                }

                if ($data->t == Event::MESSAGE_CREATE && mentioned($this->client->user, $new)) {
                    $this->emit('mention', [$new, $this, $old]);
                }
            }, function ($e) use ($data) {
                $this->logger->warning('error while trying to handle dispatch packet', ['packet' => $data->t, 'error' => $e]);
            }, function ($d) use ($data) {
                $this->logger->warning('notified from event', ['data' => $d, 'packet' => $data->t]);
            });

            $parse = [
                Event::GUILD_CREATE,
            ];

            if (! $this->emittedReady && (! in_array($data->t, $parse))) {
                $this->unparsedPackets[] = function () use (&$handler, &$deferred, &$data) {
                    coroutine([$handler, 'handle'], $data->d)->then([$deferred, 'resolve'], [$deferred, 'reject']);
                };
            } else {
                coroutine([$handler, 'handle'], $data->d)->then([$deferred, 'resolve'], [$deferred, 'reject']);
            }
        } elseif (isset($handlers[$data->t])) {
            $this->{$handlers[$data->t]}($data);
        }
    }

    /**
     * Handles heartbeat packets received by the client.
     *
     * @param object $data Packet data.
     */
    protected function handleHeartbeat(object $data): void
    {
        $this->logger->debug('received heartbeat', ['seq' => $data->d]);

        $payload = [
            'op' => Op::OP_HEARTBEAT,
            'd' => $data->d,
        ];

        $this->send($payload);
    }

    /**
     * Handles heartbeat ACK packets received by the client.
     *
     * @param object $data Packet data.
     */
    protected function handleHeartbeatAck(object $data): void
    {
        $received = microtime(true);
        $diff = $received - $this->heartbeatTime;
        $time = $diff * 1000;

        if (! is_null($this->heartbeatAckTimer)) {
            $this->loop->cancelTimer($this->heartbeatAckTimer);
            $this->heartbeatAckTimer = null;
        }

        $this->emit('heartbeat-ack', [$time, $this]);
        $this->logger->debug('received heartbeat ack', ['response_time' => $time]);
    }

    /**
     * Handles reconnect packets received by the client.
     *
     * @param object $data Packet data.
     */
    protected function handleReconnect(object $data): void
    {
        $this->logger->warning('received opcode 7 for reconnect');

        $this->ws->close(
            Op::CLOSE_UNKNOWN_ERROR,
            'gateway redirecting - opcode 7'
        );
    }

    /**
     * Handles invalid session packets received by the client.
     *
     * @param object $data Packet data.
     */
    protected function handleInvalidSession(object $data): void
    {
        $this->logger->warning('invalid session, re-identifying', ['resumable' => $data->d]);

        $this->loop->addTimer(2, function () use ($data) {
            $this->identify($data->d);
        });
    }

    /**
     * Handles HELLO packets received by the websocket.
     *
     * @param object $data Packet data.
     */
    protected function handleHello(object $data): void
    {
        $this->logger->info('received hello');
        $this->setupHeartbeat($data->d->heartbeat_interval);
        $this->identify();
    }

    /**
     * Identifies with the Discord gateway with `IDENTIFY` or `RESUME` packets.
     *
     * @param  bool $resume Whether resume should be enabled.
     * @return bool
     */
    protected function identify(bool $resume = true): bool
    {
        if ($resume && $this->reconnecting && ! is_null($this->sessionId)) {
            $payload = [
                'op' => Op::OP_RESUME,
                'd' => [
                    'session_id' => $this->sessionId,
                    'seq' => $this->seq,
                    'token' => $this->token,
                ],
            ];

            $reason = 'resuming connection';
        } else {
            $payload = [
                'op' => Op::OP_IDENTIFY,
                'd' => [
                    'token' => $this->token,
                    'properties' => [
                        'os' => PHP_OS,
                        'browser' => $this->http->getUserAgent(),
                        'device' => $this->http->getUserAgent(),
                        'referrer' => 'https://github.com/discord-php/DiscordPHP',
                        'referring_domain' => 'https://github.com/discord-php/DiscordPHP',
                    ],
                    'compress' => true,
                    'intents' => $this->options['intents'],
                ],
            ];

            if (
                array_key_exists('shardId', $this->options) &&
                array_key_exists('shardCount', $this->options)
            ) {
                $payload['d']['shard'] = [
                    (int) $this->options['shardId'],
                    (int) $this->options['shardCount'],
                ];
            }

            $reason = 'identifying';
        }

        $safePayload = $payload;
        $safePayload['d']['token'] = 'xxxxxx';

        $this->logger->info($reason, ['payload' => $safePayload]);

        $this->send($payload);

        return $payload['op'] == Op::OP_RESUME;
    }

    /**
     * Sends a heartbeat packet to the Discord gateway.
     */
    public function heartbeat(): void
    {
        $this->logger->debug('sending heartbeat', ['seq' => $this->seq]);

        $payload = [
            'op' => Op::OP_HEARTBEAT,
            'd' => $this->seq,
        ];

        $this->send($payload, true);
        $this->heartbeatTime = microtime(true);
        $this->emit('heartbeat', [$this->seq, $this]);

        $this->heartbeatAckTimer = $this->loop->addTimer($this->heartbeatInterval / 1000, function () {
            if (! $this->connected) {
                return;
            }

            $this->logger->warning('did not receive heartbeat ACK within heartbeat interval, closing connection');
            $this->ws->close(1001, 'did not receive heartbeat ack');
        });
    }

    /**
     * Sets guild member chunking up.
     *
     * @return false|void
     */
    protected function setupChunking()
    {
        if ($this->options['loadAllMembers'] === false) {
            $this->logger->info('loadAllMembers option is disabled, not setting chunking up');

            return $this->ready();
        }

        $checkForChunks = function () {
            if ((count($this->largeGuilds) < 1) && (count($this->largeSent) < 1)) {
                $this->ready();

                return;
            }

            if (count($this->largeGuilds) < 1) {
                $this->logger->debug('unprocessed chunks', $this->largeSent);

                return;
            }

            if (is_array($this->options['loadAllMembers'])) {
                foreach ($this->largeGuilds as $key => $guild) {
                    if (! in_array($guild, $this->options['loadAllMembers'])) {
                        $this->logger->debug('not fetching members for guild ID '.$guild);
                        unset($this->largeGuilds[$key]);
                    }
                }
            }

            $chunks = array_chunk($this->largeGuilds, 50);
            $this->logger->debug('sending '.count($chunks).' chunks with '.count($this->largeGuilds).' large guilds overall');
            $this->largeSent = array_merge($this->largeGuilds, $this->largeSent);
            $this->largeGuilds = [];

            $sendChunks = function () use (&$sendChunks, &$chunks) {
                $chunk = array_pop($chunks);

                if (is_null($chunk)) {
                    return;
                }

                $this->logger->debug('sending chunk with '.count($chunk).' large guilds');

                foreach ($chunk as $guild_id) {
                    $payload = [
                        'op' => Op::OP_GUILD_MEMBER_CHUNK,
                        'd' => [
                            'guild_id' => $guild_id,
                            'query' => '',
                            'limit' => 0,
                        ],
                    ];

                    $this->send($payload);
                }
                $this->loop->addTimer(1, $sendChunks);
            };

            $sendChunks();
        };

        $this->loop->addPeriodicTimer(5, $checkForChunks);
        $this->logger->info('set up chunking, checking for chunks every 5 seconds');
        $checkForChunks();
    }

    /**
     * Sets the heartbeat timer up.
     *
     * @param int $interval The heartbeat interval in milliseconds.
     */
    protected function setupHeartbeat(int $interval): void
    {
        $this->heartbeatInterval = $interval;
        if (isset($this->heartbeatTimer)) {
            $this->loop->cancelTimer($this->heartbeatTimer);
        }

        $interval = $interval / 1000;
        $this->heartbeatTimer = $this->loop->addPeriodicTimer($interval, [$this, 'heartbeat']);
        $this->heartbeat();

        $this->logger->info('heartbeat timer initilized', ['interval' => $interval * 1000]);
    }

    /**
     * Initializes the connection with the Discord gateway.
     */
    protected function connectWs(): void
    {
        $this->setGateway()->done(function ($gateway) {
            if (isset($gateway['session']) && $session = $gateway['session']) {
                if ($session['remaining'] < 2) {
                    $this->logger->error('exceeded number of reconnects allowed, waiting before attempting reconnect', $session);
                    $this->loop->addTimer($session['reset_after'] / 1000, function () {
                        $this->connectWs();
                    });

                    return;
                }
            }

            $this->logger->info('starting connection to websocket', ['gateway' => $this->gateway]);

            /** @var ExtendedPromiseInterface */
            $promise = ($this->wsFactory)($this->gateway);
            $promise->done(
                [$this, 'handleWsConnection'],
                [$this, 'handleWsConnectionFailed']
            );
        });
    }

    /**
     * Sends a packet to the Discord gateway.
     *
     * @param array $data Packet data.
     */
    protected function send(array $data, bool $force = false): void
    {
        // Wait until payload count has been reset
        // Keep 5 payloads for heartbeats as required
        if ($this->payloadCount >= 115 && ! $force) {
            $this->logger->debug('payload not sent, waiting', ['payload' => $data]);
            $this->once('payload_count_reset', function () use ($data) {
                $this->send($data);
            });
        } else {
            ++$this->payloadCount;
            $data = json_encode($data);
            $this->ws->send($data);
        }
    }

    /**
     * Emits ready if it has not been emitted already.
     * @return false|void
     */
    protected function ready()
    {
        if ($this->emittedReady) {
            return false;
        }

        $this->logger->info('client is ready');
        $this->emit('ready', [$this]);

        foreach ($this->unparsedPackets as $parser) {
            $parser();
        }
    }

    /**
     * Updates the clients presence.
     *
     * @param Activity|null $activity The current client activity, or null.
     *                                Note: The activity type _cannot_ be custom, and the only valid fields are `name`, `type` and `url`.
     * @param bool          $idle     Whether the client is idle.
     * @param string        $status   The current status of the client.
     *                                Must be one of the following:
     *                                online, dnd, idle, invisible, offline
     * @param bool          $afk      Whether the client is AFK.
     *
     * @throws \UnexpectedValueException
     */
    public function updatePresence(Activity $activity = null, bool $idle = false, string $status = 'online', bool $afk = false): void
    {
        $idle = $idle ? time() * 1000 : null;

        if (! is_null($activity)) {
            $activity = $activity->getRawAttributes();

            if (! in_array($activity['type'], [Activity::TYPE_PLAYING, Activity::TYPE_STREAMING, Activity::TYPE_LISTENING, Activity::TYPE_WATCHING, Activity::TYPE_COMPETING])) {
                throw new \UnexpectedValueException("The given activity type ({$activity['type']}) is invalid.");

                return;
            }
        }

        $allowed = ['online', 'dnd', 'idle', 'invisible', 'offline'];

        if (! in_array($status, $allowed)) {
            $status = 'online';
        }

        $payload = [
            'op' => Op::OP_PRESENCE_UPDATE,
            'd' => [
                'since' => $idle,
                'activities' => [$activity],
                'status' => $status,
                'afk' => $afk,
            ],
        ];

        $this->send($payload);
    }

    /**
     * Gets a voice client from a guild ID. Returns null if there is no voice client.
     *
     * @param string $guild_id The guild ID to look up.
     *
     * @return VoiceClient|null
     */
    public function getVoiceClient(string $guild_id): ?VoiceClient
    {
        return $this->voiceClients[$guild_id] ?? null;
    }

    /**
     * Joins a voice channel.
     *
     * @param Channel              $channel The channel to join.
     * @param bool                 $mute    Whether you should be mute when you join the channel.
     * @param bool                 $deaf    Whether you should be deaf when you join the channel.
     * @param LoggerInterface|null $logger  Voice client logger. If null, uses same logger as Discord client.
     * @param bool                 $check   Whether to check for system requirements.
     *
     * @throws \RuntimeException
     *
     * @return PromiseInterface
     */
    public function joinVoiceChannel(Channel $channel, $mute = false, $deaf = true, ?LoggerInterface $logger = null, bool $check = true): ExtendedPromiseInterface
    {
        $deferred = new Deferred();

        if (! $channel->allowVoice()) {
            $deferred->reject(new \RuntimeException('Channel must allow voice.'));

            return $deferred->promise();
        }

        if (isset($this->voiceClients[$channel->guild_id])) {
            $deferred->reject(new \RuntimeException('You cannot join more than one voice channel per guild.'));

            return $deferred->promise();
        }

        $data = [
            'user_id' => $this->id,
            'deaf' => $deaf,
            'mute' => $mute,
        ];

        $voiceStateUpdate = function ($vs, $discord) use ($channel, &$data, &$voiceStateUpdate) {
            if ($vs->guild_id != $channel->guild_id) {
                return; // This voice state update isn't for our guild.
            }

            $data['session'] = $vs->session_id;
            $this->logger->info('received session id for voice sesion', ['guild' => $channel->guild_id, 'session_id' => $vs->session_id]);
            $this->removeListener(Event::VOICE_STATE_UPDATE, $voiceStateUpdate);
        };

        $voiceServerUpdate = function ($vs, $discord) use ($channel, &$data, &$voiceServerUpdate, $deferred, $logger, $check) {
            if ($vs->guild_id != $channel->guild_id) {
                return; // This voice server update isn't for our guild.
            }

            $data['token'] = $vs->token;
            $data['endpoint'] = $vs->endpoint;
            $data['dnsConfig'] = $discord->options['dnsConfig'];
            $this->logger->info('received token and endpoint for voice session', ['guild' => $channel->guild_id, 'token' => $vs->token, 'endpoint' => $vs->endpoint]);

            if (is_null($logger)) {
                $logger = $this->logger;
            }

            $vc = new VoiceClient($this->ws, $this->loop, $channel, $logger, $data);

            $vc->once('ready', function () use ($vc, $deferred, $channel, $logger) {
                $logger->info('voice client is ready');
                $this->voiceClients[$channel->guild_id] = $vc;

                $vc->setBitrate($channel->bitrate);
                $logger->info('set voice client bitrate', ['bitrate' => $channel->bitrate]);
                $deferred->resolve($vc);
            });
            $vc->once('error', function ($e) use ($deferred, $logger) {
                $logger->error('error initilizing voice client', ['e' => $e->getMessage()]);
                $deferred->reject($e);
            });
            $vc->once('close', function () use ($channel, $logger) {
                $logger->warning('voice client closed');
                unset($this->voiceClients[$channel->guild_id]);
            });

            $vc->start($check);

            $this->voiceLoggers[$channel->guild_id] = $logger;
            $this->removeListener(Event::VOICE_SERVER_UPDATE, $voiceServerUpdate);
        };

        $this->on(Event::VOICE_STATE_UPDATE, $voiceStateUpdate);
        $this->on(Event::VOICE_SERVER_UPDATE, $voiceServerUpdate);

        $payload = [
            'op' => Op::OP_VOICE_STATE_UPDATE,
            'd' => [
                'guild_id' => $channel->guild_id,
                'channel_id' => $channel->id,
                'self_mute' => $mute,
                'self_deaf' => $deaf,
            ],
        ];

        $this->send($payload);

        return $deferred->promise();
    }

    /**
     * Retrieves and sets the gateway URL for the client.
     *
     * @param string|null $gateway Gateway URL to set.
     *
     * @return ExtendedPromiseInterface
     */
    protected function setGateway(?string $gateway = null): ExtendedPromiseInterface
    {
        $deferred = new Deferred();
        $defaultSession = [
            'total' => 1000,
            'remaining' => 1000,
            'reset_after' => 0,
            'max_concurrency' => 1,
        ];

        $buildParams = function ($gateway, $session = null) use ($deferred, $defaultSession) {
            $session = $session ?? $defaultSession;
            $params = [
                'v' => self::GATEWAY_VERSION,
                'encoding' => $this->encoding,
            ];

            if (class_exists('\Clue\React\Zlib\Decompressor')) {
                $this->logger->warning('The `clue/zlib-react` is installed, Enabling experimental zlib-stream compressed gateway message.');
                $this->zlibDecompressor = new \Clue\React\Zlib\Decompressor(ZLIB_ENCODING_DEFLATE);
                $params['compress'] = 'zlib-stream';
            }

            $query = http_build_query($params);
            $this->gateway = trim($gateway, '/').'/?'.$query;

            $deferred->resolve(['gateway' => $this->gateway, 'session' => (array) $session]);
        };

        if (is_null($gateway)) {
            $this->http->get(Endpoint::GATEWAY_BOT)->done(function ($response) use ($buildParams) {
                if ($response->shards > 1) {
                    $this->logger->info('Please contact the DiscordPHP devs at https://discord.gg/dphp or https://github.com/discord-php/DiscordPHP/issues if you are interrested in assisting us with sharding support development.');
                }
                $buildParams($this->resume_gateway_url ?? $response->url, $response->session_start_limit);
            }, function ($e) use ($buildParams) {
                // Can't access the API server so we will use the default gateway.
                $this->logger->warning('could not retrieve gateway, using default');
                $buildParams('wss://gateway.discord.gg');
            });
        } else {
            $buildParams($gateway);
        }

        $deferred->promise()->then(function ($gateway) {
            $this->logger->info('gateway retrieved and set', $gateway);
        }, function ($e) {
            $this->logger->error('error obtaining gateway', ['e' => $e->getMessage()]);
        });

        return $deferred->promise();
    }

    /**
     * Resolves the options.
     *
     * @param array $options Array of options.
     *
     * @return array           Options.
     * @throws IntentException
     */
    protected function resolveOptions(array $options = []): array
    {
        $resolver = new OptionsResolver();

        $resolver
            ->setRequired('token')
            ->setAllowedTypes('token', 'string')
            ->setDefined([
                'token',
                'shardId',
                'shardCount',
                'loop',
                'logger',
                'loadAllMembers',
                'disabledEvents',
                'storeMessages',
                'retrieveBans',
                'intents',
                'socket_options',
                'dnsConfig',
                'cacheInterface',
                'cacheSweep',
            ])
            ->setDefaults([
                'logger' => null,
                'loadAllMembers' => false,
                'disabledEvents' => [],
                'storeMessages' => false,
                'retrieveBans' => false,
                'intents' => Intents::getDefaultIntents(),
                'socket_options' => [],
                'cacheSweep' => true,
            ])
            ->setAllowedTypes('token', 'string')
            ->setAllowedTypes('logger', ['null', LoggerInterface::class])
            ->setAllowedTypes('loop', LoopInterface::class)
            ->setAllowedTypes('loadAllMembers', ['bool', 'array'])
            ->setAllowedTypes('disabledEvents', 'array')
            ->setAllowedTypes('storeMessages', 'bool')
            ->setAllowedTypes('retrieveBans', 'bool')
            ->setAllowedTypes('intents', ['array', 'int'])
            ->setAllowedTypes('socket_options', 'array')
            ->setAllowedTypes('dnsConfig', ['string', \React\Dns\Config\Config::class])
            ->setAllowedTypes('cacheInterface', ['null', 'array', CacheInterface::class])
            ->setAllowedTypes('cacheSweep', 'bool')
            ->setNormalizer('cacheInterface', function ($options, $value) {
                if (! is_array($value)) {
                    return [AbstractRepository::class => $value];
                }

                return $value;
            });

        $options = $resolver->resolve($options);

        if (! isset($options['loop'])) {
            $options['loop'] = LoopFactory::create();
        }

        if (is_null($options['logger'])) {
            $logger = new Monolog('DiscordPHP');
            $logger->pushHandler(new StreamHandler('php://stdout', Monolog::DEBUG));
            $options['logger'] = $logger;
        }

        if (! isset($options['dnsConfig'])) {
            $dnsConfig = \React\Dns\Config\Config::loadSystemConfigBlocking();
            if (! $dnsConfig->nameservers) {
                $dnsConfig->nameservers[] = '8.8.8.8';
            }

            $options['dnsConfig'] = $dnsConfig;
        }

        if (is_array($options['intents'])) {
            $intent = 0;
            $validIntents = Intents::getValidIntents();

            foreach ($options['intents'] as $idx => $i) {
                if (! in_array($i, $validIntents)) {
                    throw new IntentException('Given intent at index '.$idx.' is invalid.');
                }

                $intent |= $i;
            }

            $options['intents'] = $intent;
        }

        if ($options['loadAllMembers'] && ! ($options['intents'] & Intents::GUILD_MEMBERS)) {
            throw new IntentException('You have enabled the `loadAllMembers` option but have not enabled the required `GUILD_MEMBERS` intent.'.
            'See the documentation on the `loadAllMembers` property for more information: http://discord-php.github.io/DiscordPHP/#basics');
        }

        // Discord doesn't currently support IPv6
        // This prevents xdebug from catching exceptions when trying to fetch IPv6
        // for Discord
        $options['socket_options']['happy_eyeballs'] = false;

        return $options;
    }

    /**
     * Adds a large guild to the large guild array.
     *
     * @param Guild $guild The guild.
     */
    public function addLargeGuild(Part $guild): void
    {
        $this->largeGuilds[] = $guild->id;
    }

    /**
     * Starts the ReactPHP event loop.
     */
    public function run(): void
    {
        //while (! $this->stopping) {
            $this->loop->run();
        //}
    }

    /**
     * Stops the ReactPHP event loop.
     */
    public function stop(): void
    {
        $this->stopping = true;
        $this->loop->stop();
    }

    /**
     * Closes the Discord client.
     *
     * @param bool $closeLoop Whether to close the loop as well. Default true.
     */
    public function close(bool $closeLoop = true): void
    {
        $this->closing = true;
        if ($this->ws) {
            $this->ws->close($closeLoop ? Op::CLOSE_UNKNOWN_ERROR : Op::CLOSE_NORMAL, 'discordphp closing...');
        }
        $this->emit('closed', [$this]);
        $this->logger->info('discord closed');

        if ($closeLoop) {
            $this->stop();
        }
    }

    /**
     * Allows access to the part/repository factory.
     *
     * @param string $class   The class to build.
     * @param mixed  $data    Data to create the object.
     * @param bool   $created Whether the object is created (if part).
     *
     * @return Part|AbstractRepository
     *
     * @see Factory::create()
     */
    public function factory(string $class, $data = [], bool $created = false)
    {
        return $this->factory->create($class, $data, $created);
    }

    /**
     * Gets the factory.
     *
     * @return Factory
     */
    public function getFactory(): Factory
    {
        return $this->factory;
    }

    /**
     * Gets the HTTP client.
     *
     * @return Http
     */
    public function getHttpClient(): Http
    {
        return $this->http;
    }

    /**
     * Gets the loop being used by the client.
     *
     * @return LoopInterface
     */
    public function getLoop(): LoopInterface
    {
        return $this->loop;
    }

    /**
     * Gets the logger being used.
     *
     * @return LoggerInterface
     */
    public function getLogger(): LoggerInterface
    {
        return $this->logger;
    }

    /**
     * Gets the HTTP client.
     *
     * @return Http
     *
     * @deprecated Use Discord::getHttpClient()
     */
    public function getHttp(): Http
    {
        return $this->http;
    }

    /**
     * Gets the cache interface.
     *
     * @param string $name Repository class name.
     *
     * @return CacheInterface
     */
    public function getCache($repository_class = null): CacheInterface
    {
        if ($repository_class === null || ! isset($this->cache[$repository_class])) {
            $repository_class = AbstractRepository::class;
        }

        return $this->cache[$repository_class];
    }

    /**
     * Handles dynamic get calls to the client.
     *
     * @param string $name Variable name.
     *
     * @return mixed
     */
    public function __get(string $name)
    {
        $allowed = ['loop', 'options', 'logger', 'http', 'application_commands', 'cache'];

        if (in_array($name, $allowed)) {
            return $this->{$name};
        }

        if (is_null($this->client)) {
            return;
        }

        return $this->client->{$name};
    }

    /**
     * Handles dynamic set calls to the client.
     *
     * @param string $name  Variable name.
     * @param mixed  $value Value to set.
     */
    public function __set(string $name, $value)
    {
        if (is_null($this->client)) {
            return;
        }

        $this->client->{$name} = $value;
    }

    /**
     * Gets a channel.
     *
     * @param string|int $channel_id Id of the channel.
     *
     * @return Channel|null
     */
    public function getChannel($channel_id): ?Channel
    {
        foreach ($this->guilds as $guild) {
            if ($channel = $guild->channels->get('id', $channel_id)) {
                return $channel;
            }
        }

        if ($channel = $this->private_channels->get('id', $channel_id)) {
            return $channel;
        }

        return null;
    }

    /**
     * Add listerner for incoming application command from interaction.
     *
     * @param string|array  $name
     * @param callable      $callback
     * @param callable|null $autocomplete_callback
     *
     * @throws \LogicException
     *
     * @return RegisteredCommand
     */
    public function listenCommand($name, callable $callback = null, ?callable $autocomplete_callback = null): RegisteredCommand
    {
        if (is_array($name) && count($name) == 1) {
            $name = array_shift($name);
        }

        // registering base command
        if (! is_array($name) || count($name) == 1) {
            if (isset($this->application_commands[$name])) {
                throw new \LogicException("The command `{$name}` already exists.");
            }

            return $this->application_commands[$name] = new RegisteredCommand($this, $name, $callback, $autocomplete_callback);
        }

        $baseCommand = array_shift($name);

        if (! isset($this->application_commands[$baseCommand])) {
            $this->listenCommand($baseCommand);
        }

        return $this->application_commands[$baseCommand]->addSubCommand($name, $callback, $autocomplete_callback);
    }

    /**
     * Handles dynamic calls to the client.
     *
     * @param string $name   Function name.
     * @param array  $params Function paramaters.
     *
     * @return mixed
     */
    public function __call(string $name, array $params)
    {
        if (is_null($this->client)) {
            return;
        }

        return call_user_func_array([$this->client, $name], $params);
    }

    /**
     * Returns an array that can be used to describe the internal state of this
     * object.
     *
     * @return array
     */
    public function __debugInfo(): array
    {
        $secrets = [
            'token' => '*****',
        ];
        $replace = array_intersect_key($secrets, $this->options);
        $config = $replace + $this->options;

        unset($config['loop'], $config['logger']);

        $config[] = $this->client;

        return $config;
    }
}<|MERGE_RESOLUTION|>--- conflicted
+++ resolved
@@ -93,11 +93,7 @@
      *
      * @var string Version.
      */
-<<<<<<< HEAD
-    public const VERSION = 'v8.0.0';
-=======
     public const VERSION = 'v10.0.0';
->>>>>>> 127b461f
 
     /**
      * The logger.
