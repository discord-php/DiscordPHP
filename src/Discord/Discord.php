--- conflicted
+++ resolved
@@ -68,14 +68,10 @@
      */
     public function __construct($options)
     {
-<<<<<<< HEAD
         AnnotationRegistry::registerFile(__DIR__.'/Annotation/Build.php');
         AnnotationRegistry::loadAnnotationClass(Build::class);
 
-        $options = !is_array($options) ? ['token' => $options] : $options;
-=======
         $options = ! is_array($options) ? ['token' => $options] : $options;
->>>>>>> 3eff78b2
         $options = $this->resolveOptions($options);
 
         $options = $this->resolveOptions($options);
