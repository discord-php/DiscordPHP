--- conflicted
+++ resolved
@@ -87,11 +87,7 @@
      *
      * @var string Version.
      */
-<<<<<<< HEAD
-    public const VERSION = 'v7.0.0-rc0';
-=======
     public const VERSION = 'v7.0.0';
->>>>>>> b8dca030
 
     /**
      * The logger.
