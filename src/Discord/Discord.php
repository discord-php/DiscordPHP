--- conflicted
+++ resolved
@@ -64,15 +64,8 @@
      */
     public function __construct($options)
     {
-<<<<<<< HEAD
-        if (!is_array($options)) {
-            $token = $options;
-            $options = ['token' => $token];
-        }
-=======
         $options = !is_array($options) ? ['token' => $options] : $options;
         $options = $this->resolveOptions($options);
->>>>>>> f4120c4b
 
         $options = $this->resolveOptions($options);
 
@@ -90,13 +83,9 @@
         $resolver = new OptionsResolver();
         $resolver
             ->setRequired('token')
-<<<<<<< HEAD
             ->setDefault('cache', $this->getDefaultCache())
             ->setAllowedTypes('token', 'string')
             ->setAllowedTypes('cache', 'array');
-=======
-            ->setAllowedTypes('token', 'string');
->>>>>>> f4120c4b
 
         $result = $resolver->resolve($options);
 
