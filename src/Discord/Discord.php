--- conflicted
+++ resolved
@@ -68,14 +68,10 @@
      */
     public function __construct($options)
     {
-<<<<<<< HEAD
         AnnotationRegistry::registerFile(__DIR__.'/Annotation/Build.php');
         AnnotationRegistry::loadAnnotationClass(Build::class);
 
-        $options = ! is_array($options) ? ['token' => $options] : $options;
-=======
         $options = !is_array($options) ? ['token' => $options] : $options;
->>>>>>> 42c37697
         $options = $this->resolveOptions($options);
 
         $options = $this->resolveOptions($options);
@@ -226,7 +222,7 @@
 
         $container->set('discord', $this);
 
-        $loader    = new XmlFileLoader($container, new FileLocator(__DIR__.'/Resources/config/'));
+        $loader = new XmlFileLoader($container, new FileLocator(__DIR__.'/Resources/config/'));
         $loader->load('services.xml');
         $loader->load('repositories.xml');
         $loader->load('managers.xml');
