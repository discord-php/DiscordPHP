<?php

/*
 * This file is apart of the DiscordPHP project.
 *
 * Copyright (c) 2021 David Cole <david.cole1340@gmail.com>
 *
 * This source file is subject to the MIT license that is bundled
 * with this source code in the LICENSE.md file.
 */

namespace Discord;

use Discord\Exceptions\IntentException;
use Discord\Factory\Factory;
use Discord\Http\Http;
use Discord\Parts\Guild\Guild;
use Discord\Parts\OAuth\Application;
use Discord\Parts\Part;
use Discord\Repository\AbstractRepository;
use Discord\Repository\GuildRepository;
use Discord\Repository\PrivateChannelRepository;
use Discord\Repository\UserRepository;
use Discord\Parts\Channel\Channel;
use Discord\Parts\User\Activity;
use Discord\Parts\User\Client;
use Discord\Parts\User\Member;
use Discord\Parts\User\User;
use Discord\Voice\VoiceClient;
use Discord\WebSockets\Event;
use Discord\WebSockets\Events\GuildCreate;
use Discord\WebSockets\Handlers;
use Discord\WebSockets\Intents;
use Discord\WebSockets\Op;
use Monolog\Handler\StreamHandler;
use Monolog\Logger as Monolog;
use Ratchet\Client\Connector;
use Ratchet\Client\WebSocket;
use Ratchet\RFC6455\Messaging\Message;
use React\EventLoop\Factory as LoopFactory;
use React\EventLoop\LoopInterface;
use React\EventLoop\TimerInterface;
use Discord\Helpers\Deferred;
use Discord\Http\Drivers\React;
use Discord\Http\Endpoint;
use Evenement\EventEmitterTrait;
use Psr\Log\LoggerInterface;
use Psr\Log\NullLogger;
use React\Promise\ExtendedPromiseInterface;
use React\Promise\PromiseInterface;
use React\Socket\Connector as SocketConnector;
use Symfony\Component\OptionsResolver\OptionsResolver;

/**
 * The Discord client class.
 *
 * @property string                   $id            The unique identifier of the client.
 * @property string                   $username      The username of the client.
 * @property string                   $password      The password of the client (if they have provided it).
 * @property string                   $email         The email of the client.
 * @property bool                     $verified      Whether the client has verified their email.
 * @property string                   $avatar        The avatar URL of the client.
 * @property string                   $avatar_hash   The avatar hash of the client.
 * @property string                   $discriminator The unique discriminator of the client.
 * @property bool                     $bot           Whether the client is a bot.
 * @property User                     $user          The user instance of the client.
 * @property Application              $application   The OAuth2 application of the bot.
 * @property GuildRepository          $guilds
 * @property PrivateChannelRepository $private_channels
 * @property UserRepository           $users
 */
class Discord
{
    use EventEmitterTrait;

    /**
     * The gateway version the client uses.
     *
     * @var int Gateway version.
     */
    const GATEWAY_VERSION = 8;

    /**
     * The HTTP API version the client usees.
     *
     * @var int HTTP API version.
     */
    const HTTP_API_VERSION = 8;

    /**
     * The client version.
     *
     * @var string Version.
     */
<<<<<<< HEAD
    const VERSION = 'v6.0.0';
=======
    const VERSION = 'v5.1.3';
>>>>>>> 83531277

    /**
     * The logger.
     *
     * @var LoggerInterface Logger.
     */
    protected $logger;

    /**
     * An array of loggers for voice clients.
     *
     * @var array Loggers.
     */
    protected $voiceLoggers = [];

    /**
     * An array of options passed to the client.
     *
     * @var array Options.
     */
    protected $options;

    /**
     * The authentication token.
     *
     * @var string Token.
     */
    protected $token;

    /**
     * The ReactPHP event loop.
     *
     * @var LoopInterface Event loop.
     */
    protected $loop;

    /**
     * The WebSocket client factory.
     *
     * @var Connector Factory.
     */
    protected $wsFactory;

    /**
     * The WebSocket instance.
     *
     * @var WebSocket Instance.
     */
    protected $ws;

    /**
     * The event handlers.
     *
     * @var Handlers Handlers.
     */
    protected $handlers;

    /**
     * The packet sequence that the client is up to.
     *
     * @var int Sequence.
     */
    protected $seq;

    /**
     * Whether the client is currently reconnecting.
     *
     * @var bool Reconnecting.
     */
    protected $reconnecting = false;

    /**
     * Whether the client is connected to the gateway.
     *
     * @var bool Connected.
     */
    protected $connected = false;

    /**
     * Whether the client is closing.
     *
     * @var bool Closing.
     */
    protected $closing = false;

    /**
     * The session ID of the current session.
     *
     * @var string Session ID.
     */
    protected $sessionId;

    /**
     * An array of voice clients that are currently connected.
     *
     * @var array Voice Clients.
     */
    protected $voiceClients = [];

    /**
     * An array of large guilds that need to be requested for
     * members.
     *
     * @var array Large guilds.
     */
    protected $largeGuilds = [];

    /**
     * An array of large guilds that have been requested for members.
     *
     * @var array Large guilds.
     */
    protected $largeSent = [];

    /**
     * An array of unparsed packets.
     *
     * @var array Unparsed packets.
     */
    protected $unparsedPackets = [];

    /**
     * How many times the client has reconnected.
     *
     * @var int Reconnect count.
     */
    protected $reconnectCount = 0;

    /**
     * The heartbeat interval.
     *
     * @var int Heartbeat interval.
     */
    protected $heartbeatInterval;

    /**
     * The timer that sends the heartbeat packet.
     *
     * @var TimerInterface Timer.
     */
    protected $heartbeatTimer;

    /**
     * The timer that resends the heartbeat packet if
     * a HEARTBEAT_ACK packet is not received in 5 seconds.
     *
     * @var TimerInterface Timer.
     */
    protected $heartbeatAckTimer;

    /**
     * The time that the last heartbeat packet was sent.
     *
     * @var int Epoch time.
     */
    protected $heartbeatTime;

    /**
     * Whether `ready` has been emitted.
     *
     * @var bool Emitted.
     */
    protected $emittedReady = false;

    /**
     * The gateway URL that the WebSocket client will connect to.
     *
     * @var string Gateway URL.
     */
    protected $gateway;

    /**
     * What encoding the client will use, either `json` or `etf`.
     *
     * @var string Encoding.
     */
    protected $encoding = 'json';

    /**
     * Tracks the number of payloads the client
     * has sent in the past 60 seconds.
     *
     * @var int
     */
    protected $payloadCount = 0;

    /**
     * Payload count reset timer.
     *
     * @var TimerInterface
     */
    protected $payloadTimer;

    /**
     * The HTTP client.
     *
     * @var Http Client.
     */
    protected $http;

    /**
     * The part/repository factory.
     *
     * @var Factory Part factory.
     */
    protected $factory;

    /**
     * The Client class.
     *
     * @var Client Discord client.
     */
    protected $client;

    /**
     * Creates a Discord client instance.
     *
     * @param  array           $options Array of options.
     * @throws IntentException
     */
    public function __construct(array $options = [])
    {
        if (php_sapi_name() !== 'cli') {
            trigger_error('DiscordPHP will not run on a webserver. Please use PHP CLI to run a DiscordPHP bot.', E_USER_ERROR);
        }

        $options = $this->resolveOptions($options);

        $this->options = $options;
        $this->token = $options['token'];
        $this->loop = $options['loop'];
        $this->logger = $options['logger'];

        $connector = new SocketConnector($this->loop, $options['socket_options']);
        $this->wsFactory = new Connector($this->loop, $connector);
        $this->handlers = new Handlers();

        foreach ($options['disabledEvents'] as $event) {
            $this->handlers->removeHandler($event);
        }

        $function = function () use (&$function) {
            $this->emittedReady = true;
            $this->removeListener('ready', $function);
        };

        $this->on('ready', $function);

        $this->http = new Http(
            'Bot '.$this->token,
            $this->loop,
            $this->options['logger'],
            new React($this->loop, $options['socket_options'])
        );

        $this->factory = new Factory($this, $this->http);
        $this->client = $this->factory->create(Client::class, [], true);

        $this->connectWs();
    }

    /**
     * Handles `VOICE_SERVER_UPDATE` packets.
     *
     * @param object $data Packet data.
     */
    protected function handleVoiceServerUpdate(object $data): void
    {
        if (isset($this->voiceClients[$data->d->guild_id])) {
            $this->logger->debug('voice server update received', ['guild' => $data->d->guild_id, 'data' => $data->d]);
            $this->voiceClients[$data->d->guild_id]->handleVoiceServerChange((array) $data->d);
        }
    }

    /**
     * Handles `RESUME` packets.
     *
     * @param object $data Packet data.
     */
    protected function handleResume(object $data): void
    {
        $this->logger->info('websocket reconnected to discord');
        $this->emit('reconnected', [$this]);
    }

    /**
     * Handles `READY` packets.
     *
     * @param object $data Packet data.
     *
     * @return false|void
     * @throws \Exception
     */
    protected function handleReady(object $data)
    {
        $this->logger->debug('ready packet received');

        // If this is a reconnect we don't want to
        // reparse the READY packet as it would remove
        // all the data cached.
        if ($this->reconnecting) {
            $this->reconnecting = false;
            $this->logger->debug('websocket reconnected to discord through identify');
            $this->emit('reconnected', [$this]);

            return;
        }

        $content = $data->d;
        $this->emit('trace', $data->d->_trace);
        $this->logger->debug('discord trace received', ['trace' => $content->_trace]);

        // Setup the user account
        $this->client->fill((array) $content->user);
        $this->sessionId = $content->session_id;

        $this->logger->debug('client created and session id stored', ['session_id' => $content->session_id, 'user' => $this->client->user->getPublicAttributes()]);

        // Private Channels
        if ($this->options['pmChannels']) {
            foreach ($content->private_channels as $channel) {
                $channelPart = $this->factory->create(Channel::class, $channel, true);
                $this->private_channels->push($channelPart);
            }

            $this->logger->info('stored private channels', ['count' => $this->private_channels->count()]);
        } else {
            $this->logger->info('did not parse private channels');
        }

        // Guilds
        $event = new GuildCreate(
            $this->http,
            $this->factory,
            $this
        );

        $unavailable = [];

        foreach ($content->guilds as $guild) {
            $deferred = new Deferred();

            $deferred->promise()->done(null, function ($d) use (&$unavailable) {
                list($status, $data) = $d;

                if ($status == 'unavailable') {
                    $unavailable[$data] = $data;
                }
            });

            $event->handle($deferred, $guild);
        }

        $this->logger->info('stored guilds', ['count' => $this->guilds->count(), 'unavailable' => count($unavailable)]);

        if (count($unavailable) < 1) {
            return $this->ready();
        }

        // Emit ready after 60 seconds
        $this->loop->addTimer(60, function () {
            $this->ready();
        });

        $function = function ($guild) use (&$function, &$unavailable) {
            $this->logger->debug('guild available', ['guild' => $guild->id, 'unavailable' => count($unavailable)]);
            if (array_key_exists($guild->id, $unavailable)) {
                unset($unavailable[$guild->id]);
            }

            // todo setup timer to continue after x amount of time
            if (count($unavailable) < 1) {
                $this->logger->info('all guilds are now available', ['count' => $this->guilds->count()]);
                $this->removeListener(Event::GUILD_CREATE, $function);

                $this->setupChunking();
            }
        };

        $this->on(Event::GUILD_CREATE, $function);
    }

    /**
     * Handles `GUILD_MEMBERS_CHUNK` packets.
     *
     * @param  object     $data Packet data.
     * @throws \Exception
     */
    protected function handleGuildMembersChunk(object $data): void
    {
        $guild = $this->guilds->offsetGet($data->d->guild_id);
        $members = $data->d->members;

        $this->logger->debug('received guild member chunk', ['guild_id' => $guild->id, 'guild_name' => $guild->name, 'chunk_count' => count($members), 'member_collection' => $guild->members->count(), 'member_count' => $guild->member_count]);

        $count = 0;
        $skipped = 0;
        foreach ($members as $member) {
            if ($guild->members->has($member->user->id)) {
                ++$skipped;
                continue;
            }

            $member = (array) $member;
            $member['guild_id'] = $guild->id;
            $member['status'] = 'offline';

            if (! $this->users->has($member['user']->id)) {
                $userPart = $this->factory->create(User::class, $member['user'], true);
                $this->users->offsetSet($userPart->id, $userPart);
            }

            $memberPart = $this->factory->create(Member::class, $member, true);
            $guild->members->offsetSet($memberPart->id, $memberPart);

            ++$count;
        }

        $this->logger->debug('parsed '.$count.' members (skipped '.$skipped.')', ['repository_count' => $guild->members->count(), 'actual_count' => $guild->member_count]);

        if ($guild->members->count() >= $guild->member_count) {
            $this->largeSent = array_diff($this->largeSent, [$guild->id]);

            $this->logger->debug('all users have been loaded', ['guild' => $guild->id, 'member_collection' => $guild->members->count(), 'member_count' => $guild->member_count]);
            $this->guilds->offsetSet($guild->id, $guild);
        }

        if (count($this->largeSent) < 1) {
            $this->ready();
        }
    }

    /**
     * Handles `VOICE_STATE_UPDATE` packets.
     *
     * @param object $data Packet data.
     */
    protected function handleVoiceStateUpdate(object $data): void
    {
        if (isset($this->voiceClients[$data->d->guild_id])) {
            $this->logger->debug('voice state update received', ['guild' => $data->d->guild_id, 'data' => $data->d]);
            $this->voiceClients[$data->d->guild_id]->handleVoiceStateUpdate($data->d);
        }
    }

    /**
     * Handles WebSocket connections received by the client.
     *
     * @param WebSocket $ws WebSocket client.
     */
    public function handleWsConnection(WebSocket $ws): void
    {
        $this->ws = $ws;
        $this->connected = true;

        $this->logger->info('websocket connection has been created');

        $this->payloadCount = 0;
        $this->payloadTimer = $this->loop->addPeriodicTimer(60, function () {
            $this->logger->debug('resetting payload count', ['count' => $this->payloadCount]);
            $this->payloadCount = 0;
            $this->emit('payload_count_reset');
        });

        $ws->on('message', [$this, 'handleWsMessage']);
        $ws->on('close', [$this, 'handleWsClose']);
        $ws->on('error', [$this, 'handleWsError']);
    }

    /**
     * Handles WebSocket messages received by the client.
     *
     * @param Message $message Message object.
     */
    public function handleWsMessage(Message $message): void
    {
        if ($message->isBinary()) {
            $data = zlib_decode($message->getPayload());
        } else {
            $data = $message->getPayload();
        }

        $data = json_decode($data);
        $this->emit('raw', [$data, $this]);

        if (isset($data->s)) {
            $this->seq = $data->s;
        }

        $op = [
            Op::OP_DISPATCH => 'handleDispatch',
            Op::OP_HEARTBEAT => 'handleHeartbeat',
            Op::OP_RECONNECT => 'handleReconnect',
            Op::OP_INVALID_SESSION => 'handleInvalidSession',
            Op::OP_HELLO => 'handleHello',
            Op::OP_HEARTBEAT_ACK => 'handleHeartbeatAck',
        ];

        if (isset($op[$data->op])) {
            $this->{$op[$data->op]}($data);
        }
    }

    /**
     * Handles WebSocket closes received by the client.
     *
     * @param int    $op     The close code.
     * @param string $reason The reason the WebSocket closed.
     */
    public function handleWsClose(int $op, string $reason): void
    {
        $this->connected = false;

        if (! is_null($this->heartbeatTimer)) {
            $this->loop->cancelTimer($this->heartbeatTimer);
            $this->heartbeatTimer = null;
        }

        if (! is_null($this->heartbeatAckTimer)) {
            $this->loop->cancelTimer($this->heartbeatAckTimer);
            $this->heartbeatAckTimer = null;
        }

        if (! is_null($this->payloadTimer)) {
            $this->loop->cancelTimer($this->payloadTimer);
            $this->payloadTimer = null;
        }

        if ($this->closing) {
            return;
        }

        $this->logger->warning('websocket closed', ['op' => $op, 'reason' => $reason]);

        if (in_array($op, Op::getCriticalCloseCodes())) {
            $this->logger->error('not reconnecting - critical op code', ['op' => $op, 'reason' => $reason]);
        } else {
            $this->logger->warning('reconnecting in 2 seconds');

            $this->loop->addTimer(2, function () {
                ++$this->reconnectCount;
                $this->reconnecting = true;
                $this->logger->info('starting reconnect', ['reconnect_count' => $this->reconnectCount]);
                $this->connectWs();
            });
        }
    }

    /**
     * Handles WebSocket errors received by the client.
     *
     * @param \Exception $e The error.
     */
    public function handleWsError(\Exception $e): void
    {
        // Pawl pls
        if (strpos($e->getMessage(), 'Tried to write to closed stream') !== false) {
            return;
        }

        $this->logger->error('websocket error', ['e' => $e->getMessage()]);
        $this->emit('error', [$e, $this]);
        $this->ws->close(Op::CLOSE_ABNORMAL, $e->getMessage());
    }

    /**
     * Handles cases when the WebSocket cannot be connected to.
     *
     * @param \Throwable $e
     */
    public function handleWsConnectionFailed(\Throwable $e)
    {
        $this->logger->error('failed to connect to websocket, retry in 5 seconds', ['e' => $e->getMessage()]);

        $this->loop->addTimer(5, function () {
            $this->connectWs();
        });
    }

    /**
     * Handles dispatch events received by the WebSocket.
     *
     * @param object $data Packet data.
     */
    protected function handleDispatch(object $data): void
    {
        if (! is_null($hData = $this->handlers->getHandler($data->t))) {
            $handler = new $hData['class'](
                $this->http,
                $this->factory,
                $this
            );

            $deferred = new Deferred();
            $deferred->promise()->done(function ($d) use ($data, $hData) {
                if (is_array($d) && count($d) == 2) {
                    list($new, $old) = $d;
                } else {
                    $new = $d;
                    $old = null;
                }

                $this->emit($data->t, [$new, $this, $old]);

                foreach ($hData['alternatives'] as $alternative) {
                    $this->emit($alternative, [$d, $this]);
                }

                if ($data->t == Event::MESSAGE_CREATE && mentioned($this->client->user, $new)) {
                    $this->emit('mention', [$new, $this, $old]);
                }
            }, function ($e) use ($data) {
                $this->logger->warning('error while trying to handle dispatch packet', ['packet' => $data->t, 'error' => $e]);
            }, function ($d) use ($data) {
                $this->logger->warning('notified from event', ['data' => $d, 'packet' => $data->t]);
            });

            $parse = [
                Event::GUILD_CREATE,
            ];

            if (! $this->emittedReady && (array_search($data->t, $parse) === false)) {
                $this->unparsedPackets[] = function () use (&$handler, &$deferred, &$data) {
                    $handler->handle($deferred, $data->d);
                };
            } else {
                $handler->handle($deferred, $data->d);
            }
        }

        $handlers = [
            Event::VOICE_SERVER_UPDATE => 'handleVoiceServerUpdate',
            Event::RESUMED => 'handleResume',
            Event::READY => 'handleReady',
            Event::GUILD_MEMBERS_CHUNK => 'handleGuildMembersChunk',
            Event::VOICE_STATE_UPDATE => 'handleVoiceStateUpdate',
        ];

        if (isset($handlers[$data->t])) {
            $this->{$handlers[$data->t]}($data);
        }
    }

    /**
     * Handles heartbeat packets received by the client.
     *
     * @param object $data Packet data.
     */
    protected function handleHeartbeat(object $data): void
    {
        $this->logger->debug('received heartbeat', ['seq' => $data->d]);

        $payload = [
            'op' => Op::OP_HEARTBEAT,
            'd' => $data->d,
        ];

        $this->send($payload);
    }

    /**
     * Handles heartbeat ACK packets received by the client.
     *
     * @param object $data Packet data.
     */
    protected function handleHeartbeatAck(object $data): void
    {
        $received = microtime(true);
        $diff = $received - $this->heartbeatTime;
        $time = $diff * 1000;

        if (! is_null($this->heartbeatAckTimer)) {
            $this->loop->cancelTimer($this->heartbeatAckTimer);
            $this->heartbeatAckTimer = null;
        }

        $this->emit('heartbeat-ack', [$time, $this]);
        $this->logger->debug('received heartbeat ack', ['response_time' => $time]);
    }

    /**
     * Handles reconnect packets received by the client.
     *
     * @param object $data Packet data.
     */
    protected function handleReconnect(object $data): void
    {
        $this->logger->warning('received opcode 7 for reconnect');

        $this->ws->close(
            Op::CLOSE_UNKNOWN_ERROR,
            'gateway redirecting - opcode 7'
        );
    }

    /**
     * Handles invalid session packets received by the client.
     *
     * @param object $data Packet data.
     */
    protected function handleInvalidSession(object $data): void
    {
        $this->logger->warning('invalid session, re-identifying', ['resumable' => $data->d]);

        $this->loop->addTimer(2, function () use ($data) {
            $this->identify($data->d);
        });
    }

    /**
     * Handles HELLO packets received by the websocket.
     *
     * @param object $data Packet data.
     */
    protected function handleHello(object $data): void
    {
        $this->logger->info('received hello');
        $this->setupHeartbeat($data->d->heartbeat_interval);
        $this->identify();
    }

    /**
     * Identifies with the Discord gateway with `IDENTIFY` or `RESUME` packets.
     *
     * @param  bool $resume Whether resume should be enabled.
     * @return bool
     */
    protected function identify(bool $resume = true): bool
    {
        if ($resume && $this->reconnecting && ! is_null($this->sessionId)) {
            $payload = [
                'op' => Op::OP_RESUME,
                'd' => [
                    'session_id' => $this->sessionId,
                    'seq' => $this->seq,
                    'token' => $this->token,
                ],
            ];

            $reason = 'resuming connection';
        } else {
            $payload = [
                'op' => Op::OP_IDENTIFY,
                'd' => [
                    'token' => $this->token,
                    'properties' => [
                        '$os' => PHP_OS,
                        '$browser' => $this->http->getUserAgent(),
                        '$device' => $this->http->getUserAgent(),
                        '$referrer' => 'https://github.com/discord-php/DiscordPHP',
                        '$referring_domain' => 'https://github.com/discord-php/DiscordPHP',
                    ],
                    'compress' => true,
                    'intents' => $this->options['intents'],
                ],
            ];

            if (
                array_key_exists('shardId', $this->options) &&
                array_key_exists('shardCount', $this->options)
            ) {
                $payload['d']['shard'] = [
                    (int) $this->options['shardId'],
                    (int) $this->options['shardCount'],
                ];
            }

            $reason = 'identifying';
        }

        $safePayload = $payload;
        $safePayload['d']['token'] = 'xxxxxx';

        $this->logger->info($reason, ['payload' => $safePayload]);

        $this->send($payload);

        return $payload['op'] == Op::OP_RESUME;
    }

    /**
     * Sends a heartbeat packet to the Discord gateway.
     */
    public function heartbeat(): void
    {
        $this->logger->debug('sending heartbeat', ['seq' => $this->seq]);

        $payload = [
            'op' => Op::OP_HEARTBEAT,
            'd' => $this->seq,
        ];

        $this->send($payload, true);
        $this->heartbeatTime = microtime(true);
        $this->emit('heartbeat', [$this->seq, $this]);

        $this->heartbeatAckTimer = $this->loop->addTimer($this->heartbeatInterval / 1000, function () {
            if (! $this->connected) {
                return;
            }

            $this->logger->warning('did not receive heartbeat ACK within heartbeat interval, closing connection');
            $this->ws->close(1001, 'did not receive heartbeat ack');
        });
    }

    /**
     * Sets guild member chunking up.
     *
     * @return false|void
     */
    protected function setupChunking()
    {
        if ($this->options['loadAllMembers'] === false) {
            $this->logger->info('loadAllMembers option is disabled, not setting chunking up');

            return $this->ready();
        }

        $checkForChunks = function () {
            if ((count($this->largeGuilds) < 1) && (count($this->largeSent) < 1)) {
                $this->ready();

                return;
            }

            if (count($this->largeGuilds) < 1) {
                $this->logger->debug('unprocessed chunks', $this->largeSent);

                return;
            }

            if (is_array($this->options['loadAllMembers'])) {
                foreach ($this->largeGuilds as $key => $guild) {
                    if (array_search($guild, $this->options['loadAllMembers']) === false) {
                        $this->logger->debug('not fetching members for guild ID '.$guild);
                        unset($this->largeGuilds[$key]);
                    }
                }
            }

            $chunks = array_chunk($this->largeGuilds, 50);
            $this->logger->debug('sending '.count($chunks).' chunks with '.count($this->largeGuilds).' large guilds overall');
            $this->largeSent = array_merge($this->largeGuilds, $this->largeSent);
            $this->largeGuilds = [];

            $sendChunks = function () use (&$sendChunks, &$chunks) {
                $chunk = array_pop($chunks);

                if (is_null($chunk)) {
                    return;
                }

                $this->logger->debug('sending chunk with '.count($chunk).' large guilds');

                foreach ($chunk as $guild_id) {
                    $payload = [
                        'op' => Op::OP_GUILD_MEMBER_CHUNK,
                        'd' => [
                            'guild_id' => $guild_id,
                            'query' => '',
                            'limit' => 0,
                        ],
                    ];

                    $this->send($payload);
                }
                $this->loop->addTimer(1, $sendChunks);
            };

            $sendChunks();
        };

        $this->loop->addPeriodicTimer(5, $checkForChunks);
        $this->logger->info('set up chunking, checking for chunks every 5 seconds');
        $checkForChunks();
    }

    /**
     * Sets the heartbeat timer up.
     *
     * @param int $interval The heartbeat interval in milliseconds.
     */
    protected function setupHeartbeat(int $interval): void
    {
        $this->heartbeatInterval = $interval;
        if (isset($this->heartbeatTimer)) {
            $this->loop->cancelTimer($this->heartbeatTimer);
        }

        $interval = $interval / 1000;
        $this->heartbeatTimer = $this->loop->addPeriodicTimer($interval, [$this, 'heartbeat']);
        $this->heartbeat();

        $this->logger->info('heartbeat timer initilized', ['interval' => $interval * 1000]);
    }

    /**
     * Initializes the connection with the Discord gateway.
     */
    protected function connectWs(): void
    {
        $this->setGateway()->done(function ($gateway) {
            if (isset($gateway['session']) && $session = $gateway['session']) {
                if ($session['remaining'] < 2) {
                    $this->logger->error('exceeded number of reconnects allowed, waiting before attempting reconnect', $session);
                    $this->loop->addTimer($session['reset_after'] / 1000, function () {
                        $this->connectWs();
                    });

                    return;
                }
            }

            $this->logger->info('starting connection to websocket', ['gateway' => $this->gateway]);

            /** @var ExtendedPromiseInterface */
            $promise = ($this->wsFactory)($this->gateway);
            $promise->done(
                [$this, 'handleWsConnection'],
                [$this, 'handleWsConnectionFailed']
            );
        });
    }

    /**
     * Sends a packet to the Discord gateway.
     *
     * @param array $data Packet data.
     */
    protected function send(array $data, bool $force = false): void
    {
        // Wait until payload count has been reset
        // Keep 5 payloads for heartbeats as required
        if ($this->payloadCount >= 115 && ! $force) {
            $this->logger->debug('payload not sent, waiting', ['payload' => $data]);
            $this->once('payload_count_reset', function () use ($data) {
                $this->send($data);
            });
        } else {
            ++$this->payloadCount;
            $data = json_encode($data);
            $this->ws->send($data);
        }
    }

    /**
     * Emits ready if it has not been emitted already.
     * @return false|void
     */
    protected function ready()
    {
        if ($this->emittedReady) {
            return false;
        }

        $this->logger->info('client is ready');
        $this->emit('ready', [$this]);

        foreach ($this->unparsedPackets as $parser) {
            $parser();
        }
    }

    /**
     * Updates the clients presence.
     *
     * @param  Activity|null $activity The current client activity, or null.
     *                                 Note: The activity type _cannot_ be custom, and the only valid fields are `name`, `type` and `url`.
     * @param  bool          $idle     Whether the client is idle.
     * @param  string        $status   The current status of the client.
     *                                 Must be one of the following:
     *                                 online, dnd, idle, invisible, offline
     * @param  bool          $afk      Whether the client is AFK.
     * @throws \Exception
     */
    public function updatePresence(Activity $activity = null, bool $idle = false, string $status = 'online', bool $afk = false): void
    {
        $idle = $idle ? time() * 1000 : null;

        if (! is_null($activity)) {
            $activity = $activity->getRawAttributes();

            if (! in_array($activity['type'], [Activity::TYPE_PLAYING, Activity::TYPE_STREAMING, Activity::TYPE_LISTENING, Activity::TYPE_WATCHING, Activity::TYPE_COMPETING])) {
                throw new \Exception("The given activity type ({$activity['type']}) is invalid.");

                return;
            }
        }

        if (! array_search($status, ['online', 'dnd', 'idle', 'invisible', 'offline'])) {
            $status = 'online';
        }

        $payload = [
            'op' => Op::OP_PRESENCE_UPDATE,
            'd' => [
                'since' => $idle,
                'activities' => [$activity],
                'status' => $status,
                'afk' => $afk,
            ],
        ];

        $this->send($payload);
    }

    /**
     * Gets a voice client from a guild ID. Returns null if there is no voice client.
     *
     * @param string $guild_id The guild ID to look up.
     *
     * @return VoiceClient|null
     */
    public function getVoiceClient(string $guild_id): ?VoiceClient
    {
        return $this->voiceClients[$guild_id] ?? null;
    }

    /**
     * Joins a voice channel.
     *
     * @param Channel              $channel The channel to join.
     * @param bool                 $mute    Whether you should be mute when you join the channel.
     * @param bool                 $deaf    Whether you should be deaf when you join the channel.
     * @param LoggerInterface|null $logger  Voice client logger.
     * @param bool                 $check   Whether to check for system requirements.
     *
     * @return PromiseInterface
     */
    public function joinVoiceChannel(Channel $channel, $mute = false, $deaf = true, ?LoggerInterface $logger = null, bool $check = true): ExtendedPromiseInterface
    {
        $deferred = new Deferred();

        if ($channel->type != Channel::TYPE_VOICE) {
            $deferred->reject(new \Exception('You cannot join a text channel.'));

            return $deferred->promise();
        }

        if (isset($this->voiceClients[$channel->guild_id])) {
            $deferred->reject(new \Exception('You cannot join more than one voice channel per guild.'));

            return $deferred->promise();
        }

        $data = [
            'user_id' => $this->id,
            'deaf' => $deaf,
            'mute' => $mute,
        ];

        $voiceStateUpdate = function ($vs, $discord) use ($channel, &$data, &$voiceStateUpdate) {
            if ($vs->guild_id != $channel->guild_id) {
                return; // This voice state update isn't for our guild.
            }

            $data['session'] = $vs->session_id;
            $this->logger->info('received session id for voice sesion', ['guild' => $channel->guild_id, 'session_id' => $vs->session_id]);
            $this->removeListener(Event::VOICE_STATE_UPDATE, $voiceStateUpdate);
        };

        $voiceServerUpdate = function ($vs, $discord) use ($channel, &$data, &$voiceServerUpdate, $deferred, $logger, $check) {
            if ($vs->guild_id != $channel->guild_id) {
                return; // This voice server update isn't for our guild.
            }

            $data['token'] = $vs->token;
            $data['endpoint'] = $vs->endpoint;
            $this->logger->info('received token and endpoint for voice session', ['guild' => $channel->guild_id, 'token' => $vs->token, 'endpoint' => $vs->endpoint]);

            if (is_null($logger) && $this->options['logging']) {
                $logger = new Monolog('Voice-'.$channel->guild_id);
                $logger->pushHandler(new StreamHandler('php://stdout', $this->options['loggerLevel']));
            } elseif (! $this->options['logging']) {
                $logger = new NullLogger();
            }

            $vc = new VoiceClient($this->ws, $this->loop, $channel, $logger, $data);

            $vc->once('ready', function () use ($vc, $deferred, $channel, $logger) {
                $logger->info('voice client is ready');
                $this->voiceClients[$channel->guild_id] = $vc;

                $vc->setBitrate($channel->bitrate);
                $logger->info('set voice client bitrate', ['bitrate' => $channel->bitrate]);
                $deferred->resolve($vc);
            });
            $vc->once('error', function ($e) use ($deferred, $logger) {
                $logger->error('error initilizing voice client', ['e' => $e->getMessage()]);
                $deferred->reject($e);
            });
            $vc->once('close', function () use ($channel, $logger) {
                $logger->warning('voice client closed');
                unset($this->voiceClients[$channel->guild_id]);
            });

            $vc->start($check);

            $this->voiceLoggers[$channel->guild_id] = $logger;
            $this->removeListener(Event::VOICE_SERVER_UPDATE, $voiceServerUpdate);
        };

        $this->on(Event::VOICE_STATE_UPDATE, $voiceStateUpdate);
        $this->on(Event::VOICE_SERVER_UPDATE, $voiceServerUpdate);

        $payload = [
            'op' => Op::OP_VOICE_STATE_UPDATE,
            'd' => [
                'guild_id' => $channel->guild_id,
                'channel_id' => $channel->id,
                'self_mute' => $mute,
                'self_deaf' => $deaf,
            ],
        ];

        $this->send($payload);

        return $deferred->promise();
    }

    /**
     * Retrieves and sets the gateway URL for the client.
     *
     * @param string|null $gateway Gateway URL to set.
     *
     * @return ExtendedPromiseInterface
     */
    protected function setGateway(?string $gateway = null): ExtendedPromiseInterface
    {
        $deferred = new Deferred();
        $defaultSession = [
            'total' => 1000,
            'remaining' => 1000,
            'reset_after' => 0,
            'max_concurrency' => 1,
        ];

        $buildParams = function ($gateway, $session = null) use ($deferred, $defaultSession) {
            $session = $session ?? $defaultSession;
            $params = [
                'v' => self::GATEWAY_VERSION,
                'encoding' => $this->encoding,
            ];

            $query = http_build_query($params);
            $this->gateway = trim($gateway, '/').'/?'.$query;

            $deferred->resolve(['gateway' => $this->gateway, 'session' => (array) $session]);
        };

        if (is_null($gateway)) {
            $this->http->get(Endpoint::GATEWAY_BOT)->done(function ($response) use ($buildParams) {
                $buildParams($response->url, $response->session_start_limit);
            }, function ($e) use ($buildParams) {
                // Can't access the API server so we will use the default gateway.
                $this->logger->warning('could not retrieve gateway, using default');
                $buildParams('wss://gateway.discord.gg');
            });
        } else {
            $buildParams($gateway);
        }

        $deferred->promise()->then(function ($gateway) {
            $this->logger->info('gateway retrieved and set', $gateway);
        }, function ($e) {
            $this->logger->error('error obtaining gateway', ['e' => $e->getMessage()]);
        });

        return $deferred->promise();
    }

    /**
     * Resolves the options.
     *
     * @param array $options Array of options.
     *
     * @return array           Options.
     * @throws IntentException
     */
    protected function resolveOptions(array $options = []): array
    {
        $resolver = new OptionsResolver();

        $resolver
            ->setRequired('token')
            ->setAllowedTypes('token', 'string')
            ->setDefined([
                'token',
                'shardId',
                'shardCount',
                'loop',
                'logger',
                'loadAllMembers',
                'disabledEvents',
                'pmChannels',
                'storeMessages',
                'retrieveBans',
                'intents',
                'socket_options',
            ])
            ->setDefaults([
                'loop' => LoopFactory::create(),
                'logger' => null,
                'loadAllMembers' => false,
                'disabledEvents' => [],
                'pmChannels' => false,
                'storeMessages' => false,
                'retrieveBans' => false,
                'intents' => Intents::getDefaultIntents(),
                'socket_options' => [],
            ])
            ->setAllowedTypes('token', 'string')
            ->setAllowedTypes('logger', ['null', LoggerInterface::class])
            ->setAllowedTypes('loop', LoopInterface::class)
            ->setAllowedTypes('loadAllMembers', ['bool', 'array'])
            ->setAllowedTypes('disabledEvents', 'array')
            ->setAllowedTypes('pmChannels', 'bool')
            ->setAllowedTypes('storeMessages', 'bool')
            ->setAllowedTypes('retrieveBans', 'bool')
            ->setAllowedTypes('intents', ['array', 'int'])
            ->setAllowedTypes('socket_options', 'array');

        $options = $resolver->resolve($options);

        if (is_null($options['logger'])) {
            $logger = new Monolog('DiscordPHP');
            $logger->pushHandler(new StreamHandler('php://stdout', Monolog::DEBUG));
            $options['logger'] = $logger;
        }

        if (is_array($options['intents'])) {
            $intent = 0;
            $validIntents = Intents::getValidIntents();

            foreach ($options['intents'] as $idx => $i) {
                if (! in_array($i, $validIntents)) {
                    throw new IntentException('Given intent at index '.$idx.' is invalid.');
                }

                $intent |= $i;
            }

            $options['intents'] = $intent;
        }
        
        $options['socket_options']['happy_eyeballs'] = false; //Discord doesn't use IPv6

        if ($options['loadAllMembers'] && ! ($options['intents'] & Intents::GUILD_MEMBERS)) {
            throw new IntentException('You have enabled the `loadAllMembers` option but have not enabled the required `GUILD_MEMBERS` intent.'.
            'See the documentation on the `loadAllMembers` property for more information: http://discord-php.github.io/DiscordPHP/#basics');
        }

        // Discord doesn't currently support IPv6
        // This prevents xdebug from catching exceptions when trying to fetch IPv6
        // for Discord
        $options['socket_options']['happy_eyeballs'] = false;

        return $options;
    }

    /**
     * Adds a large guild to the large guild array.
     *
     * @param Guild $guild The guild.
     */
    public function addLargeGuild(Part $guild): void
    {
        $this->largeGuilds[] = $guild->id;
    }

    /**
     * Starts the ReactPHP event loop.
     */
    public function run(): void
    {
        $this->loop->run();
    }

    /**
     * Closes the Discord client.
     *
     * @param bool $closeLoop Whether to close the loop as well. Default true.
     */
    public function close(bool $closeLoop = true): void
    {
        $this->closing = true;
        $this->ws->close(Op::CLOSE_UNKNOWN_ERROR, 'discordphp closing...');
        $this->emit('closed', [$this]);
        $this->logger->info('discord closed');

        if ($closeLoop) {
            $this->loop->stop();
        }
    }

    /**
     * Allows access to the part/repository factory.
     *
     * @param string $class   The class to build.
     * @param mixed  $data    Data to create the object.
     * @param bool   $created Whether the object is created (if part).
     *
     * @return Part|AbstractRepository
     *
     * @see Factory::create()
     */
    public function factory(string $class, $data = [], bool $created = false)
    {
        return $this->factory->create($class, $data, $created);
    }

    /**
     * Gets the factory.
     *
     * @return Factory
     */
    public function getFactory(): Factory
    {
        return $this->factory;
    }

    /**
     * Gets the HTTP client.
     *
     * @return Http
     */
    public function getHttpClient(): Http
    {
        return $this->http;
    }

    /**
     * Gets the loop being used by the client.
     *
     * @return LoopInterface
     */
    public function getLoop(): LoopInterface
    {
        return $this->loop;
    }

    /**
     * Gets the logger being used.
     *
     * @return LoggerInterface
     */
    public function getLogger(): LoggerInterface
    {
        return $this->logger;
    }

    /**
     * Gets the HTTP client.
     *
     * @return Http
     *
     * @deprecated Use Discord::getHttpClient()
     */
    public function getHttp(): Http
    {
        return $this->http;
    }

    /**
     * Handles dynamic get calls to the client.
     *
     * @param string $name Variable name.
     *
     * @return mixed
     */
    public function __get(string $name)
    {
        $allowed = ['loop', 'options', 'logger', 'http'];

        if (array_search($name, $allowed) !== false) {
            return $this->{$name};
        }

        if (is_null($this->client)) {
            return;
        }

        return $this->client->{$name};
    }

    /**
     * Handles dynamic set calls to the client.
     *
     * @param string $name  Variable name.
     * @param mixed  $value Value to set.
     */
    public function __set(string $name, $value)
    {
        if (is_null($this->client)) {
            return;
        }

        $this->client->{$name} = $value;
    }

    /**
     * Gets a channel.
     *
     * @param string|int $channel_id Id of the channel.
     *
     * @return Channel
     */
    public function getChannel($channel_id): ?Channel
    {
        foreach ($this->guilds as $guild) {
            if ($channel = $guild->channels->get('id', $channel_id)) {
                return $channel;
            }
        }

        if ($channel = $this->private_channels->get('id', $channel_id)) {
            return $channel;
        }

        return null;
    }

    /**
     * Handles dynamic calls to the client.
     *
     * @param string $name   Function name.
     * @param array  $params Function paramaters.
     *
     * @return mixed
     */
    public function __call(string $name, array $params)
    {
        if (is_null($this->client)) {
            return;
        }

        return call_user_func_array([$this->client, $name], $params);
    }

    /**
     * Returns an array that can be used to describe the internal state of this
     * object.
     *
     * @return array
     */
    public function __debugInfo(): array
    {
        $secrets = [
            'token' => '*****',
        ];
        $replace = array_intersect_key($secrets, $this->options);
        $config = $replace + $this->options;

        unset($config['loop'], $config['logger']);

        return $config;
    }
}<|MERGE_RESOLUTION|>--- conflicted
+++ resolved
@@ -92,11 +92,7 @@
      *
      * @var string Version.
      */
-<<<<<<< HEAD
     const VERSION = 'v6.0.0';
-=======
-    const VERSION = 'v5.1.3';
->>>>>>> 83531277
 
     /**
      * The logger.
