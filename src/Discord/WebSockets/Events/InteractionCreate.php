--- conflicted
+++ resolved
@@ -38,13 +38,6 @@
             }
         }
 
-<<<<<<< HEAD
-        if ($data->type == InteractionType::APPLICATION_COMMAND) {
-            $command = $data->data;
-            if (isset($this->discord->application_commands[$command->name])) {
-                if ($this->discord->application_commands[$command->name]->execute($command->options ?? [], $interaction)) {
-                    return;
-=======
         if (isset($data->member->user)) {
             // User caching from member
             $this->cacheUser($data->member->user);
@@ -55,19 +48,11 @@
             $this->cacheUser($data->user);
         }
 
-        if ($interaction->type == InteractionType::APPLICATION_COMMAND) {
-            $checkCommand = function ($command) use ($interaction, &$checkCommand) {
-                if (isset($this->discord->application_commands[$command['name']])) {
-                    if ($this->discord->application_commands[$command['name']]->execute($command['options'] ?? [], $interaction)) {
-                        return true;
-                    }
-                }
-
-                foreach ($command['options'] ?? [] as $option) {
-                    if ($checkCommand($option)) {
-                        return true;
-                    }
->>>>>>> 3f8669ca
+        if ($data->type == InteractionType::APPLICATION_COMMAND) {
+            $command = $data->data;
+            if (isset($this->discord->application_commands[$command->name])) {
+                if ($this->discord->application_commands[$command->name]->execute($command->options ?? [], $interaction)) {
+                    return;
                 }
             }
         } elseif ($data->type == InteractionType::APPLICATION_COMMAND_AUTOCOMPLETE) {
