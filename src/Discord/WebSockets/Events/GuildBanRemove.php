<?php

/*
 * This file is a part of the DiscordPHP project.
 *
 * Copyright (c) 2015-present David Cole <david.cole1340@gmail.com>
 *
 * This file is subject to the MIT license that is bundled
 * with this source code in the LICENSE.md file.
 */

namespace Discord\WebSockets\Events;

use Discord\Parts\Guild\Ban;
use Discord\WebSockets\Event;
use Discord\Helpers\Deferred;

use function React\Async\coroutine;

/**
 * @see https://discord.com/developers/docs/topics/gateway#guild-ban-remove
 */
class GuildBanRemove extends Event
{
    /**
     * @inheritdoc
     */
    public function handle(Deferred &$deferred, $data): void
    {
<<<<<<< HEAD
        $banPart = null;

        if ($guild = $this->discord->guilds->get('id', $data->guild_id)) {
            if ($banPart = $guild->bans->pull($data->user->id)) {
                $banPart->fill((array) $data);
                $banPart->created = false;
=======
        coroutine(function ($data) {
            $banPart = null;

            /** @var ?Guild */
            if ($guild = yield $this->discord->guilds->cacheGet($data->guild_id)) {
                /** @var ?Ban */
                if ($banPart = yield $guild->bans->cachePull($data->user->id)) {
                    $banPart->fill((array) $data);
                    $banPart->created = false;
                }
>>>>>>> 565cef56
            }

<<<<<<< HEAD
        if (! $banPart) {
            /** @var Ban */
            $banPart = $this->factory->create(Ban::class, $data);
        }

        $this->cacheUser($data->user);
=======
            $this->cacheUser($data->user);
>>>>>>> 565cef56

            return $banPart ?? $this->factory->create(Ban::class, $data);
        }, $data)->then([$deferred, 'resolve']);
    }
}<|MERGE_RESOLUTION|>--- conflicted
+++ resolved
@@ -27,14 +27,6 @@
      */
     public function handle(Deferred &$deferred, $data): void
     {
-<<<<<<< HEAD
-        $banPart = null;
-
-        if ($guild = $this->discord->guilds->get('id', $data->guild_id)) {
-            if ($banPart = $guild->bans->pull($data->user->id)) {
-                $banPart->fill((array) $data);
-                $banPart->created = false;
-=======
         coroutine(function ($data) {
             $banPart = null;
 
@@ -45,19 +37,9 @@
                     $banPart->fill((array) $data);
                     $banPart->created = false;
                 }
->>>>>>> 565cef56
             }
 
-<<<<<<< HEAD
-        if (! $banPart) {
-            /** @var Ban */
-            $banPart = $this->factory->create(Ban::class, $data);
-        }
-
-        $this->cacheUser($data->user);
-=======
             $this->cacheUser($data->user);
->>>>>>> 565cef56
 
             return $banPart ?? $this->factory->create(Ban::class, $data);
         }, $data)->then([$deferred, 'resolve']);
