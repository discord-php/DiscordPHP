<?php

/*
 * This file is a part of the DiscordPHP project.
 *
 * Copyright (c) 2015-present David Cole <david.cole1340@gmail.com>
 *
 * This file is subject to the MIT license that is bundled
 * with this source code in the LICENSE.md file.
 */

namespace Discord\WebSockets\Events;

use Discord\WebSockets\Event;
use Discord\Helpers\Deferred;

/**
 * @see https://discord.com/developers/docs/topics/gateway#guild-delete
 *
 * @todo update params in docs
 */
class GuildDelete extends Event
{
    /**
     * @inheritdoc
     */
    public function handle(Deferred &$deferred, $data): void
    {
<<<<<<< HEAD
        $deferred->resolve([$this->discord->guilds->pull($data->id), $data->unavailable ?? false]);
=======
        $deferred->resolve($this->discord->guilds->cachePull($data->id, $data)->then(fn ($guildPart) => [$guildPart, $data->unavailable ?? false]));
>>>>>>> 565cef56
    }
}<|MERGE_RESOLUTION|>--- conflicted
+++ resolved
@@ -26,10 +26,6 @@
      */
     public function handle(Deferred &$deferred, $data): void
     {
-<<<<<<< HEAD
-        $deferred->resolve([$this->discord->guilds->pull($data->id), $data->unavailable ?? false]);
-=======
         $deferred->resolve($this->discord->guilds->cachePull($data->id, $data)->then(fn ($guildPart) => [$guildPart, $data->unavailable ?? false]));
->>>>>>> 565cef56
     }
 }