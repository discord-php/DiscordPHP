--- conflicted
+++ resolved
@@ -55,13 +55,11 @@
         $this->addHandler(Event::GUILD_BAN_ADD, \Discord\WebSockets\Events\GuildBanAdd::class);
         $this->addHandler(Event::GUILD_BAN_REMOVE, \Discord\WebSockets\Events\GuildBanRemove::class);
 
-<<<<<<< HEAD
+        // Guild Emoji Event handler
+        $this->addHandler(Event::GUILD_EMOJIS_UPDATE, \Discord\WebSockets\Events\GuildEmojisUpdate::class);
+
         // Guild Sticker Event handler
         $this->addHandler(Event::GUILD_STICKERS_UPDATE, \Discord\WebSockets\Events\GuildStickersUpdate::class);
-=======
-        // Guild Emoji Event handler
-        $this->addHandler(Event::GUILD_EMOJIS_UPDATE, \Discord\WebSockets\Events\GuildEmojisUpdate::class);
->>>>>>> 20855e76
 
         // Message handlers
         $this->addHandler(Event::MESSAGE_CREATE, \Discord\WebSockets\Events\MessageCreate::class, ['message']);
