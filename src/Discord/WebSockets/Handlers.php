<?php

/*
 * This file is a part of the DiscordPHP project.
 *
 * Copyright (c) 2015-present David Cole <david.cole1340@gmail.com>
 *
 * This file is subject to the MIT license that is bundled
 * with this source code in the LICENSE.md file.
 */

namespace Discord\WebSockets;

/**
 * This class contains all the handlers for the individual WebSocket events.
 *
 * @since 2.1.3
 */
class Handlers
{
    /**
     * An array of handlers.
     *
     * @var array Array of handlers.
     */
    protected $handlers = [];

    /**
     * Constructs the list of handlers.
     */
    public function __construct()
    {
        // General
        $this->addHandler(Event::PRESENCE_UPDATE, \Discord\WebSockets\Events\PresenceUpdate::class);
        $this->addHandler(Event::TYPING_START, \Discord\WebSockets\Events\TypingStart::class);
        $this->addHandler(Event::VOICE_STATE_UPDATE, \Discord\WebSockets\Events\VoiceStateUpdate::class);
        $this->addHandler(Event::VOICE_SERVER_UPDATE, \Discord\WebSockets\Events\VoiceServerUpdate::class);
        $this->addHandler(Event::INTERACTION_CREATE, \Discord\WebSockets\Events\InteractionCreate::class);
        $this->addHandler(Event::USER_UPDATE, \Discord\WebSockets\Events\UserUpdate::class);

        // Guild Event handlers
        $this->addHandler(Event::GUILD_CREATE, \Discord\WebSockets\Events\GuildCreate::class);
        $this->addHandler(Event::GUILD_DELETE, \Discord\WebSockets\Events\GuildDelete::class);
        $this->addHandler(Event::GUILD_UPDATE, \Discord\WebSockets\Events\GuildUpdate::class);
        $this->addHandler(Event::GUILD_INTEGRATIONS_UPDATE, \Discord\WebSockets\Events\GuildIntegrationsUpdate::class);
        $this->addHandler(Event::INTEGRATION_CREATE, \Discord\WebSockets\Events\IntegrationCreate::class);
        $this->addHandler(Event::INTEGRATION_UPDATE, \Discord\WebSockets\Events\IntegrationUpdate::class);
        $this->addHandler(Event::INTEGRATION_DELETE, \Discord\WebSockets\Events\IntegrationDelete::class);
        $this->addHandler(Event::WEBHOOKS_UPDATE, \Discord\WebSockets\Events\WebhooksUpdate::class);
        $this->addHandler(Event::APPLICATION_COMMAND_PERMISSIONS_UPDATE, \Discord\WebSockets\Events\ApplicationCommandPermissionsUpdate::class);
        $this->addHandler(Event::GUILD_AUDIT_LOG_ENTRY_CREATE, \Discord\WebSockets\Events\GuildAuditLogEntryCreate::class);

        // Invite handlers
        $this->addHandler(Event::INVITE_CREATE, \Discord\WebSockets\Events\InviteCreate::class);
        $this->addHandler(Event::INVITE_DELETE, \Discord\WebSockets\Events\InviteDelete::class);

        // Channel Event handlers
        $this->addHandler(Event::CHANNEL_CREATE, \Discord\WebSockets\Events\ChannelCreate::class);
        $this->addHandler(Event::CHANNEL_UPDATE, \Discord\WebSockets\Events\ChannelUpdate::class);
        $this->addHandler(Event::CHANNEL_DELETE, \Discord\WebSockets\Events\ChannelDelete::class);
        $this->addHandler(Event::CHANNEL_PINS_UPDATE, \Discord\WebSockets\Events\ChannelPinsUpdate::class);

        // Ban Event handlers
        $this->addHandler(Event::GUILD_BAN_ADD, \Discord\WebSockets\Events\GuildBanAdd::class);
        $this->addHandler(Event::GUILD_BAN_REMOVE, \Discord\WebSockets\Events\GuildBanRemove::class);

        // Guild Emoji Event handler
        $this->addHandler(Event::GUILD_EMOJIS_UPDATE, \Discord\WebSockets\Events\GuildEmojisUpdate::class);

        // Guild Sticker Event handler
        $this->addHandler(Event::GUILD_STICKERS_UPDATE, \Discord\WebSockets\Events\GuildStickersUpdate::class);

        // Message handlers
        $this->addHandler(Event::MESSAGE_CREATE, \Discord\WebSockets\Events\MessageCreate::class, ['message']);
        $this->addHandler(Event::MESSAGE_DELETE, \Discord\WebSockets\Events\MessageDelete::class);
        $this->addHandler(Event::MESSAGE_DELETE_BULK, \Discord\WebSockets\Events\MessageDeleteBulk::class);
        $this->addHandler(Event::MESSAGE_UPDATE, \Discord\WebSockets\Events\MessageUpdate::class);
        $this->addHandler(Event::MESSAGE_REACTION_ADD, \Discord\WebSockets\Events\MessageReactionAdd::class);
        $this->addHandler(Event::MESSAGE_REACTION_REMOVE, \Discord\WebSockets\Events\MessageReactionRemove::class);
        $this->addHandler(Event::MESSAGE_REACTION_REMOVE_ALL, \Discord\WebSockets\Events\MessageReactionRemoveAll::class);
        $this->addHandler(Event::MESSAGE_REACTION_REMOVE_EMOJI, \Discord\WebSockets\Events\MessageReactionRemoveEmoji::class);
        $this->addHandler(Event::MESSAGE_POLL_VOTE_ADD, \Discord\WebSockets\Events\MessagePollVoteAdd::class);
        $this->addHandler(Event::MESSAGE_POLL_VOTE_REMOVE, \Discord\WebSockets\Events\MessagePollVoteRemove::class);

        // New Member Event handlers
        $this->addHandler(Event::GUILD_MEMBER_ADD, \Discord\WebSockets\Events\GuildMemberAdd::class);
        $this->addHandler(Event::GUILD_MEMBER_REMOVE, \Discord\WebSockets\Events\GuildMemberRemove::class);
        $this->addHandler(Event::GUILD_MEMBER_UPDATE, \Discord\WebSockets\Events\GuildMemberUpdate::class);

        // New Role Event handlers
        $this->addHandler(Event::GUILD_ROLE_CREATE, \Discord\WebSockets\Events\GuildRoleCreate::class);
        $this->addHandler(Event::GUILD_ROLE_DELETE, \Discord\WebSockets\Events\GuildRoleDelete::class);
        $this->addHandler(Event::GUILD_ROLE_UPDATE, \Discord\WebSockets\Events\GuildRoleUpdate::class);

        // Guild Scheduled Events Event handlers
        $this->addHandler(Event::GUILD_SCHEDULED_EVENT_CREATE, \Discord\WebSockets\Events\GuildScheduledEventCreate::class);
        $this->addHandler(Event::GUILD_SCHEDULED_EVENT_UPDATE, \Discord\WebSockets\Events\GuildScheduledEventUpdate::class);
        $this->addHandler(Event::GUILD_SCHEDULED_EVENT_DELETE, \Discord\WebSockets\Events\GuildScheduledEventDelete::class);
        $this->addHandler(Event::GUILD_SCHEDULED_EVENT_USER_ADD, \Discord\WebSockets\Events\GuildScheduledEventUserAdd::class);
        $this->addHandler(Event::GUILD_SCHEDULED_EVENT_USER_REMOVE, \Discord\WebSockets\Events\GuildScheduledEventUserRemove::class);

        // Thread events
        $this->addHandler(Event::THREAD_CREATE, \Discord\WebSockets\Events\ThreadCreate::class);
        $this->addHandler(Event::THREAD_UPDATE, \Discord\WebSockets\Events\ThreadUpdate::class);
        $this->addHandler(Event::THREAD_DELETE, \Discord\WebSockets\Events\ThreadDelete::class);
        $this->addHandler(Event::THREAD_LIST_SYNC, \Discord\WebSockets\Events\ThreadListSync::class);
        $this->addHandler(Event::THREAD_MEMBER_UPDATE, \Discord\WebSockets\Events\ThreadMemberUpdate::class);
        $this->addHandler(Event::THREAD_MEMBERS_UPDATE, \Discord\WebSockets\Events\ThreadMembersUpdate::class);

        // Stage Instance Event Handlers
        $this->addHandler(Event::STAGE_INSTANCE_CREATE, \Discord\WebSockets\Events\StageInstanceCreate::class);
        $this->addHandler(Event::STAGE_INSTANCE_UPDATE, \Discord\WebSockets\Events\StageInstanceUpdate::class);
        $this->addHandler(Event::STAGE_INSTANCE_DELETE, \Discord\WebSockets\Events\StageInstanceDelete::class);

        // Auto Moderation Event Handlers
        $this->addHandler(Event::AUTO_MODERATION_RULE_CREATE, \Discord\WebSockets\Events\AutoModerationRuleCreate::class);
        $this->addHandler(Event::AUTO_MODERATION_RULE_UPDATE, \Discord\WebSockets\Events\AutoModerationRuleUpdate::class);
        $this->addHandler(Event::AUTO_MODERATION_RULE_DELETE, \Discord\WebSockets\Events\AutoModerationRuleDelete::class);
        $this->addHandler(Event::AUTO_MODERATION_ACTION_EXECUTION, \Discord\WebSockets\Events\AutoModerationActionExecution::class);

<<<<<<< HEAD
        // Soundboard Event Handlers
        $this->addHandler(Event::GUILD_SOUNDBOARD_SOUND_CREATE, \Discord\WebSockets\Events\GuildSoundboardSoundCreate::class);
        $this->addHandler(Event::GUILD_SOUNDBOARD_SOUND_UPDATE, \Discord\WebSockets\Events\GuildSoundboardSoundUpdate::class);
        $this->addHandler(Event::GUILD_SOUNDBOARD_SOUND_DELETE, \Discord\WebSockets\Events\GuildSoundboardSoundDelete::class);
        $this->addHandler(Event::SOUNDBOARD_SOUNDS, \Discord\WebSockets\Events\SoundboardSounds::class);
=======
        // Entitlement Event Handlers
        $this->addHandler(Event::ENTITLEMENT_CREATE, \Discord\WebSockets\Events\EntitlementCreate::class);
        $this->addHandler(Event::ENTITLEMENT_UPDATE, \Discord\WebSockets\Events\EntitlementUpdate::class);
        $this->addHandler(Event::ENTITLEMENT_DELETE, \Discord\WebSockets\Events\EntitlementDelete::class);

        $this->addHandler(Event::SUBSCRIPTION_CREATE, \Discord\WebSockets\Events\SubscriptionCreate::class);
        $this->addHandler(Event::SUBSCRIPTION_UPDATE, \Discord\WebSockets\Events\SubscriptionUpdate::class);
        $this->addHandler(Event::SUBSCRIPTION_DELETE, \Discord\WebSockets\Events\SubscriptionDelete::class);
>>>>>>> 5775919b
    }

    /**
     * Adds a handler to the list.
     *
     * @param string $event        The WebSocket event name.
     * @param string $classname    The Event class name.
     * @param array  $alternatives Alternative event names for the handler.
     */
    public function addHandler(string $event, string $classname, array $alternatives = []): void
    {
        $this->handlers[$event] = [
            'class' => $classname,
            'alternatives' => $alternatives,
        ];
    }

    /**
     * Returns a handler.
     *
     * @param string $event The WebSocket event name.
     *
     * @return array|null The Event class name or null;
     */
    public function getHandler(string $event): ?array
    {
        if (isset($this->handlers[$event])) {
            return $this->handlers[$event];
        }

        return null;
    }

    /**
     * Returns the handlers array.
     *
     * @return array Array of handlers.
     */
    public function getHandlers(): array
    {
        return $this->handlers;
    }

    /**
     * Returns the handlers.
     *
     * @return array Array of handler events.
     */
    public function getHandlerKeys(): array
    {
        return array_keys($this->handlers);
    }

    /**
     * Removes a handler.
     *
     * @param string $event The event handler to remove.
     */
    public function removeHandler(string $event): void
    {
        unset($this->handlers[$event]);
    }
}<|MERGE_RESOLUTION|>--- conflicted
+++ resolved
@@ -118,13 +118,12 @@
         $this->addHandler(Event::AUTO_MODERATION_RULE_DELETE, \Discord\WebSockets\Events\AutoModerationRuleDelete::class);
         $this->addHandler(Event::AUTO_MODERATION_ACTION_EXECUTION, \Discord\WebSockets\Events\AutoModerationActionExecution::class);
 
-<<<<<<< HEAD
         // Soundboard Event Handlers
         $this->addHandler(Event::GUILD_SOUNDBOARD_SOUND_CREATE, \Discord\WebSockets\Events\GuildSoundboardSoundCreate::class);
         $this->addHandler(Event::GUILD_SOUNDBOARD_SOUND_UPDATE, \Discord\WebSockets\Events\GuildSoundboardSoundUpdate::class);
         $this->addHandler(Event::GUILD_SOUNDBOARD_SOUND_DELETE, \Discord\WebSockets\Events\GuildSoundboardSoundDelete::class);
         $this->addHandler(Event::SOUNDBOARD_SOUNDS, \Discord\WebSockets\Events\SoundboardSounds::class);
-=======
+
         // Entitlement Event Handlers
         $this->addHandler(Event::ENTITLEMENT_CREATE, \Discord\WebSockets\Events\EntitlementCreate::class);
         $this->addHandler(Event::ENTITLEMENT_UPDATE, \Discord\WebSockets\Events\EntitlementUpdate::class);
@@ -133,7 +132,6 @@
         $this->addHandler(Event::SUBSCRIPTION_CREATE, \Discord\WebSockets\Events\SubscriptionCreate::class);
         $this->addHandler(Event::SUBSCRIPTION_UPDATE, \Discord\WebSockets\Events\SubscriptionUpdate::class);
         $this->addHandler(Event::SUBSCRIPTION_DELETE, \Discord\WebSockets\Events\SubscriptionDelete::class);
->>>>>>> 5775919b
     }
 
     /**
