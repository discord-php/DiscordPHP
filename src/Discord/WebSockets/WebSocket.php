<?php

/*
 * This file is apart of the DiscordPHP project.
 *
 * Copyright (c) 2016 David Cole <david@team-reflex.com>
 *
 * This source file is subject to the MIT license that is bundled
 * with this source code in the LICENSE.md file.
 */

namespace Discord\WebSockets;

use Discord\Discord;
use Discord\Erlpack\Erlpack;
use Discord\Factory\PartFactory;
use Discord\Http\Guzzle;
use Discord\Http\Http;
use Discord\Parts\Channel\Channel;
use Discord\Parts\Guild\Guild;
use Discord\Parts\Guild\Role;
use Discord\Parts\User\Member;
use Discord\Repository\GuildRepository;
use Discord\Repository\Guild\ChannelRepository;
use Discord\Repository\Guild\MemberRepository;
use Discord\Repository\Guild\RoleRepository;
use Discord\Voice\VoiceClient;
use Discord\Wrapper\CacheWrapper;
use Evenement\EventEmitter;
use Ratchet\Client\Connector as WsFactory;
use Ratchet\Client\WebSocket as WebSocketInstance;
use Ratchet\RFC6455\Messaging\Frame;
use React\EventLoop\Factory as LoopFactory;
use React\Promise\Deferred;
use React\Stream\Stream;
use Symfony\Component\DependencyInjection\ContainerInterface;

/**
 * This class is the base for the Discord WebSocket.
 */
class WebSocket extends EventEmitter
{
    /**
     * The current gateway version.
     *
     * @var int The gateway version.
     */
    const CURRENT_GATEWAY_VERSION = 4;

    /**
     * The WebSocket event loop.
     *
     * @var \React\EventLoop\Factory The Event Loop.
     */
    public $loop;

    /**
     * The WebSocket factory.
     *
     * @var WsFactory The WebSocket factory.
     */
    protected $wsfactory;

    /**
     * The WebSocket instance.
     *
     * @var WebSocketInstance The WebSocket client instance.
     */
    protected $ws;

    /**
     * The Discord instance.
     *
     * @var \Discord\Discord The Discord REST client instance.
     */
    protected $discord;

    /**
     * @var ContainerInterface
     */
    protected $container;

    /**
     * @var Http
     */
    protected $http;

    /**
     * @var PartFactory
     */
    protected $partFactory;

    /**
     * @var CacheWrapper
     */
    protected $cache;

    /**
     * @var string
     */
    protected $token;

    /**
     * The Discord WebSocket gateway.
     *
     * @var string The Discord WebSocket gateway.
     */
    protected $gateway;

    /**
     * The event handlers.
     *
     * @var Handlers The Handlers class.
     */
    protected $handlers;

    /**
     * The amount of times that the WebSocket has attempted to reconnect.
     *
     * @var int Reconnect count.
     */
    protected $reconnectCount = 0;

    /**
     * If the WebSocket is reconnecting.
     *
     * @var bool Whether the WebSocket is reconnecting.
     */
    protected $reconnecting = false;

    /**
     * The reconnect reset timer.
     *
     * @var TimerInterface THe reconnect reset timer.
     */
    protected $reconnectResetTimer;

    /**
     * An array of voice clients.
     *
     * @var array Array of voice clients.
     */
    protected $voiceClients = [];

    /**
     * The WebSocket heartbeat.
     *
     * @var TimerInterface The WebSocket heartbeat.
     */
    protected $heartbeat;

    /**
     * The current session ID.
     *
     * @var string The session ID.
     */
    protected $sessionId = '';

    /**
     * The WebSocket message sequence.
     *
     * @var int The sequence.
     */
    protected $seq;

    /**
     * Whether to use ETF.
     *
     * @var bool Whether to use ETF.
     */
    protected $useEtf = true;

    /**
     * The Erlang ETF encoder.
     *
     * @var Erlpack The encoder.
     */
    protected $etf;

    /**
     * Whether we have had an invalid session error.
     *
     * @var bool Invalid session.
     */
    protected $invalidSession = false;

    /**
     * Whether we are being redirected.
     *
     * @var bool Redirected.
     */
    protected $redirecting;

    /**
     * Large servers.
     *
     * @var array Large servers.
     */
    protected $largeServers = [];

    /**
     * Constructs the WebSocket instance.
     *
     * @param ContainerInterface $container
     */
    public function __construct(ContainerInterface $container)
    {
        $this->discord   = $container->get('discord');
        $this->http      = $container->get('http');
        $this->cache     = $container->get('cache');
        $this->token     = $container->getParameter('token');
        $this->container = $container;

        $this->loop      = LoopFactory::create();
        $this->wsfactory = new WsFactory($this->loop);

        $this->getGateway();

        // ETF breaks snowflake IDs on 32-bit.
        if (2147483647 !== PHP_INT_MAX) {
            $this->useEtf = true;

            $this->etf = new Erlpack();
            $this->etf->on(
                'error',
                function ($e) {
                    $this->emit('error', [$e, $this]);
                }
            );
        }

        $this->useEtf = false;

        $this->handlers = new Handlers();

        $this->loop->nextTick(
            function () use (&$loop) {
                $this->http->setDriver(new Guzzle($this->loop));
            }
        );

        $this->wsfactory->__invoke($this->gateway)->then(
            [$this, 'handleWebSocketConnection'],
            [$this, 'handleWebSocketError']
        );
    }

    /**
     * Handles a WebSocket connection.
     *
     * @param WebSocketInstance $ws The WebSocket instance.
     *
     * @return void
     */
    public function handleWebSocketConnection(WebSocketInstance $ws)
    {
        $ws->on(
            'message',
            function ($message, $ws) {
                if ($message->isBinary()) {
                    if ($this->useEtf) {
                        $data = $this->etf->unpack($message->getPayload());
                        $data = json_encode($data); // terrible hack to convert array -> object
                    } else {
                        $data = zlib_decode($message->getPayload());
                    }
                } else {
                    $data = $message->getPayload();
                }

                $data = json_decode($data);
                $this->emit('raw', [$data, $this->discord]);

                if (isset($data->d->unavailable)) {
                    $this->emit('unavailable', [$data->t, $data->d]);

                    if ($data->t == Event::GUILD_DELETE) {
                        foreach ($this->discord->guilds as $index => $guild) {
                            if ($guild->id == $data->d->id) {
                                $this->discord->guilds->pull($index);
                                break;
                            }
                        }
                    }

                    return;
                }

                if (isset($data->s) && ! is_null($data->s)) {
                    $this->seq = $data->s;
                }

                $opHandlers = [
                    Op::OP_DISPATCH        => [$this, 'handleDispatch'],
                    Op::OP_HEARTBEAT       => [$this, 'handleHeartbeat'],
                    Op::OP_RECONNECT       => function () {
                        $this->ws->close(
                            Op::CLOSE_NORMAL,
                            'gateway redirecting - opcode '.Op::OP_RECONNECT
                        );
                    },
                    Op::OP_INVALID_SESSION => function () {
                        $this->ws->close(
                            Op::CLOSE_INVALID_SESSION,
                            'invalid session - opcode '.Op::OP_INVALID_SESSION
                        );
                    },
                ];

                if (isset($opHandlers[$data->op])) {
                    call_user_func(
                        $opHandlers[$data->op],
                        $data
                    );
                }
            }
        );

        $ws->on(
            'close',
            function ($op, $reason) {
                if ($op instanceof Stream) {
                    $op     = Op::CLOSE_ABNORMAL;
                    $reason = 'PHP Stream closed.';
                }

                $this->emit('close', [$op, $reason, $this->discord]);

                if (! is_null($this->heartbeat)) {
                    $this->loop->cancelTimer($this->heartbeat);
                }

                if ($this->redirecting) {
                    $this->emit('redirecting', [$this->endpoint, $this]);
                    $this->redirecting  = false;
                    $this->reconnecting = true;
                    $this->wsfactory->__invoke($this->gateway)->then(
                        [$this, 'handleWebSocketConnection'],
                        [$this, 'handleWebSocketError']
                    );

                    return;
                }

                if ($this->reconnectCount >= 4) {
                    $this->emit('ws-reconnect-max', [$this->discord]);

                    return;
                }

                // Invalid Session
                if ($op == Op::CLOSE_INVALID_SESSION && strpos($reason, 'invalid session') !== false) {
                    $this->reconnecting = false;
                    $this->invalidSession = true;
                    $this->wsfactory->__invoke($this->gateway)->then(
                        [$this, 'handleWebSocketConnection'],
                        [$this, 'handleWebSocketError']
                    );
                    ++$this->reconnectCount;

                    return;
                }

                if (! $this->reconnecting) {
                    $this->emit('reconnecting', [$this->discord]);

                    $this->reconnecting = true;
                    $this->getGateway();
                    $this->wsfactory->__invoke($this->gateway)->then(
                        [$this, 'handleWebSocketConnection'],
                        [$this, 'handleWebSocketError']
                    );
                    ++$this->reconnectCount;
                }
            }
        );

        $ws->on(
            'error',
            function ($error, $ws) {
                $this->emit('error', [$error, $ws, $this->discord]);
            }
        );

        $this->ws = $ws;

        if ($this->reconnecting && ! is_null($this->sessionId)) {
            $this->send(
                [
                    'op' => Op::OP_RESUME,
                    'd'  => [
                        'token'      => $this->token,
                        'session_id' => $this->sessionId,
                        'seq'        => $this->seq,
                    ],
                ]
            );
        } else {
            $this->sendLoginFrame();
        }
    }

    /**
     * Handles dispatch frames.
     *
     * @param object $data The frame data.
     *
     * @return void
     */
    public function handleDispatch($data)
    {
        if (! is_null($handlerSettings = $this->handlers->getHandler($data->t))) {
            $this->handleHandler($handlerSettings, $data);
        }

        $handlers = [
            Event::VOICE_SERVER_UPDATE => 'handleVoiceServerUpdate',
            Event::RESUMED             => 'handleResume',
            Event::READY               => 'handleReady',
            Event::GUILD_MEMBERS_CHUNK => 'handleGuildMembersChunk',
            Event::VOICE_STATE_UPDATE  => 'handleVoiceStateUpdate',
        ];

        if (isset($handlers[$data->t])) {
            $this->{$handlers[$data->t]}($data);
        }
    }

    /**
     * Handles recieved heartbeat frames.
     *
     * @param object $data The frame data.
     *
     * @return void
     */
    public function handleHeartbeat($data)
    {
        $this->send([
            'op' => Op::OP_HEARTBEAT,
            'd'  => $data->d,
        ]);
    }

    /**
     * Handles a WebSocket error.
     *
     * @param \Exception $e The error.
     *
     * @return void
     */
    public function handleWebSocketError($e)
    {
        $this->emit('error', [$e, $this]);
    }

    /**
     * Handles `RESUME` frames.
     *
     * @param array $data The WebSocket data.
     *
     * @return void
     */
    public function handleResume($data)
    {
        $tts = $data->d->heartbeat_interval / 1000;
        $this->heartbeat();
        $this->heartbeat = $this->loop->addPeriodicTimer($tts / 4, [$this, 'heartbeat']);

        $this->emit('reconnected', [$this]);
    }

    /**
     * Handles `VOICE_SERVER_UPDATE` frames.
     *
     * @param array $data The WebSocket data.
     *
     * @return void
     */
    public function handleVoiceServerUpdate($data)
    {
        if (isset($this->voiceClients[$data->d->guild_id])) {
            $this->voiceClients[$data->d->guild_id]->handleVoiceServerChange((array) $data->d);
        }
    }

    /**
     * Handles `READY` frames.
     *
     * @param array $data The WebSocket data.
     *
     * @return void
     */
    public function handleReady($data)
    {
        if (! is_null($this->reconnectResetTimer)) {
            $this->loop->cancelTimer($this->reconnectResetTimer);
        }

        $this->reconnectResetTimer = $this->loop->addTimer(
            60 * 2,
            function () {
                $this->reconnectCount = 0;
            }
        );

        $tts = $data->d->heartbeat_interval / 1000;
        $this->heartbeat();
        $this->heartbeat = $this->loop->addPeriodicTimer($tts / 4, [$this, 'heartbeat']);

        // don't want to reparse ready
        if ($this->reconnecting) {
            $this->reconnecting = false;

            return;
        }

        $content = $data->d;

        // guilds
        foreach ($content->guilds as $guildData) {
            /** @var \Discord\Model\Guild $guild */
            $guild = $this->container->get('manager.guild')->create($guildData);

            // guild members, getting presences
            foreach ($guild->getMembers() as $member) {
                $member->setStatus('offline');
                $member->setGame(null);

                foreach ($guildData->presences as $presence) {
                    if ($presence->user->id === $member->getId()) {
                        $member->setStatus($presence->status);
                        $member->setGame($presence->game);
                    }
                }
            }

            /*
             * @TODO Add Permissions
            // guild roles
            $roles = new RoleRepository(
                $this->http,
                $this->cache,
                $this->partFactory,
                ['guild_id' => $guildPart->id]
            );

            foreach ($guild->roles as $role) {
                $role                = (array) $role;
                $role['guild_id']    = $guild->id;
                $rolePart            = $this->partFactory->create(Role::class, $role, true);

                $roles->push($rolePart);

                $this->cache->set("roles.{$rolePart->id}", $rolePart);
            }

            $guildPart->roles = $roles;

            unset($roles);
            */

            if ($guildData->large) {
                $this->largeServers[$guild->getId()] = $guild;
            }
        }
<<<<<<< HEAD
        
=======

        dump($this->container->get('repository.guild')->count());
        die();

>>>>>>> 890287d9
        $this->sessionId = $content->session_id;

        // guild_member_chunk
        if (count($this->largeServers) > 0) {
            $servers = [];
            foreach ($this->largeServers as $server) {
                $servers[] = $server->id;
            }

            $chunks = array_chunk($servers, 50);

            $sendChunk = function () use (&$sendChunk, &$chunks) {
                $chunk = array_pop($chunks);

                // We have finished our chunks
                if (is_null($chunk)) {
                    return;
                }

                $this->send(
                    [
                        'op' => Op::OP_GUILD_MEBMER_CHUNK,
                        'd'  => [
                            'guild_id' => $chunk,
                            'query'    => '',
                            'limit'    => 0,
                        ],
                    ]
                );

                $this->loop->addTimer(1, $sendChunk);
            };

            $sendChunk();

            unset($servers);
        } else {
            if (! $this->invalidSession) {
                $this->emit('ready', [$this->discord]);
            }

            $this->invalidSession = false;
        }
    }

    /**
     * Handles `VOICE_STATE_UPDATE` frames.
     *
     * @param array $data The WebSocket data.
     *
     * @return void
     */
    public function handleVoiceStateUpdate($data)
    {
        if (isset($this->voiceClients[$data->d->guild_id])) {
            $this->voiceClients[$data->d->guild_id]->handleVoiceStateUpdate($data->d);
        }
    }

    /**
     * Handles `GUILD_MEMBERS_CHUNK` frames.
     *
     * @param array $data The WebSocket data.
     *
     * @return void
     */
    public function handleGuildMembersChunk($data)
    {
        $members = $data->d->members;

        if (count($this->largeServers) === 0) {
            return;
        }

        foreach ($this->discord->guilds as $index => $guild) {
            if ($guild->id == $data->d->guild_id) {
                if (is_null($guild)) {
                    return;
                }

                foreach ($members as $member) {
                    if (isset($guild->members[$member->user->id])) {
                        continue;
                    }

                    $member             = (array) $member;
                    $member['guild_id'] = $data->d->guild_id;
                    $member['status']   = 'offline';
                    $member['game']     = null;
                    $memberPart         = $this->partFactory->create(Member::class, $member, true);

                    $guild->members[$memberPart->id] = $memberPart;
                }

                if ($guild->members->count() == $guild->member_count) {
                    unset($this->largeServers[$data->d->guild_id]);
                    $this->emit('guild-ready', [$guild]);
                }

                if (count($this->largeServers) === 0) {
                    $this->emit('ready', [$this->discord]);
                }

                break;
            }
        }

        unset($members);
    }

    /**
     * Handles and emits events with handlers.
     *
     * @param array $handlerSettings The handler to call.
     * @param array $data            The WebSocket data.
     *
     * @return void
     */
    public function handleHandler($handlerSettings, $data)
    {
        /** @var Event $handler */
        $handler = new $handlerSettings['class']($this->http, $this->partFactory, $this->cache, $this->discord);

        $deferred = new Deferred();
        $handler->handle($deferred, $data->d);

        $deferred->promise()->then(
            function ($handlerData) use ($data, $handlerSettings) {
                $this->emit($data->t, [$handlerData]);

                foreach ($handlerSettings['alternatives'] as $alternative) {
                    $this->emit($alternative, [$handlerData]);
                }

                if ($data->t == Event::MESSAGE_CREATE) {
                    $isMention = strpos($handlerData->content, '<@'.$this->discord->id.'>') !== false;

                    if ($isMention) {
                        $this->emit('mention', [$handlerData]);
                    }
                }
            }
        );
    }

    /**
     * Runs a heartbeat.
     *
     * @return void
     */
    public function heartbeat()
    {
        $this->send(
            [
                'op' => Op::OP_HEARTBEAT,
                'd'  => $this->seq,
            ]
        );

        $this->emit('heartbeat', [$this->seq, $this]);
    }

    /**
     * Joins a voice channel.
     *
     * @param Channel $channel The channel to join.
     * @param bool    $mute    Whether you should be mute when you join the channel.
     * @param bool    $deaf    Whether you should be deaf when you join the channel.
     *
     * @return \React\Promise\Promise
     */
    public function joinVoiceChannel(Channel $channel, $mute = false, $deaf = false)
    {
        $deferred = new Deferred();
        $arr      = ['user_id' => $this->discord->id, 'deaf' => $deaf, 'mute' => $mute];

        if ($channel->type != Channel::TYPE_VOICE) {
            $deferred->reject(new \Exception('You cannot join a Text channel.'));

            return $deferred->promise();
        }

        if (isset($this->voiceClients[$channel->guild_id])) {
            $deferred->reject(new \Exception('You cannot join more than one voice channel per guild.'));

            return $deferred->promise();
        }

        $closure = function ($message) use (&$closure, &$arr, $deferred, $channel) {
            if ($message->isBinary()) {
                if ($this->useEtf) {
                    $data = $this->etf->unpack($message->getPayload());
                    $data = json_encode($data); // terrible hack to convert array -> object
                } else {
                    $data = zlib_decode($message->getPayload());
                }
            } else {
                $data = $message->getPayload();
            }

            $data = json_decode($data);

            if ($data->t == Event::VOICE_STATE_UPDATE) {
                if ($data->d->guild_id != $channel->guild_id) {
                    return;
                }

                $arr['session'] = $data->d->session_id;
            } elseif ($data->t == Event::VOICE_SERVER_UPDATE) {
                if ($data->d->guild_id != $channel->guild_id) {
                    return;
                }

                $arr['token']    = $data->d->token;
                $arr['endpoint'] = $data->d->endpoint;

                $vc = new VoiceClient($this, $this->loop, $channel, $arr);
                $vc->once(
                    'ready',
                    function () use ($vc, $deferred, $channel) {
                        $vc->setBitrate($channel->bitrate)->then(
                            function () use ($vc, $deferred) {
                                $deferred->resolve($vc);
                            }
                        );
                    }
                );
                $vc->once(
                    'error',
                    function ($e) use ($deferred) {
                        $deferred->reject($e);
                    }
                );
                $vc->once(
                    'close',
                    function () use ($channel) {
                        unset($this->voiceClients[$channel->guild_id]);
                    }
                );
                $this->voiceClients[$channel->guild_id] = $vc;

                $this->ws->removeListener('message', $closure);
            }
        };

        $this->ws->on('message', $closure);

        $this->send(
            [
                'op' => Op::OP_VOICE_STATE_UPDATE,
                'd'  => [
                    'guild_id'   => $channel->guild_id,
                    'channel_id' => $channel->id,
                    'self_mute'  => $mute,
                    'self_deaf'  => $deaf,
                ],
            ]
        );

        return $deferred->promise();
    }

    /**
     * Gets a voice client from a guild ID.
     *
     * @param int $id The guild ID to look up.
     *
     * @return \React\Promise\Promise
     */
    public function getVoiceClient($id)
    {
        if (isset($this->voiceClients[$id])) {
            return \React\Promise\resolve($this->voiceClients[$id]);
        }

        return \React\Promise\reject(new \Exception('Could not find the voice client.'));
    }

    /**
     * Runs the Event Loop.
     *
     * @return void
     */
    public function run()
    {
        $this->loop->run();
    }

    /**
     * Sends the login frame to the WebSocket.
     *
     * @return void
     */
    public function sendLoginFrame()
    {
        $token = (substr($this->token, 0, 4) === 'Bot ') ? substr($this->token, 4) : $this->token;

        $this->send(
            [
                'op' => Op::OP_IDENTIFY,
                'd'  => [
                    'token'           => $token,
                    'v'               => self::CURRENT_GATEWAY_VERSION,
                    'properties'      => [
                        '$os'               => PHP_OS,
                        '$browser'          => $this->http->getUserAgent(),
                        '$device'           => '',
                        '$referrer'         => 'https://github.com/teamreflex/DiscordPHP',
                        '$referring_domain' => 'https://github.com/teamreflex/DiscordPHP',
                    ],
                    'large_threshold' => 250,
                    'compress'        => true,
                ],
            ]
        );
    }

    /**
     * Sends data over the WebSocket.
     *
     * @param array $data Data to send to the WebSocket.
     *
     * @return void
     */
    public function send($data)
    {
        if ($this->useEtf) {
            $etf   = $this->etf->pack($data);
            $frame = new Frame($etf, true, 2);
        } else {
            $json  = json_encode($data);
            $frame = new Frame($json, true, 1);
        }

        $this->ws->send($frame);
    }

    /**
     * Gets the WebSocket gateway.
     *
     * @return void
     */
    public function getGateway()
    {
        $this->gateway = 'wss://gateway.discord.gg/?v='.self::CURRENT_GATEWAY_VERSION.'&encoding='.($this->useEtf ? 'etf' : 'json');
    }
}<|MERGE_RESOLUTION|>--- conflicted
+++ resolved
@@ -563,14 +563,7 @@
                 $this->largeServers[$guild->getId()] = $guild;
             }
         }
-<<<<<<< HEAD
-        
-=======
-
-        dump($this->container->get('repository.guild')->count());
-        die();
-
->>>>>>> 890287d9
+
         $this->sessionId = $content->session_id;
 
         // guild_member_chunk
