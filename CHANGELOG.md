--- conflicted
+++ resolved
@@ -1,6 +1,5 @@
 # Changelog
 
-<<<<<<< HEAD
 ## Version 6.0.0
 
 This version has also been known as `v5.2.0`, however, breaking changes caused the version to be increased.
@@ -52,7 +51,6 @@
     - `close()`
     - `getRecieveStream()`
 - Expect a voice client refactor in a future release.
-=======
 ## Version 5.1.3
 
 - Added the `recipient_id` property to `Channel` - 8b3eb0e667b39d906b3962a55d1469f5184b63ff
@@ -69,7 +67,6 @@
 - Added the option to delete all reactions of a certain emoji from a message.
 - Fixed getting emoji ID for unicode emojis.
 - Fixed audit log query not accepting an `Entry` object.
->>>>>>> 83531277
 
 ## Version 5.1.1
 
